--- conflicted
+++ resolved
@@ -368,17 +368,9 @@
     if platform.uses_usr_local():
         cflags.append('-I/usr/local/include')
         ldflags.append('-L/usr/local/lib')
-<<<<<<< HEAD
-    if platform.is_aix():
-        # printf formats for int64_t, uint64_t; large file support
-        cflags.append('-D__STDC_FORMAT_MACROS')
-        cflags.append('-D_LARGE_FILES')
     if platform.is_os2():
         # Use LIBCx to get .TRP on crashes.
         ldflags += ['-Zomf', '-Zhigh-mem', '-lcx']
-
-=======
->>>>>>> 0e6778f1
 
 libs = []
 
