// Copyright 2014 The Chromium Authors. All rights reserved.
// Use of this source code is governed by a BSD-style license that can be
// found in the LICENSE file.

#include <sstream>

#include "tools/gn/c_substitution_type.h"
#include "tools/gn/err.h"
#include "tools/gn/escape.h"
#include "tools/gn/substitution_list.h"
#include "tools/gn/substitution_pattern.h"
#include "tools/gn/substitution_writer.h"
#include "tools/gn/target.h"
#include "tools/gn/test_with_scope.h"
#include "util/build_config.h"
#include "util/test/test.h"

TEST(SubstitutionWriter, GetListAs) {
  TestWithScope setup;

  SubstitutionList list =
      SubstitutionList::MakeForTest("//foo/bar/a.cc", "//foo/bar/b.cc");

  std::vector<SourceFile> sources;
  SubstitutionWriter::GetListAsSourceFiles(list, &sources);
  ASSERT_EQ(2u, sources.size());
  EXPECT_EQ("//foo/bar/a.cc", sources[0].value());
  EXPECT_EQ("//foo/bar/b.cc", sources[1].value());

  std::vector<OutputFile> outputs;
  SubstitutionWriter::GetListAsOutputFiles(setup.settings(), list, &outputs);
  ASSERT_EQ(2u, outputs.size());
  EXPECT_EQ("../../foo/bar/a.cc", outputs[0].value());
  EXPECT_EQ("../../foo/bar/b.cc", outputs[1].value());
}

TEST(SubstitutionWriter, ApplyPatternToSource) {
  TestWithScope setup;

  SubstitutionPattern pattern;
  Err err;
  ASSERT_TRUE(pattern.Parse("{{source_gen_dir}}/{{source_name_part}}.tmp",
                            nullptr, &err));

  SourceFile result = SubstitutionWriter::ApplyPatternToSource(
      nullptr, setup.settings(), pattern, SourceFile("//foo/bar/myfile.txt"));
  ASSERT_EQ("//out/Debug/gen/foo/bar/myfile.tmp", result.value());
}

TEST(SubstitutionWriter, ApplyPatternToSourceAsOutputFile) {
  TestWithScope setup;

  SubstitutionPattern pattern;
  Err err;
  ASSERT_TRUE(pattern.Parse("{{source_gen_dir}}/{{source_name_part}}.tmp",
                            nullptr, &err));

  OutputFile result = SubstitutionWriter::ApplyPatternToSourceAsOutputFile(
      nullptr, setup.settings(), pattern, SourceFile("//foo/bar/myfile.txt"));
  ASSERT_EQ("gen/foo/bar/myfile.tmp", result.value());
}

TEST(SubstitutionWriter, WriteNinjaVariablesForSource) {
  TestWithScope setup;

  std::vector<const Substitution*> types;
  types.push_back(&SubstitutionSource);
  types.push_back(&SubstitutionSourceNamePart);
  types.push_back(&SubstitutionSourceDir);

  EscapeOptions options;
  options.mode = ESCAPE_NONE;

  std::ostringstream out;
  SubstitutionWriter::WriteNinjaVariablesForSource(
      nullptr, setup.settings(), SourceFile("//foo/bar/baz.txt"), types,
      options, out);

  // The "source" should be skipped since that will expand to $in which is
  // implicit.
  EXPECT_EQ(
      "  source_name_part = baz\n"
      "  source_dir = ../../foo/bar\n",
      out.str());
}

TEST(SubstitutionWriter, WriteWithNinjaVariables) {
  Err err;
  SubstitutionPattern pattern;
  ASSERT_TRUE(pattern.Parse("-i {{source}} --out=bar\"{{source_name_part}}\".o",
                            nullptr, &err));
  EXPECT_FALSE(err.has_error());

  EscapeOptions options;
  options.mode = ESCAPE_NONE;

  std::ostringstream out;
  SubstitutionWriter::WriteWithNinjaVariables(pattern, options, out);

  EXPECT_EQ("-i ${in} --out=bar\"${source_name_part}\".o", out.str());
}

TEST(SubstitutionWriter, SourceSubstitutions) {
  TestWithScope setup;
  Err err;

  Target target(setup.settings(), Label(SourceDir("//foo/bar/"), "baz"));
  target.set_output_type(Target::STATIC_LIBRARY);
  target.SetToolchain(setup.toolchain());
  ASSERT_TRUE(target.OnResolved(&err));

// Call to get substitutions relative to the build dir.
#define GetRelSubst(str, what)                          \
  SubstitutionWriter::GetSourceSubstitution(            \
      &target, setup.settings(), SourceFile(str), what, \
      SubstitutionWriter::OUTPUT_RELATIVE,              \
      setup.settings()->build_settings()->build_dir())

// Call to get absolute directory substitutions.
#define GetAbsSubst(str, what)                          \
  SubstitutionWriter::GetSourceSubstitution(            \
      &target, setup.settings(), SourceFile(str), what, \
      SubstitutionWriter::OUTPUT_ABSOLUTE, SourceDir())

  // Try all possible templates with a normal looking string.
  EXPECT_EQ("../../foo/bar/baz.txt",
            GetRelSubst("//foo/bar/baz.txt", &SubstitutionSource));
  EXPECT_EQ("//foo/bar/baz.txt",
            GetAbsSubst("//foo/bar/baz.txt", &SubstitutionSource));

  EXPECT_EQ("baz",
            GetRelSubst("//foo/bar/baz.txt", &SubstitutionSourceNamePart));
  EXPECT_EQ("baz",
            GetAbsSubst("//foo/bar/baz.txt", &SubstitutionSourceNamePart));

  EXPECT_EQ("baz.txt",
            GetRelSubst("//foo/bar/baz.txt", &SubstitutionSourceFilePart));
  EXPECT_EQ("baz.txt",
            GetAbsSubst("//foo/bar/baz.txt", &SubstitutionSourceFilePart));

  EXPECT_EQ("../../foo/bar",
            GetRelSubst("//foo/bar/baz.txt", &SubstitutionSourceDir));
  EXPECT_EQ("//foo/bar",
            GetAbsSubst("//foo/bar/baz.txt", &SubstitutionSourceDir));

  EXPECT_EQ("foo/bar", GetRelSubst("//foo/bar/baz.txt",
                                   &SubstitutionSourceRootRelativeDir));
  EXPECT_EQ("foo/bar", GetAbsSubst("//foo/bar/baz.txt",
                                   &SubstitutionSourceRootRelativeDir));

  EXPECT_EQ("gen/foo/bar",
            GetRelSubst("//foo/bar/baz.txt", &SubstitutionSourceGenDir));
  EXPECT_EQ("//out/Debug/gen/foo/bar",
            GetAbsSubst("//foo/bar/baz.txt", &SubstitutionSourceGenDir));

  EXPECT_EQ("obj/foo/bar",
            GetRelSubst("//foo/bar/baz.txt", &SubstitutionSourceOutDir));
  EXPECT_EQ("//out/Debug/obj/foo/bar",
            GetAbsSubst("//foo/bar/baz.txt", &SubstitutionSourceOutDir));

  // Operations on an absolute path.
<<<<<<< HEAD
  EXPECT_EQ("/baz.txt", GetRelSubst("/baz.txt", SUBSTITUTION_SOURCE));
  EXPECT_EQ("/.", GetRelSubst("/baz.txt", SUBSTITUTION_SOURCE_DIR));
  EXPECT_EQ("gen/ABS_PATH",
            GetRelSubst("/baz.txt", SUBSTITUTION_SOURCE_GEN_DIR));
  EXPECT_EQ("obj/ABS_PATH",
            GetRelSubst("/baz.txt", SUBSTITUTION_SOURCE_OUT_DIR));
#if defined(OS_DOSLIKE)
=======
  EXPECT_EQ("/baz.txt", GetRelSubst("/baz.txt", &SubstitutionSource));
  EXPECT_EQ("/.", GetRelSubst("/baz.txt", &SubstitutionSourceDir));
  EXPECT_EQ("gen/ABS_PATH", GetRelSubst("/baz.txt", &SubstitutionSourceGenDir));
  EXPECT_EQ("obj/ABS_PATH", GetRelSubst("/baz.txt", &SubstitutionSourceOutDir));
#if defined(OS_WIN)
>>>>>>> 0e6778f1
  EXPECT_EQ("gen/ABS_PATH/C",
            GetRelSubst("/C:/baz.txt", &SubstitutionSourceGenDir));
  EXPECT_EQ("obj/ABS_PATH/C",
            GetRelSubst("/C:/baz.txt", &SubstitutionSourceOutDir));
#endif

  EXPECT_EQ(".", GetRelSubst("//baz.txt", &SubstitutionSourceRootRelativeDir));

  EXPECT_EQ("baz.txt", GetRelSubst("//foo/bar/baz.txt",
                                   &SubstitutionSourceTargetRelative));
  EXPECT_EQ("baz.txt", GetAbsSubst("//foo/bar/baz.txt",
                                   &SubstitutionSourceTargetRelative));

#undef GetAbsSubst
#undef GetRelSubst
}

TEST(SubstitutionWriter, TargetSubstitutions) {
  TestWithScope setup;
  Err err;

  Target target(setup.settings(), Label(SourceDir("//foo/bar/"), "baz"));
  target.set_output_type(Target::STATIC_LIBRARY);
  target.SetToolchain(setup.toolchain());
  ASSERT_TRUE(target.OnResolved(&err));

  std::string result;
  EXPECT_TRUE(SubstitutionWriter::GetTargetSubstitution(
      &target, &SubstitutionLabel, &result));
  EXPECT_EQ("//foo/bar:baz", result);

  EXPECT_TRUE(SubstitutionWriter::GetTargetSubstitution(
      &target, &SubstitutionLabelName, &result));
  EXPECT_EQ("baz", result);

  EXPECT_TRUE(SubstitutionWriter::GetTargetSubstitution(
      &target, &SubstitutionRootGenDir, &result));
  EXPECT_EQ("gen", result);

  EXPECT_TRUE(SubstitutionWriter::GetTargetSubstitution(
      &target, &SubstitutionRootOutDir, &result));
  EXPECT_EQ(".", result);

  EXPECT_TRUE(SubstitutionWriter::GetTargetSubstitution(
      &target, &SubstitutionTargetGenDir, &result));
  EXPECT_EQ("gen/foo/bar", result);

  EXPECT_TRUE(SubstitutionWriter::GetTargetSubstitution(
      &target, &SubstitutionTargetOutDir, &result));
  EXPECT_EQ("obj/foo/bar", result);

  EXPECT_TRUE(SubstitutionWriter::GetTargetSubstitution(
      &target, &SubstitutionTargetOutputName, &result));
  EXPECT_EQ("libbaz", result);
}

TEST(SubstitutionWriter, CompilerSubstitutions) {
  TestWithScope setup;
  Err err;

  Target target(setup.settings(), Label(SourceDir("//foo/bar/"), "baz"));
  target.set_output_type(Target::STATIC_LIBRARY);
  target.SetToolchain(setup.toolchain());
  ASSERT_TRUE(target.OnResolved(&err));

  // The compiler substitution is just source + target combined. So test one
  // of each of those classes of things to make sure this is hooked up.
  EXPECT_EQ("file", SubstitutionWriter::GetCompilerSubstitution(
                        &target, SourceFile("//foo/bar/file.txt"),
                        &SubstitutionSourceNamePart));
  EXPECT_EQ("gen/foo/bar", SubstitutionWriter::GetCompilerSubstitution(
                               &target, SourceFile("//foo/bar/file.txt"),
                               &SubstitutionTargetGenDir));
}

TEST(SubstitutionWriter, LinkerSubstitutions) {
  TestWithScope setup;
  Err err;

  Target target(setup.settings(), Label(SourceDir("//foo/bar/"), "baz"));
  target.set_output_type(Target::SHARED_LIBRARY);
  target.SetToolchain(setup.toolchain());
  ASSERT_TRUE(target.OnResolved(&err));

  const Tool* tool = setup.toolchain()->GetToolForTargetFinalOutput(&target);

  // The compiler substitution is just target + OUTPUT_EXTENSION combined. So
  // test one target one plus the output extension.
  EXPECT_EQ(".so", SubstitutionWriter::GetLinkerSubstitution(
                       &target, tool, &CSubstitutionOutputExtension));
  EXPECT_EQ("gen/foo/bar", SubstitutionWriter::GetLinkerSubstitution(
                               &target, tool, &SubstitutionTargetGenDir));

  // Test that we handle paths that end up in the root build dir properly
  // (no leading "./" or "/").
  SubstitutionPattern pattern;
  ASSERT_TRUE(pattern.Parse("{{root_out_dir}}/{{target_output_name}}.so",
                            nullptr, &err));

  OutputFile output = SubstitutionWriter::ApplyPatternToLinkerAsOutputFile(
      &target, tool, pattern);
  EXPECT_EQ("./libbaz.so", output.value());

  // Output extensions can be overridden.
  target.set_output_extension("extension");
  EXPECT_EQ(".extension", SubstitutionWriter::GetLinkerSubstitution(
                              &target, tool, &CSubstitutionOutputExtension));
  target.set_output_extension("");
  EXPECT_EQ("", SubstitutionWriter::GetLinkerSubstitution(
                    &target, tool, &CSubstitutionOutputExtension));

  // Output directory is tested in a separate test below.
}

TEST(SubstitutionWriter, OutputDir) {
  TestWithScope setup;
  Err err;

  // This tool has an output directory pattern and uses that for the
  // output name.
  std::unique_ptr<Tool> tool = Tool::CreateTool(CTool::kCToolLink);
  SubstitutionPattern out_dir_pattern;
  ASSERT_TRUE(out_dir_pattern.Parse("{{root_out_dir}}/{{target_output_name}}",
                                    nullptr, &err));
  tool->set_default_output_dir(out_dir_pattern);
  tool->SetComplete();

  // Default target with no output dir overrides.
  Target target(setup.settings(), Label(SourceDir("//foo/"), "baz"));
  target.set_output_type(Target::EXECUTABLE);
  target.SetToolchain(setup.toolchain());
  ASSERT_TRUE(target.OnResolved(&err));

  // The output should expand the default from the patterns in the tool.
  SubstitutionPattern output_name;
  ASSERT_TRUE(output_name.Parse("{{output_dir}}/{{target_output_name}}.exe",
                                nullptr, &err));
  EXPECT_EQ("./baz/baz.exe",
            SubstitutionWriter::ApplyPatternToLinkerAsOutputFile(
                &target, tool.get(), output_name)
                .value());

  // Override the output name to the root build dir.
  target.set_output_dir(SourceDir("//out/Debug/"));
  EXPECT_EQ("./baz.exe", SubstitutionWriter::ApplyPatternToLinkerAsOutputFile(
                             &target, tool.get(), output_name)
                             .value());

  // Override the output name to a new subdirectory.
  target.set_output_dir(SourceDir("//out/Debug/foo/bar"));
  EXPECT_EQ("foo/bar/baz.exe",
            SubstitutionWriter::ApplyPatternToLinkerAsOutputFile(
                &target, tool.get(), output_name)
                .value());
}<|MERGE_RESOLUTION|>--- conflicted
+++ resolved
@@ -159,21 +159,11 @@
             GetAbsSubst("//foo/bar/baz.txt", &SubstitutionSourceOutDir));
 
   // Operations on an absolute path.
-<<<<<<< HEAD
-  EXPECT_EQ("/baz.txt", GetRelSubst("/baz.txt", SUBSTITUTION_SOURCE));
-  EXPECT_EQ("/.", GetRelSubst("/baz.txt", SUBSTITUTION_SOURCE_DIR));
-  EXPECT_EQ("gen/ABS_PATH",
-            GetRelSubst("/baz.txt", SUBSTITUTION_SOURCE_GEN_DIR));
-  EXPECT_EQ("obj/ABS_PATH",
-            GetRelSubst("/baz.txt", SUBSTITUTION_SOURCE_OUT_DIR));
-#if defined(OS_DOSLIKE)
-=======
   EXPECT_EQ("/baz.txt", GetRelSubst("/baz.txt", &SubstitutionSource));
   EXPECT_EQ("/.", GetRelSubst("/baz.txt", &SubstitutionSourceDir));
   EXPECT_EQ("gen/ABS_PATH", GetRelSubst("/baz.txt", &SubstitutionSourceGenDir));
   EXPECT_EQ("obj/ABS_PATH", GetRelSubst("/baz.txt", &SubstitutionSourceOutDir));
-#if defined(OS_WIN)
->>>>>>> 0e6778f1
+#if defined(OS_DOSLIKE)
   EXPECT_EQ("gen/ABS_PATH/C",
             GetRelSubst("/C:/baz.txt", &SubstitutionSourceGenDir));
   EXPECT_EQ("obj/ABS_PATH/C",
