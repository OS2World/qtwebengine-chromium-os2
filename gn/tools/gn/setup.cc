--- conflicted
+++ resolved
@@ -532,14 +532,9 @@
   base::CreateDirectory(build_arg_file.DirName());
 
   std::string contents = args_input_file_->contents();
-<<<<<<< HEAD
-  commands::FormatStringToString(contents, commands::TreeDumpMode::kInactive, &contents);
-#if defined(OS_DOSLIKE)
-=======
   commands::FormatStringToString(contents, commands::TreeDumpMode::kInactive,
                                  &contents);
-#if defined(OS_WIN)
->>>>>>> 0e6778f1
+#if defined(OS_DOSLIKE)
   // Use Windows lineendings for this file since it will often open in
   // Notepad which can't handle Unix ones.
   base::ReplaceSubstringsAfterOffset(&contents, 0, "\n", "\r\n");
