--- conflicted
+++ resolved
@@ -312,13 +312,10 @@
   os = "freebsd";
 #elif defined(OS_AIX)
   os = "aix";
-<<<<<<< HEAD
+#elif defined(OS_OPENBSD)
+  os = "openbsd";
 #elif defined(OS_OS2)
   os = "os2";
-=======
-#elif defined(OS_OPENBSD)
-  os = "openbsd";
->>>>>>> 0e6778f1
 #else
 #error Unknown OS type.
 #endif
