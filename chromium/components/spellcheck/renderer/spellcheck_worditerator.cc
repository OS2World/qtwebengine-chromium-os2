// Copyright (c) 2012 The Chromium Authors. All rights reserved.
// Use of this source code is governed by a BSD-style license that can be
// found in the LICENSE file.

// Implements a custom word iterator used for our spellchecker.

#include "components/spellcheck/renderer/spellcheck_worditerator.h"

#include <map>
#include <memory>
#include <string>
#include <utility>

#include "base/i18n/break_iterator.h"
#include "base/logging.h"
#include "base/stl_util.h"
#include "base/strings/stringprintf.h"
#include "base/strings/utf_string_conversions.h"
#include "components/spellcheck/renderer/spellcheck.h"
#include "third_party/icu/source/common/unicode/normlzr.h"
#include "third_party/icu/source/common/unicode/schriter.h"
#include "third_party/icu/source/common/unicode/uscript.h"
#include "third_party/icu/source/i18n/unicode/ulocdata.h"

// SpellcheckCharAttribute implementation:

SpellcheckCharAttribute::SpellcheckCharAttribute()
    : script_code_(USCRIPT_LATIN) {
}

SpellcheckCharAttribute::~SpellcheckCharAttribute() {
}

void SpellcheckCharAttribute::SetDefaultLanguage(const std::string& language) {
  CreateRuleSets(language);
}

base::string16 SpellcheckCharAttribute::GetRuleSet(
    bool allow_contraction) const {
  return allow_contraction ?
      ruleset_allow_contraction_ : ruleset_disallow_contraction_;
}

void SpellcheckCharAttribute::CreateRuleSets(const std::string& language) {
  // The template for our custom rule sets, which is based on the word-break
  // rules of ICU 4.0:
  // <http://source.icu-project.org/repos/icu/icu/tags/release-4-0/source/data/brkitr/word.txt>.
  // The major differences from the original one are listed below:
  // * It discards comments in the original rules.
  // * It discards characters not needed by our spellchecker (e.g. numbers,
  //   punctuation characters, Hiraganas, Katakanas, CJK Ideographs, and so on).
  // * It allows customization of the $ALetter value (i.e. word characters).
  // * It allows customization of the $ALetterPlus value (i.e. whether or not to
  //   use the dictionary data).
  // * It allows choosing whether or not to split a text at contraction
  //   characters.
  // This template only changes the forward-iteration rules. So, calling
  // ubrk_prev() returns the same results as the original template.
  static const char kRuleTemplate[] =
      "!!chain;"
      "$CR           = [\\p{Word_Break = CR}];"
      "$LF           = [\\p{Word_Break = LF}];"
      "$Newline      = [\\p{Word_Break = Newline}];"
      "$Extend       = [\\p{Word_Break = Extend}];"
      "$Format       = [\\p{Word_Break = Format}];"
      "$Katakana     = [\\p{Word_Break = Katakana}];"
      // Not all the characters in a given script are ALetter.
      // For instance, U+05F4 is MidLetter. So, this may be
      // better, but it leads to an empty set error in Thai.
      // "$ALetter   = [[\\p{script=%s}] & [\\p{Word_Break = ALetter}]];"
      "$ALetter      = [\\p{script=%s}%s];"
      // U+0027 (single quote/apostrophe) is not in MidNumLet any more
      // in UAX 29 rev 21 or later. For our purpose, U+0027
      // has to be treated as MidNumLet. ( http://crbug.com/364072 )
      "$MidNumLet    = [\\p{Word_Break = MidNumLet} \\u0027];"
      "$MidLetter    = [\\p{Word_Break = MidLetter}%s];"
      "$MidNum       = [\\p{Word_Break = MidNum}];"
      "$Numeric      = [\\p{Word_Break = Numeric}];"
      "$ExtendNumLet = [\\p{Word_Break = ExtendNumLet}];"

      "$Control        = [\\p{Grapheme_Cluster_Break = Control}]; "
      "%s"  // ALetterPlus

      "$KatakanaEx     = $Katakana     ($Extend |  $Format)*;"
      "$ALetterEx      = $ALetterPlus  ($Extend |  $Format)*;"
      "$MidNumLetEx    = $MidNumLet    ($Extend |  $Format)*;"
      "$MidLetterEx    = $MidLetter    ($Extend |  $Format)*;"
      "$MidNumEx       = $MidNum       ($Extend |  $Format)*;"
      "$NumericEx      = $Numeric      ($Extend |  $Format)*;"
      "$ExtendNumLetEx = $ExtendNumLet ($Extend |  $Format)*;"

      "$Hiragana       = [\\p{script=Hiragana}];"
      "$Ideographic    = [\\p{Ideographic}];"
      "$HiraganaEx     = $Hiragana     ($Extend |  $Format)*;"
      "$IdeographicEx  = $Ideographic  ($Extend |  $Format)*;"

      "!!forward;"
      "$CR $LF;"
      "[^$CR $LF $Newline]? ($Extend |  $Format)+;"
      "$ALetterEx {200};"
      "$ALetterEx $ALetterEx {200};"
      "%s"  // (Allow|Disallow) Contraction

      "!!reverse;"
      "$BackALetterEx     = ($Format | $Extend)* $ALetterPlus;"
      "$BackMidNumLetEx   = ($Format | $Extend)* $MidNumLet;"
      "$BackNumericEx     = ($Format | $Extend)* $Numeric;"
      "$BackMidNumEx      = ($Format | $Extend)* $MidNum;"
      "$BackMidLetterEx   = ($Format | $Extend)* $MidLetter;"
      "$BackKatakanaEx    = ($Format | $Extend)* $Katakana;"
      "$BackExtendNumLetEx= ($Format | $Extend)* $ExtendNumLet;"
      "$LF $CR;"
      "($Format | $Extend)*  [^$CR $LF $Newline]?;"
      "$BackALetterEx $BackALetterEx;"
      "$BackALetterEx ($BackMidLetterEx | $BackMidNumLetEx) $BackALetterEx;"
      "$BackNumericEx $BackNumericEx;"
      "$BackNumericEx $BackALetterEx;"
      "$BackALetterEx $BackNumericEx;"
      "$BackNumericEx ($BackMidNumEx | $BackMidNumLetEx) $BackNumericEx;"
      "$BackKatakanaEx $BackKatakanaEx;"
      "$BackExtendNumLetEx ($BackALetterEx | $BackNumericEx |"
      " $BackKatakanaEx | $BackExtendNumLetEx);"
      "($BackALetterEx | $BackNumericEx | $BackKatakanaEx)"
      " $BackExtendNumLetEx;"

      "!!safe_reverse;"
      "($Extend | $Format)+ .?;"
      "($MidLetter | $MidNumLet) $BackALetterEx;"
      "($MidNum | $MidNumLet) $BackNumericEx;"

      "!!safe_forward;"
      "($Extend | $Format)+ .?;"
      "($MidLetterEx | $MidNumLetEx) $ALetterEx;"
      "($MidNumEx | $MidNumLetEx) $NumericEx;";

  // Retrieve the script codes used by the given language from ICU. When the
  // given language consists of two or more scripts, we just use the first
  // script. The size of returned script codes is always < 8. Therefore, we use
  // an array of size 8 so we can include all script codes without insufficient
  // buffer errors.
  UErrorCode error = U_ZERO_ERROR;
  UScriptCode script_code[8];
  int scripts = uscript_getCode(language.c_str(), script_code,
                                base::size(script_code), &error);
  if (U_SUCCESS(error) && scripts >= 1)
    script_code_ = script_code[0];

  // Retrieve the values for $ALetter and $ALetterPlus. We use the dictionary
  // only for the languages which need it (i.e. Korean and Thai) to prevent ICU
  // from returning dictionary words (i.e. Korean or Thai words) for languages
  // which don't need them.
  const char* aletter = uscript_getName(script_code_);
  if (!aletter)
    aletter = "Latin";

  const char kWithDictionary[] =
      "$dictionary   = [:LineBreak = Complex_Context:];"
      "$ALetterPlus  = [$ALetter [$dictionary-$Extend-$Control]];";
  const char kWithoutDictionary[] = "$ALetterPlus  = $ALetter;";
  const char* aletter_plus = kWithoutDictionary;
  if (script_code_ == USCRIPT_HANGUL || script_code_ == USCRIPT_THAI ||
      script_code_ == USCRIPT_LAO || script_code_ == USCRIPT_KHMER)
    aletter_plus = kWithDictionary;

  // Treat numbers as word characters except for Arabic and Hebrew.
  const char* aletter_extra = " [0123456789]";
  if (script_code_ == USCRIPT_HEBREW)
    aletter_extra = "";
  else if (script_code_ == USCRIPT_ARABIC)
    // When "script=Arabic", it does not include tatweel, which is
    // "script=Common" so add it back. Otherwise, it creates unwanted
    // word breaks.
    aletter_extra = " [\\u0640]";

  const char kMidLetterExtra[] = "";
  // For Hebrew, treat single/double quoation marks as MidLetter.
  const char kMidLetterExtraHebrew[] = "\"'";
  const char* midletter_extra = kMidLetterExtra;
  if (script_code_ == USCRIPT_HEBREW)
    midletter_extra = kMidLetterExtraHebrew;

  // Create two custom rule-sets: one allows contraction and the other does not.
  // We save these strings in UTF-16 so we can use it without conversions. (ICU
  // needs UTF-16 strings.)
  const char kAllowContraction[] =
      "$ALetterEx ($MidLetterEx | $MidNumLetEx) $ALetterEx {200};";
  const char kDisallowContraction[] = "";

  ruleset_allow_contraction_ = base::ASCIIToUTF16(
      base::StringPrintf(kRuleTemplate,
                         aletter,
                         aletter_extra,
                         midletter_extra,
                         aletter_plus,
                         kAllowContraction));
  ruleset_disallow_contraction_ = base::ASCIIToUTF16(
      base::StringPrintf(kRuleTemplate,
                         aletter,
                         aletter_extra,
                         midletter_extra,
                         aletter_plus,
                         kDisallowContraction));
}

bool SpellcheckCharAttribute::OutputChar(UChar c,
                                         base::string16* output) const {
  // Call the language-specific function if necessary.
  // Otherwise, we call the default one.
  switch (script_code_) {
    case USCRIPT_ARABIC:
      return OutputArabic(c, output);

    case USCRIPT_HANGUL:
      return OutputHangul(c, output);

    case USCRIPT_HEBREW:
      return OutputHebrew(c, output);

    default:
      return OutputDefault(c, output);
  }
}

bool SpellcheckCharAttribute::OutputArabic(UChar c,
                                           base::string16* output) const {
  // Include non-Arabic characters (which should trigger a spelling error)
  // and Arabic characters excluding vowel marks and class "Lm".
  // We filter the latter because, while they are "letters", they are
  // optional and so don't affect the correctness of the rest of the word.
  if (!(0x0600 <= c && c <= 0x06FF) || (u_isalpha(c) && c != 0x0640))
    output->push_back(c);
  return true;
}

bool SpellcheckCharAttribute::OutputHangul(UChar c,
                                           base::string16* output) const {
  // Decompose a Hangul character to a Hangul vowel and consonants used by our
  // spellchecker. A Hangul character of Unicode is a ligature consisting of a
  // Hangul vowel and consonants, e.g. U+AC01 "Gag" consists of U+1100 "G",
  // U+1161 "a", and U+11A8 "g". That is, we can treat each Hangul character as
  // a point of a cubic linear space consisting of (first consonant, vowel, last
  // consonant). Therefore, we can compose a Hangul character from a vowel and
  // two consonants with linear composition:
  //   character =  0xAC00 +
  //                (first consonant - 0x1100) * 28 * 21 +
  //                (vowel           - 0x1161) * 28 +
  //                (last consonant  - 0x11A7);
  // We can also decompose a Hangul character with linear decomposition:
  //   first consonant = (character - 0xAC00) / 28 / 21;
  //   vowel           = (character - 0xAC00) / 28 % 21;
  //   last consonant  = (character - 0xAC00) % 28;
  // This code is copied from Unicode Standard Annex #15
  // <http://unicode.org/reports/tr15> and added some comments.
  const int kSBase = 0xAC00;  // U+AC00: the top of Hangul characters.
  const int kLBase = 0x1100;  // U+1100: the top of Hangul first consonants.
  const int kVBase = 0x1161;  // U+1161: the top of Hangul vowels.
  const int kTBase = 0x11A7;  // U+11A7: the top of Hangul last consonants.
  const int kLCount = 19;     // The number of Hangul first consonants.
  const int kVCount = 21;     // The number of Hangul vowels.
  const int kTCount = 28;     // The number of Hangul last consonants.
  const int kNCount = kVCount * kTCount;
  const int kSCount = kLCount * kNCount;

  int index = c - kSBase;
  if (index < 0 || index >= kSBase + kSCount) {
    // This is not a Hangul syllable. Call the default output function since we
    // should output this character when it is a Hangul syllable.
    return OutputDefault(c, output);
  }

  // This is a Hangul character. Decompose this characters into Hangul vowels
  // and consonants.
  int l = kLBase + index / kNCount;
  int v = kVBase + (index % kNCount) / kTCount;
  int t = kTBase + index % kTCount;
  output->push_back(l);
  output->push_back(v);
  if (t != kTBase)
    output->push_back(t);
  return true;
}

bool SpellcheckCharAttribute::OutputHebrew(UChar c,
                                           base::string16* output) const {
  // Discard characters except Hebrew alphabets. We also discard Hebrew niqquds
  // to prevent our Hebrew dictionary from marking a Hebrew word including
  // niqquds as misspelled. (Same as Arabic vowel marks, we need to check
  // niqquds manually and filter them out since their script codes are
  // USCRIPT_HEBREW.)
  // Pass through ASCII single/double quotation marks and Hebrew Geresh and
  // Gershayim.
  if ((0x05D0 <= c && c <= 0x05EA) || c == 0x22 || c == 0x27 ||
      c == 0x05F4 || c == 0x05F3)
    output->push_back(c);
  return true;
}

bool SpellcheckCharAttribute::OutputDefault(UChar c,
                                            base::string16* output) const {
  // Check the script code of this character and output only if it is the one
  // used by the spellchecker language.
  UErrorCode status = U_ZERO_ERROR;
  UScriptCode script_code = uscript_getScript(c, &status);
  if (script_code == script_code_ || script_code == USCRIPT_COMMON)
    output->push_back(c);
  return true;
}

// SpellcheckWordIterator implementation:

SpellcheckWordIterator::SpellcheckWordIterator()
    : text_(nullptr), attribute_(nullptr), iterator_() {}

SpellcheckWordIterator::~SpellcheckWordIterator() {
  Reset();
}

bool SpellcheckWordIterator::Initialize(
    const SpellcheckCharAttribute* attribute,
    bool allow_contraction) {
  // Create a custom ICU break iterator with empty text used in this object. (We
  // allow setting text later so we can re-use this iterator.)
  DCHECK(attribute);
  const base::string16 rule(attribute->GetRuleSet(allow_contraction));

  // If there is no rule set, the attributes were invalid.
  if (rule.empty())
    return false;

  std::unique_ptr<base::i18n::BreakIterator> iterator(
      new base::i18n::BreakIterator(base::string16(), rule));
  if (!iterator->Init()) {
    // Since we're not passing in any text, the only reason this could fail
    // is if we fail to parse the rules. Since the rules are hardcoded,
    // that would be a bug in this class.
    NOTREACHED() << "failed to open iterator (broken rules)";
    return false;
  }
  iterator_ = std::move(iterator);

  // Set the character attributes so we can normalize the words extracted by
  // this iterator.
  attribute_ = attribute;
  return true;
}

bool SpellcheckWordIterator::IsInitialized() const {
  // Return true iff we have an iterator.
  return !!iterator_;
}

bool SpellcheckWordIterator::SetText(const base::char16* text, size_t length) {
  DCHECK(!!iterator_);

  // Set the text to be split by this iterator.
  if (!iterator_->SetText(text, length)) {
    LOG(ERROR) << "failed to set text";
    return false;
  }

  text_ = text;
  return true;
}

SpellcheckWordIterator::WordIteratorStatus SpellcheckWordIterator::GetNextWord(
    base::string16* word_string,
    size_t* word_start,
    size_t* word_length) {
  DCHECK(!!text_);

  word_string->clear();
  *word_start = 0;
  *word_length = 0;

  if (!text_) {
    return IS_END_OF_TEXT;
  }

  // Find a word that can be checked for spelling or a character that can be
  // skipped over. Rather than moving past a skippable character this returns
  // IS_SKIPPABLE and defers handling the character to the calling function.
  while (iterator_->Advance()) {
    const size_t start = iterator_->prev();
    const size_t length = iterator_->pos() - start;
    switch (iterator_->GetWordBreakStatus()) {
      case base::i18n::BreakIterator::IS_WORD_BREAK: {
        if (Normalize(start, length, word_string)) {
          *word_start = start;
          *word_length = length;
          return IS_WORD;
        }
        break;
      }
      case base::i18n::BreakIterator::IS_SKIPPABLE_WORD: {
        *word_string = iterator_->GetString();
        *word_start = start;
        *word_length = length;
        return IS_SKIPPABLE;
      }
      // |iterator_| is RULE_BASED so the break status should never be
      // IS_LINE_OR_CHAR_BREAK.
      case base::i18n::BreakIterator::IS_LINE_OR_CHAR_BREAK: {
        NOTREACHED();
        break;
      }
    }
  }

  // There aren't any more words in the given text.
  return IS_END_OF_TEXT;
}

void SpellcheckWordIterator::Reset() {
  iterator_.reset();
}

bool SpellcheckWordIterator::Normalize(size_t input_start,
                                       size_t input_length,
                                       base::string16* output_string) const {
  // We use NFKC (Normalization Form, Compatible decomposition, followed by
  // canonical Composition) defined in Unicode Standard Annex #15 to normalize
  // this token because it it the most suitable normalization algorithm for our
  // spellchecker. Nevertheless, it is not a perfect algorithm for our
  // spellchecker and we need manual normalization as well. The normalized
  // text does not have to be NUL-terminated since its characters are copied to
  // string16, which adds a NUL character when we need.
<<<<<<< HEAD
  icu::UnicodeString input(false, &text_[input_start], input_length);
=======
  icu::UnicodeString input(FALSE, &text_[input_start],
                           base::checked_cast<int32_t>(input_length));
>>>>>>> 0e6778f1
  UErrorCode status = U_ZERO_ERROR;
  icu::UnicodeString output;
  icu::Normalizer::normalize(input, UNORM_NFKC, 0, output, status);
  if (status != U_ZERO_ERROR && status != U_STRING_NOT_TERMINATED_WARNING)
    return false;

  // Copy the normalized text to the output.
  icu::StringCharacterIterator it(output);
  for (UChar c = it.first(); c != icu::CharacterIterator::DONE; c = it.next())
    attribute_->OutputChar(c, output_string);

  return !output_string->empty();
}<|MERGE_RESOLUTION|>--- conflicted
+++ resolved
@@ -424,12 +424,8 @@
   // spellchecker and we need manual normalization as well. The normalized
   // text does not have to be NUL-terminated since its characters are copied to
   // string16, which adds a NUL character when we need.
-<<<<<<< HEAD
-  icu::UnicodeString input(false, &text_[input_start], input_length);
-=======
-  icu::UnicodeString input(FALSE, &text_[input_start],
+  icu::UnicodeString input(false, &text_[input_start],
                            base::checked_cast<int32_t>(input_length));
->>>>>>> 0e6778f1
   UErrorCode status = U_ZERO_ERROR;
   icu::UnicodeString output;
   icu::Normalizer::normalize(input, UNORM_NFKC, 0, output, status);
