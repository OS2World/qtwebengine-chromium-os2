# Copyright 2015 The Chromium Authors. All rights reserved.
# Use of this source code is governed by a BSD-style license that can be
# found in the LICENSE file.

import("//build/buildflag_header.gni")
import("//components/gwp_asan/buildflags/buildflags.gni")

declare_args() {
  # If set to true, this will stub out and disable the entire crash key system.
  use_crash_key_stubs = is_fuchsia
}

group("common") {
  public_deps = [
    ":crash_key",
    ":crash_key_utils",
  ]

  if (is_mac || is_ios) {
    public_deps += [ ":zombies" ]
  }
}

use_crashpad_annotation =
    (is_mac || is_win || is_android) && !use_crash_key_stubs

# Causes both Crashpad and Breakpad crash keys to be used. Both key
# implementations will be instantiated and set, doubling the storage
# used for keys. This is intended to be used temporarily to test Crashpad
# integrations without disabling Breakpad.
use_combined_annotations = is_linux

buildflag_header("crash_buildflags") {
  header = "crash_buildflags.h"
  flags = [
    "USE_CRASHPAD_ANNOTATION=$use_crashpad_annotation",
    "USE_COMBINED_ANNOTATIONS=$use_combined_annotations",
    "USE_CRASH_KEY_STUBS=$use_crash_key_stubs",
  ]
}

group("crash_key") {
  public_deps = [ ":crash_key_lib" ]

  if (use_combined_annotations) {
    public_deps += [ "//third_party/crashpad/crashpad/client" ]
  }
}

# Crashpad's annotation system can store data on a per-module basis (i.e.,
# in different shared libraries in the component build) without issue. The
# Breakpad implementation uses a static global variable, so ensure there is
# only one instance of the symbol in the component build by making this
# target a component.
if (use_crash_key_stubs || use_crashpad_annotation) {
  crash_key_target_type = "static_library"
} else {
  crash_key_target_type = "component"
}
target(crash_key_target_type, "crash_key_lib") {
  sources = [
    "crash_export.h",
    "crash_key.cc",
    "crash_key.h",
    "crash_key_base_support.cc",
    "crash_key_base_support.h",
  ]

  defines = []

  # This target is not always a component, depending on the implementation.
  # When it is not a component, annotating functions with the standard
  # CRASH_EXPORT macro causes linking errors on Windows (clients of this target
  # expect it to be dllimport but it is linked statically). Instead, provide a
  # wrapper macro CRASH_KEY_EXPORT that only evaluates to CRASH_EXPORT if this
  # target is really a component.
  if (crash_key_target_type == "component") {
    defines += [
      "CRASH_KEY_EXPORT=CRASH_EXPORT",
      "CRASH_CORE_COMMON_IMPLEMENTATION",
    ]
  }

  public_deps = [ ":crash_buildflags" ]

  deps = [ "//base" ]

  if (use_crash_key_stubs) {
    sources += [ "crash_key_stubs.cc" ]
  } else if (use_crashpad_annotation) {
    sources += [ "crash_key_crashpad.cc" ]
    deps += [ "//third_party/crashpad/crashpad/client" ]
  } else {
    include_dirs = [ "//third_party/breakpad/breakpad/src" ]

    if (is_ios) {
      sources += [ "crash_key_breakpad_ios.mm" ]

      configs += [ "//build/config/compiler:enable_arc" ]
    } else {
      sources += [
        "crash_key_breakpad.cc",
        "crash_key_internal.h",
      ]
    }

<<<<<<< HEAD
    if (!is_os2) {
      deps += [ "//third_party/breakpad:client" ]
=======
    deps += [ "//third_party/breakpad:client" ]
    if (use_combined_annotations) {
      public_deps += [ "//third_party/crashpad/crashpad/client" ]
>>>>>>> 0e6778f1
    }
  }
}

static_library("crash_key_utils") {
  visibility = [ ":*" ]

  sources = [
    "crash_keys.cc",
    "crash_keys.h",
  ]

  deps = [
    ":crash_key",
    "//base",
  ]
}

if (is_mac || is_ios) {
  component("zombies") {
    visibility = [ ":common" ]

    sources = [
      "objc_zombie.h",
      "objc_zombie.mm",
    ]

    defines = [ "CRASH_CORE_COMMON_IMPLEMENTATION" ]

    deps = [
      ":crash_key",
      "//base",
      "//components/gwp_asan/buildflags",
    ]

    if (enable_gwp_asan_malloc) {
      deps += [ "//components/gwp_asan/client" ]
    }

    libs = [ "Foundation.framework" ]
  }
}

source_set("unit_tests") {
  testonly = true
  sources = [
    "crash_key_unittest.cc",
    "crash_keys_unittest.cc",
  ]

  deps = [
    ":common",
    "//base",
    "//testing/gtest",
  ]

  if (is_mac || is_ios) {
    sources += [ "objc_zombie_unittest.mm" ]
  }

  if (!is_mac && !is_ios && !is_win && !is_fuchsia && !is_android) {
    include_dirs = [ "//third_party/breakpad/breakpad/src/" ]
    sources += [ "crash_key_breakpad_unittest.cc" ]
  }

  if (is_fuchsia) {
    sources -= [ "crash_key_unittest.cc" ]
  }
}<|MERGE_RESOLUTION|>--- conflicted
+++ resolved
@@ -104,14 +104,11 @@
       ]
     }
 
-<<<<<<< HEAD
     if (!is_os2) {
       deps += [ "//third_party/breakpad:client" ]
-=======
-    deps += [ "//third_party/breakpad:client" ]
-    if (use_combined_annotations) {
-      public_deps += [ "//third_party/crashpad/crashpad/client" ]
->>>>>>> 0e6778f1
+      if (use_combined_annotations) {
+        public_deps += [ "//third_party/crashpad/crashpad/client" ]
+      }
     }
   }
 }
