--- conflicted
+++ resolved
@@ -79,12 +79,8 @@
   DCHECK(U_SUCCESS(status));
 
   if (matched == true && match) {
-<<<<<<< HEAD
-    icu::UnicodeString match_unicode = matcher->group(0, status);
-=======
     icu::UnicodeString match_unicode =
         matcher->group(group_to_be_captured, status);
->>>>>>> da3a29ec
     DCHECK(U_SUCCESS(status));
     *match = base::i18n::UnicodeStringToString16(match_unicode);
   }
