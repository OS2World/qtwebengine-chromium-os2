# Copyright 2015 The Chromium Authors. All rights reserved.
# Use of this source code is governed by a BSD-style license that can be
# found in the LICENSE file.

import("//build/config/features.gni")
import("//ppapi/buildflags/buildflags.gni")
import("//testing/test.gni")

source_set("lib") {
  sources = [
    "font_service_app.cc",
    "font_service_app.h",
    "fontconfig_matching.cc",
    "fontconfig_matching.h",
  ]

  deps = [
    "//base",
    "//components/services/font/public/mojom",
    "//mojo/public/cpp/bindings",
    "//mojo/public/cpp/system",
    "//ppapi/buildflags:buildflags",
    "//third_party/fontconfig",
    "//ui/gfx",
  ]

  public_deps = [ "//skia" ]

<<<<<<< HEAD
  if ((is_linux || is_os2) && enable_plugins) {
=======
  if ((is_linux || is_chromeos) && enable_plugins) {
>>>>>>> da3a29ec
    deps += [ ":ppapi_fontconfig_matching" ]
  }
}

<<<<<<< HEAD
if ((is_linux || is_os2) && enable_plugins) {
=======
if ((is_linux || is_chromeos) && enable_plugins) {
>>>>>>> da3a29ec
  source_set("ppapi_fontconfig_matching") {
    sources = [
      "ppapi_fontconfig_matching.cc",
      "ppapi_fontconfig_matching.h",
    ]

    deps = [
      "//base:base",
      "//ppapi/buildflags:buildflags",
      "//ppapi/c",
    ]
  }
}

test("font_service_unittests") {
  sources = [ "font_loader_unittest.cc" ]

  deps = [
    ":lib",
    "//base",
    "//base/test:test_support",
    "//components/services/font/public/cpp",
    "//components/services/font/public/mojom",
    "//mojo/core/test:run_all_unittests",
    "//mojo/public/cpp/bindings",
    "//mojo/public/cpp/system",
    "//ppapi/buildflags:buildflags",
    "//skia",
    "//testing/gtest",
  ]

  if (enable_plugins) {
    deps += [
      "//ppapi/c",
      "//third_party:freetype_harfbuzz",
    ]
  }
}<|MERGE_RESOLUTION|>--- conflicted
+++ resolved
@@ -26,20 +26,12 @@
 
   public_deps = [ "//skia" ]
 
-<<<<<<< HEAD
-  if ((is_linux || is_os2) && enable_plugins) {
-=======
-  if ((is_linux || is_chromeos) && enable_plugins) {
->>>>>>> da3a29ec
+  if ((is_linux || is_chromeos || is_os2) && enable_plugins) {
     deps += [ ":ppapi_fontconfig_matching" ]
   }
 }
 
-<<<<<<< HEAD
-if ((is_linux || is_os2) && enable_plugins) {
-=======
-if ((is_linux || is_chromeos) && enable_plugins) {
->>>>>>> da3a29ec
+if ((is_linux || is_chromeos || is_os2) && enable_plugins) {
   source_set("ppapi_fontconfig_matching") {
     sources = [
       "ppapi_fontconfig_matching.cc",
