// Copyright 2014 The Chromium Authors. All rights reserved.
// Use of this source code is governed by a BSD-style license that can be
// found in the LICENSE file.

#include "gpu/command_buffer/service/mailbox_manager_sync.h"

#include <stddef.h>

#include <algorithm>

#include "base/containers/queue.h"
#include "base/synchronization/lock.h"
#include "gpu/command_buffer/common/sync_token.h"
#include "gpu/command_buffer/service/texture_manager.h"
#include "ui/gl/gl_fence.h"
#include "ui/gl/gl_implementation.h"

#if !defined(OS_MAC)
#include "ui/gl/gl_fence_egl.h"
#endif

namespace gpu {
namespace gles2 {

namespace {

base::LazyInstance<base::Lock>::DestructorAtExit g_lock =
    LAZY_INSTANCE_INITIALIZER;

#if !defined(OS_MAC)
typedef std::map<SyncToken, std::unique_ptr<gl::GLFence>> SyncTokenToFenceMap;
base::LazyInstance<SyncTokenToFenceMap>::DestructorAtExit
    g_sync_point_to_fence = LAZY_INSTANCE_INITIALIZER;
base::LazyInstance<base::queue<SyncTokenToFenceMap::iterator>>::DestructorAtExit
    g_sync_points = LAZY_INSTANCE_INITIALIZER;
#endif

void CreateFenceLocked(const SyncToken& sync_token) {
<<<<<<< HEAD
#if !defined(OS_MACOSX) && !defined(OS_OS2)
=======
#if !defined(OS_MAC)
>>>>>>> da3a29ec
  g_lock.Get().AssertAcquired();
  if (gl::GetGLImplementation() == gl::kGLImplementationMockGL ||
      gl::GetGLImplementation() == gl::kGLImplementationStubGL)
    return;

  base::queue<SyncTokenToFenceMap::iterator>& sync_points = g_sync_points.Get();
  SyncTokenToFenceMap& sync_point_to_fence = g_sync_point_to_fence.Get();
  if (sync_token.release_count()) {
    while (!sync_points.empty() &&
           sync_points.front()->second->HasCompleted()) {
      sync_point_to_fence.erase(sync_points.front());
      sync_points.pop();
    }
    // Need to use EGL fences since we are likely not in a single share group.
    std::unique_ptr<gl::GLFence> fence = gl::GLFenceEGL::Create();
    if (!fence) {
      // Fall back to glFinish instead crashing such as in crbug.com/995376.
      LOG(ERROR) << "eglCreateSyncKHR failed";
      glFinish();
      return;
    }
    std::pair<SyncTokenToFenceMap::iterator, bool> result =
        sync_point_to_fence.insert(
            std::make_pair(sync_token, std::move(fence)));
    DCHECK(result.second);
    sync_points.push(result.first);
    DCHECK(sync_points.size() == sync_point_to_fence.size());
  }
#endif
}

void AcquireFenceLocked(const SyncToken& sync_token) {
#if !defined(OS_MAC)
  g_lock.Get().AssertAcquired();
  SyncTokenToFenceMap::iterator fence_it =
      g_sync_point_to_fence.Get().find(sync_token);
  if (fence_it != g_sync_point_to_fence.Get().end()) {
    fence_it->second->ServerWait();
  }
#endif
}

static const unsigned kNewTextureVersion = 1;

}  // anonymous namespace

base::LazyInstance<MailboxManagerSync::TextureGroup::MailboxToGroupMap>::
    DestructorAtExit MailboxManagerSync::TextureGroup::mailbox_to_group_ =
        LAZY_INSTANCE_INITIALIZER;

// static
MailboxManagerSync::TextureGroup* MailboxManagerSync::TextureGroup::FromName(
    const Mailbox& name) {
  MailboxToGroupMap::iterator it = mailbox_to_group_.Get().find(name);
  if (it == mailbox_to_group_.Get().end())
    return nullptr;

  return it->second.get();
}

MailboxManagerSync::TextureGroup::TextureGroup(
    const TextureDefinition& definition)
    : definition_(definition) {
}

MailboxManagerSync::TextureGroup::~TextureGroup() = default;

void MailboxManagerSync::TextureGroup::AddName(const Mailbox& name) {
  g_lock.Get().AssertAcquired();
  DCHECK(std::find(names_.begin(), names_.end(), name) == names_.end());
  names_.push_back(name);
  DCHECK(mailbox_to_group_.Get().find(name) == mailbox_to_group_.Get().end());
  mailbox_to_group_.Get()[name] = this;
}

void MailboxManagerSync::TextureGroup::RemoveName(const Mailbox& name) {
  g_lock.Get().AssertAcquired();
  std::vector<Mailbox>::iterator names_it =
      std::find(names_.begin(), names_.end(), name);
  DCHECK(names_it != names_.end());
  names_.erase(names_it);
  MailboxToGroupMap::iterator it = mailbox_to_group_.Get().find(name);
  DCHECK(it != mailbox_to_group_.Get().end());
  mailbox_to_group_.Get().erase(it);
}

void MailboxManagerSync::TextureGroup::AddTexture(MailboxManagerSync* manager,
                                                  Texture* texture) {
  g_lock.Get().AssertAcquired();
  DCHECK(std::find(textures_.begin(), textures_.end(),
                   std::make_pair(manager, texture)) == textures_.end());
  textures_.push_back(std::make_pair(manager, texture));
}

bool MailboxManagerSync::TextureGroup::RemoveTexture(
    MailboxManagerSync* manager,
    Texture* texture) {
  g_lock.Get().AssertAcquired();
  TextureGroup::TextureList::iterator tex_list_it = std::find(
      textures_.begin(), textures_.end(), std::make_pair(manager, texture));
  DCHECK(tex_list_it != textures_.end());
  if (textures_.size() == 1) {
    // This is the last texture so the group is going away.
    for (size_t n = 0; n < names_.size(); n++) {
      const Mailbox& name = names_[n];
      MailboxToGroupMap::iterator mbox_it =
          mailbox_to_group_.Get().find(name);
      DCHECK(mbox_it != mailbox_to_group_.Get().end());
      DCHECK(mbox_it->second.get() == this);
      mailbox_to_group_.Get().erase(mbox_it);
    }
    return false;
  } else {
    textures_.erase(tex_list_it);
    return true;
  }
}

Texture* MailboxManagerSync::TextureGroup::FindTexture(
    MailboxManagerSync* manager) {
  g_lock.Get().AssertAcquired();
  for (TextureGroup::TextureList::iterator it = textures_.begin();
       it != textures_.end(); it++) {
    if (it->first == manager)
      return it->second;
  }
  return nullptr;
}

MailboxManagerSync::TextureGroupRef::TextureGroupRef(unsigned version,
                                                     TextureGroup* group)
    : version(version), group(group) {
}

MailboxManagerSync::TextureGroupRef::TextureGroupRef(
    const TextureGroupRef& other) = default;

MailboxManagerSync::TextureGroupRef::~TextureGroupRef() = default;

MailboxManagerSync::MailboxManagerSync() = default;

MailboxManagerSync::~MailboxManagerSync() {
  DCHECK_EQ(0U, texture_to_group_.size());
}

// static
bool MailboxManagerSync::SkipTextureWorkarounds(const Texture* texture) {
  // Cannot support mips due to support mismatch between
  // EGL_KHR_gl_texture_2D_image and glEGLImageTargetTexture2DOES for
  // texture levels.
  bool has_mips = texture->NeedsMips() && texture->texture_complete();
  return texture->target() != GL_TEXTURE_2D || has_mips;
}

bool MailboxManagerSync::UsesSync() {
  return true;
}

Texture* MailboxManagerSync::ConsumeTexture(const Mailbox& mailbox) {
  base::AutoLock lock(g_lock.Get());
  // Relax the cross-thread access restriction to non-thread-safe RefCount.
  // The lock above protects non-thread-safe RefCount in TextureGroup.
  base::ScopedAllowCrossThreadRefCountAccess
      scoped_allow_cross_thread_ref_count_access;
  TextureGroup* group = TextureGroup::FromName(mailbox);
  if (!group)
    return nullptr;

  // Check if a texture already exists in this share group.
  Texture* texture = group->FindTexture(this);
  if (texture)
    return texture;

  // Otherwise create a new texture.
  texture = group->GetDefinition().CreateTexture();
  if (texture) {
    DCHECK(!SkipTextureWorkarounds(texture));
    texture->SetMailboxManager(this);
    group->AddTexture(this, texture);

    TextureGroupRef new_ref =
        TextureGroupRef(group->GetDefinition().version(), group);
    texture_to_group_.insert(std::make_pair(texture, new_ref));
  }

  return texture;
}

void MailboxManagerSync::ProduceTexture(const Mailbox& mailbox,
                                        TextureBase* texture_base) {
  DCHECK(texture_base);
  base::AutoLock lock(g_lock.Get());
  // Relax the cross-thread access restriction to non-thread-safe RefCount.
  // The lock above protects non-thread-safe RefCount in TextureGroup.
  base::ScopedAllowCrossThreadRefCountAccess
      scoped_allow_cross_thread_ref_count_access;
  if (TextureGroup::FromName(mailbox)) {
    DLOG(ERROR) << "Ignored attempt to reassign a mailbox";
    return;
  }

  Texture* texture = Texture::CheckedCast(texture_base);

  TextureToGroupMap::iterator tex_it = texture_to_group_.find(texture);
  TextureGroup* group_for_texture = nullptr;

  if (tex_it != texture_to_group_.end()) {
    group_for_texture = tex_it->second.group.get();
    DCHECK(group_for_texture);
  } else {
    // This is a new texture, so create a new group.
    texture->SetMailboxManager(this);
    TextureDefinition definition;
    if (!SkipTextureWorkarounds(texture)) {
      base::AutoUnlock unlock(g_lock.Get());
      definition = TextureDefinition(texture, kNewTextureVersion, nullptr);
    }
    group_for_texture = new TextureGroup(definition);
    group_for_texture->AddTexture(this, texture);
    texture_to_group_.insert(std::make_pair(
        texture, TextureGroupRef(kNewTextureVersion, group_for_texture)));
  }
  group_for_texture->AddName(mailbox);

  DCHECK(texture->mailbox_manager() == this);
}

void MailboxManagerSync::TextureDeleted(TextureBase* texture_base) {
  base::AutoLock lock(g_lock.Get());
  // Relax the cross-thread access restriction to non-thread-safe RefCount.
  // The lock above protects non-thread-safe RefCount in TextureGroup.
  base::ScopedAllowCrossThreadRefCountAccess
      scoped_allow_cross_thread_ref_count_access;

  Texture* texture = Texture::CheckedCast(texture_base);
  DCHECK(texture != nullptr);

  TextureToGroupMap::iterator tex_it = texture_to_group_.find(texture);
  DCHECK(tex_it != texture_to_group_.end());
  TextureGroup* group_for_texture = tex_it->second.group.get();
  if (group_for_texture->RemoveTexture(this, texture))
    UpdateDefinitionLocked(texture, &tex_it->second);
  texture_to_group_.erase(tex_it);
}

void MailboxManagerSync::UpdateDefinitionLocked(TextureBase* texture_base,
                                                TextureGroupRef* group_ref) {
  g_lock.Get().AssertAcquired();

  Texture* texture = Texture::CheckedCast(texture_base);
  DCHECK(texture != nullptr);

  if (SkipTextureWorkarounds(texture))
    return;

  gl::GLImage* image = texture->GetLevelImage(texture->target(), 0);
  TextureGroup* group = group_ref->group.get();
  const TextureDefinition& definition = group->GetDefinition();
  scoped_refptr<NativeImageBuffer> image_buffer = definition.image();

  // Make sure we don't clobber with an older version
  if (!definition.IsOlderThan(group_ref->version))
    return;

  // Also don't push redundant updates. Note that it would break the
  // versioning.
  if (definition.Matches(texture))
    return;

  // Don't try to push updates to texture that have a bound image (not created
  // by the MailboxManagerSync), as they were never shared to begin with.
  if (image && (!image_buffer || !image_buffer->IsClient(image)))
    return;

  group->SetDefinition(TextureDefinition(texture, ++group_ref->version,
                                         image ? image_buffer : nullptr));
}

void MailboxManagerSync::PushTextureUpdates(const SyncToken& token) {
  base::AutoLock lock(g_lock.Get());
  // Relax the cross-thread access restriction to non-thread-safe RefCount.
  // The lock above protects non-thread-safe RefCount in TextureGroup.
  base::ScopedAllowCrossThreadRefCountAccess
      scoped_allow_cross_thread_ref_count_access;

  for (TextureToGroupMap::iterator it = texture_to_group_.begin();
       it != texture_to_group_.end(); it++) {
    UpdateDefinitionLocked(it->first, &it->second);
  }
  CreateFenceLocked(token);
}

void MailboxManagerSync::PullTextureUpdates(const SyncToken& token) {
  using TextureUpdatePair = std::pair<Texture*, TextureDefinition>;
  std::vector<TextureUpdatePair> needs_update;
  {
    base::AutoLock lock(g_lock.Get());
    // Relax the cross-thread access restriction to non-thread-safe RefCount.
    // The lock above protects non-thread-safe RefCount in TextureGroup.
    base::ScopedAllowCrossThreadRefCountAccess
        scoped_allow_cross_thread_ref_count_access;
    AcquireFenceLocked(token);

    for (TextureToGroupMap::iterator it = texture_to_group_.begin();
         it != texture_to_group_.end(); it++) {
      const TextureDefinition& definition = it->second.group->GetDefinition();
      Texture* texture = it->first;
      unsigned& texture_version = it->second.version;
      if (texture_version == definition.version() ||
          definition.IsOlderThan(texture_version))
        continue;
      texture_version = definition.version();
      needs_update.push_back(TextureUpdatePair(texture, definition));
    }
  }

  if (!needs_update.empty()) {
    for (const TextureUpdatePair& pair : needs_update) {
      pair.second.UpdateTexture(pair.first);
    }
  }
}

}  // namespace gles2
}  // namespace gpu<|MERGE_RESOLUTION|>--- conflicted
+++ resolved
@@ -36,11 +36,7 @@
 #endif
 
 void CreateFenceLocked(const SyncToken& sync_token) {
-<<<<<<< HEAD
-#if !defined(OS_MACOSX) && !defined(OS_OS2)
-=======
-#if !defined(OS_MAC)
->>>>>>> da3a29ec
+#if !defined(OS_MAC) && !defined(OS_OS2)
   g_lock.Get().AssertAcquired();
   if (gl::GetGLImplementation() == gl::kGLImplementationMockGL ||
       gl::GetGLImplementation() == gl::kGLImplementationStubGL)
