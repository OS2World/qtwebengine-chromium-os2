--- conflicted
+++ resolved
@@ -16,11 +16,7 @@
 #include "ui/gl/gl_implementation.h"
 #include "ui/gl/scoped_binders.h"
 
-<<<<<<< HEAD
-#if !defined(OS_MACOSX) && defined(USE_EGL)
-=======
-#if !defined(OS_MAC)
->>>>>>> da3a29ec
+#if !defined(OS_MAC) && defined(USE_EGL)
 #include "base/macros.h"
 #include "ui/gl/gl_surface_egl.h"
 #endif
@@ -134,11 +130,7 @@
   // TODO(ericrk): Implement GLImage OnMemoryDump. crbug.com/514914
 }
 
-<<<<<<< HEAD
-#if !defined(OS_MACOSX) && defined(USE_EGL)
-=======
-#if !defined(OS_MAC)
->>>>>>> da3a29ec
+#if !defined(OS_MAC) && defined(USE_EGL)
 class NativeImageBufferEGL : public NativeImageBuffer {
  public:
   static scoped_refptr<NativeImageBufferEGL> Create(GLuint texture_id);
@@ -282,11 +274,7 @@
 // static
 scoped_refptr<NativeImageBuffer> NativeImageBuffer::Create(GLuint texture_id) {
   switch (gl::GetGLImplementation()) {
-<<<<<<< HEAD
-#if !defined(OS_MACOSX) && defined(USE_EGL)
-=======
-#if !defined(OS_MAC)
->>>>>>> da3a29ec
+#if !defined(OS_MAC) && defined(USE_EGL)
     case gl::kGLImplementationEGLGLES2:
     case gl::kGLImplementationEGLANGLE:
       return NativeImageBufferEGL::Create(texture_id);
