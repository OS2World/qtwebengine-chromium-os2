// Copyright 2014 The Chromium Authors. All rights reserved.
// Use of this source code is governed by a BSD-style license that can be
// found in the LICENSE file.

#include "gin/public/v8_platform.h"

#include <algorithm>

#include "base/allocator/partition_allocator/address_space_randomization.h"
#include "base/allocator/partition_allocator/page_allocator.h"
#include "base/allocator/partition_allocator/random.h"
#include "base/bind.h"
#include "base/bit_cast.h"
#include "base/bits.h"
#include "base/debug/stack_trace.h"
#include "base/location.h"
#include "base/logging.h"
#include "base/rand_util.h"
#include "base/system/sys_info.h"
#include "base/task/post_task.h"
#include "base/task/task_traits.h"
#include "base/task/thread_pool/thread_pool_instance.h"
#include "base/trace_event/trace_event.h"
#include "build/build_config.h"
#include "gin/per_isolate_data.h"

namespace gin {

namespace {

base::LazyInstance<V8Platform>::Leaky g_v8_platform = LAZY_INSTANCE_INITIALIZER;

constexpr base::TaskTraits kLowPriorityTaskTraits = {
    base::TaskPriority::BEST_EFFORT};

constexpr base::TaskTraits kDefaultTaskTraits = {
    base::TaskPriority::USER_VISIBLE};

constexpr base::TaskTraits kBlockingTaskTraits = {
    base::TaskPriority::USER_BLOCKING};

void PrintStackTrace() {
  base::debug::StackTrace trace;
  trace.Print();
}

class ConvertableToTraceFormatWrapper final
    : public base::trace_event::ConvertableToTraceFormat {
 public:
  explicit ConvertableToTraceFormatWrapper(
      std::unique_ptr<v8::ConvertableToTraceFormat> inner)
      : inner_(std::move(inner)) {}
  ~ConvertableToTraceFormatWrapper() override = default;
  void AppendAsTraceFormat(std::string* out) const final {
    inner_->AppendAsTraceFormat(out);
  }

 private:
  std::unique_ptr<v8::ConvertableToTraceFormat> inner_;

  DISALLOW_COPY_AND_ASSIGN(ConvertableToTraceFormatWrapper);
};

class EnabledStateObserverImpl final
    : public base::trace_event::TraceLog::EnabledStateObserver {
 public:
  EnabledStateObserverImpl() {
    base::trace_event::TraceLog::GetInstance()->AddEnabledStateObserver(this);
  }

  ~EnabledStateObserverImpl() override {
    base::trace_event::TraceLog::GetInstance()->RemoveEnabledStateObserver(
        this);
  }

  void OnTraceLogEnabled() final {
    base::AutoLock lock(mutex_);
    for (auto* o : observers_) {
      o->OnTraceEnabled();
    }
  }

  void OnTraceLogDisabled() final {
    base::AutoLock lock(mutex_);
    for (auto* o : observers_) {
      o->OnTraceDisabled();
    }
  }

  void AddObserver(v8::TracingController::TraceStateObserver* observer) {
    {
      base::AutoLock lock(mutex_);
      DCHECK(!observers_.count(observer));
      observers_.insert(observer);
    }

    // Fire the observer if recording is already in progress.
    if (base::trace_event::TraceLog::GetInstance()->IsEnabled())
      observer->OnTraceEnabled();
  }

  void RemoveObserver(v8::TracingController::TraceStateObserver* observer) {
    base::AutoLock lock(mutex_);
    DCHECK(observers_.count(observer) == 1);
    observers_.erase(observer);
  }

 private:
  base::Lock mutex_;
  std::unordered_set<v8::TracingController::TraceStateObserver*> observers_;

  DISALLOW_COPY_AND_ASSIGN(EnabledStateObserverImpl);
};

base::LazyInstance<EnabledStateObserverImpl>::Leaky g_trace_state_dispatcher =
    LAZY_INSTANCE_INITIALIZER;

// TODO(skyostil): Deduplicate this with the clamper in Blink.
class TimeClamper {
 public:
// As site isolation is enabled on desktop platforms, we can safely provide
// more timing resolution. Jittering is still enabled everywhere.
#if defined(OS_ANDROID)
  static constexpr double kResolutionSeconds = 100e-6;
#else
  static constexpr double kResolutionSeconds = 5e-6;
#endif

  TimeClamper() : secret_(base::RandUint64()) {}

  double ClampTimeResolution(double time_seconds) const {
    bool was_negative = false;
    if (time_seconds < 0) {
      was_negative = true;
      time_seconds = -time_seconds;
    }
    // For each clamped time interval, compute a pseudorandom transition
    // threshold. The reported time will either be the start of that interval or
    // the next one depending on which side of the threshold |time_seconds| is.
    double interval = floor(time_seconds / kResolutionSeconds);
    double clamped_time = interval * kResolutionSeconds;
    double tick_threshold = ThresholdFor(clamped_time);

    if (time_seconds >= tick_threshold)
      clamped_time = (interval + 1) * kResolutionSeconds;
    if (was_negative)
      clamped_time = -clamped_time;
    return clamped_time;
  }

 private:
  inline double ThresholdFor(double clamped_time) const {
    uint64_t time_hash = MurmurHash3(bit_cast<int64_t>(clamped_time) ^ secret_);
    return clamped_time + kResolutionSeconds * ToDouble(time_hash);
  }

  static inline double ToDouble(uint64_t value) {
    // Exponent for double values for [1.0 .. 2.0]
    static const uint64_t kExponentBits = uint64_t{0x3FF0000000000000};
    static const uint64_t kMantissaMask = uint64_t{0x000FFFFFFFFFFFFF};
    uint64_t random = (value & kMantissaMask) | kExponentBits;
    return bit_cast<double>(random) - 1;
  }

  static inline uint64_t MurmurHash3(uint64_t value) {
    value ^= value >> 33;
    value *= uint64_t{0xFF51AFD7ED558CCD};
    value ^= value >> 33;
    value *= uint64_t{0xC4CEB9FE1A85EC53};
    value ^= value >> 33;
    return value;
  }

  const uint64_t secret_;
  DISALLOW_COPY_AND_ASSIGN(TimeClamper);
};

base::LazyInstance<TimeClamper>::Leaky g_time_clamper =
    LAZY_INSTANCE_INITIALIZER;

#if BUILDFLAG(USE_PARTITION_ALLOC)
base::PageAccessibilityConfiguration GetPageConfig(
    v8::PageAllocator::Permission permission) {
  switch (permission) {
    case v8::PageAllocator::Permission::kRead:
      return base::PageRead;
    case v8::PageAllocator::Permission::kReadWrite:
      return base::PageReadWrite;
    case v8::PageAllocator::Permission::kReadWriteExecute:
      return base::PageReadWriteExecute;
    case v8::PageAllocator::Permission::kReadExecute:
      return base::PageReadExecute;
    default:
      DCHECK_EQ(v8::PageAllocator::Permission::kNoAccess, permission);
      return base::PageInaccessible;
  }
}

class PageAllocator : public v8::PageAllocator {
 public:
  ~PageAllocator() override = default;

  size_t AllocatePageSize() override {
    return base::kPageAllocationGranularity;
  }

  size_t CommitPageSize() override { return base::kSystemPageSize; }

  void SetRandomMmapSeed(int64_t seed) override {
    base::SetMmapSeedForTesting(seed);
  }

  void* GetRandomMmapAddr() override { return base::GetRandomPageBase(); }

  void* AllocatePages(void* address,
                      size_t length,
                      size_t alignment,
                      v8::PageAllocator::Permission permissions) override {
    base::PageAccessibilityConfiguration config = GetPageConfig(permissions);
    bool commit = (permissions != v8::PageAllocator::Permission::kNoAccess);
    return base::AllocPages(address, length, alignment, config,
                            base::PageTag::kV8, commit);
  }

  bool FreePages(void* address, size_t length) override {
    base::FreePages(address, length);
    return true;
  }

  bool ReleasePages(void* address, size_t length, size_t new_length) override {
    DCHECK_LT(new_length, length);
    uint8_t* release_base = reinterpret_cast<uint8_t*>(address) + new_length;
    size_t release_size = length - new_length;
<<<<<<< HEAD
#if defined(OS_POSIX) && !defined(OS_OS2)
    // On POSIX, we can unmap the trailing pages.
    base::FreePages(release_base, release_size);
#else  // defined(OS_WIN) || defined(OS_OS2)
    // On Windows and OS/2, we can only de-commit the trailing pages.
=======
#if defined(OS_POSIX) || defined(OS_FUCHSIA)
    // On POSIX, we can unmap the trailing pages.
    base::FreePages(release_base, release_size);
#elif defined(OS_WIN)
    // On Windows, we can only de-commit the trailing pages. FreePages() will
    // still free all pages in the region including the released tail, so it's
    // safe to just decommit the tail.
>>>>>>> 0e6778f1
    base::DecommitSystemPages(release_base, release_size);
#else
#error Unsupported platform
#endif
    return true;
  }

  bool SetPermissions(void* address,
                      size_t length,
                      Permission permissions) override {
    // If V8 sets permissions to none, we can discard the memory.
    if (permissions == v8::PageAllocator::Permission::kNoAccess) {
      base::DecommitSystemPages(address, length);
      return true;
    } else {
      return base::TrySetSystemPagesAccess(address, length,
                                           GetPageConfig(permissions));
    }
  }

  bool DiscardSystemPages(void* address, size_t size) override {
    base::DiscardSystemPages(address, size);
    return true;
  }
};

base::LazyInstance<PageAllocator>::Leaky g_page_allocator =
    LAZY_INSTANCE_INITIALIZER;

#endif  // BUILDFLAG(USE_PARTITION_ALLOC)

}  // namespace

}  // namespace gin

namespace base {

namespace trace_event {

// Allow std::unique_ptr<v8::ConvertableToTraceFormat> to be a valid
// initialization value for trace macros.
template <>
struct TraceValue::Helper<
    std::unique_ptr<v8::ConvertableToTraceFormat>> {
  static constexpr unsigned char kType = TRACE_VALUE_TYPE_CONVERTABLE;
  static inline void SetValue(
      TraceValue* v,
      std::unique_ptr<v8::ConvertableToTraceFormat> value) {
    // NOTE: |as_convertable| is an owning pointer, so using new here
    // is acceptable.
    v->as_convertable =
        new gin::ConvertableToTraceFormatWrapper(std::move(value));
  }
};

} // namespace trace_event

} // namespace base

namespace gin {

class V8Platform::TracingControllerImpl : public v8::TracingController {
 public:
  TracingControllerImpl() = default;
  ~TracingControllerImpl() override = default;

  // TracingController implementation.
  const uint8_t* GetCategoryGroupEnabled(const char* name) override {
    return TRACE_EVENT_API_GET_CATEGORY_GROUP_ENABLED(name);
  }
  uint64_t AddTraceEvent(
      char phase,
      const uint8_t* category_enabled_flag,
      const char* name,
      const char* scope,
      uint64_t id,
      uint64_t bind_id,
      int32_t num_args,
      const char** arg_names,
      const uint8_t* arg_types,
      const uint64_t* arg_values,
      std::unique_ptr<v8::ConvertableToTraceFormat>* arg_convertables,
      unsigned int flags) override {
    base::trace_event::TraceArguments args(
        num_args, arg_names, arg_types,
        reinterpret_cast<const unsigned long long*>(arg_values),
        arg_convertables);
    DCHECK_LE(num_args, 2);
    base::trace_event::TraceEventHandle handle =
        TRACE_EVENT_API_ADD_TRACE_EVENT_WITH_BIND_ID(
            phase, category_enabled_flag, name, scope, id, bind_id, &args,
            flags);
    uint64_t result;
    memcpy(&result, &handle, sizeof(result));
    return result;
  }
  uint64_t AddTraceEventWithTimestamp(
      char phase,
      const uint8_t* category_enabled_flag,
      const char* name,
      const char* scope,
      uint64_t id,
      uint64_t bind_id,
      int32_t num_args,
      const char** arg_names,
      const uint8_t* arg_types,
      const uint64_t* arg_values,
      std::unique_ptr<v8::ConvertableToTraceFormat>* arg_convertables,
      unsigned int flags,
      int64_t timestampMicroseconds) override {
    base::trace_event::TraceArguments args(
        num_args, arg_names, arg_types,
        reinterpret_cast<const unsigned long long*>(arg_values),
        arg_convertables);
    DCHECK_LE(num_args, 2);
    base::TimeTicks timestamp =
        base::TimeTicks() +
        base::TimeDelta::FromMicroseconds(timestampMicroseconds);
    base::trace_event::TraceEventHandle handle =
        TRACE_EVENT_API_ADD_TRACE_EVENT_WITH_THREAD_ID_AND_TIMESTAMP(
            phase, category_enabled_flag, name, scope, id, bind_id,
            TRACE_EVENT_API_CURRENT_THREAD_ID, timestamp, &args, flags);
    uint64_t result;
    memcpy(&result, &handle, sizeof(result));
    return result;
  }
  void UpdateTraceEventDuration(const uint8_t* category_enabled_flag,
                                const char* name,
                                uint64_t handle) override {
    base::trace_event::TraceEventHandle traceEventHandle;
    memcpy(&traceEventHandle, &handle, sizeof(handle));
    TRACE_EVENT_API_UPDATE_TRACE_EVENT_DURATION(category_enabled_flag, name,
                                                traceEventHandle);
  }
  void AddTraceStateObserver(TraceStateObserver* observer) override {
    g_trace_state_dispatcher.Get().AddObserver(observer);
  }
  void RemoveTraceStateObserver(TraceStateObserver* observer) override {
    g_trace_state_dispatcher.Get().RemoveObserver(observer);
  }

 private:
  DISALLOW_COPY_AND_ASSIGN(TracingControllerImpl);
};

// static
V8Platform* V8Platform::Get() { return g_v8_platform.Pointer(); }

V8Platform::V8Platform() : tracing_controller_(new TracingControllerImpl) {}

V8Platform::~V8Platform() = default;

#if BUILDFLAG(USE_PARTITION_ALLOC)
v8::PageAllocator* V8Platform::GetPageAllocator() {
  return g_page_allocator.Pointer();
}

void V8Platform::OnCriticalMemoryPressure() {
// We only have a reservation on 32-bit Windows systems.
// TODO(bbudge) Make the #if's in BlinkInitializer match.
#if defined(OS_WIN) && defined(ARCH_CPU_32_BITS)
  base::ReleaseReservation();
#endif
}
#endif  // BUILDFLAG(USE_PARTITION_ALLOC)

std::shared_ptr<v8::TaskRunner> V8Platform::GetForegroundTaskRunner(
    v8::Isolate* isolate) {
  PerIsolateData* data = PerIsolateData::From(isolate);
  return data->task_runner();
}

int V8Platform::NumberOfWorkerThreads() {
  // V8Platform assumes the scheduler uses the same set of workers for default
  // and user blocking tasks.
  const int num_foreground_workers =
      base::ThreadPoolInstance::Get()
          ->GetMaxConcurrentNonBlockedTasksWithTraitsDeprecated(
              kDefaultTaskTraits);
  DCHECK_EQ(num_foreground_workers,
            base::ThreadPoolInstance::Get()
                ->GetMaxConcurrentNonBlockedTasksWithTraitsDeprecated(
                    kBlockingTaskTraits));
  return std::max(1, num_foreground_workers);
}

void V8Platform::CallOnWorkerThread(std::unique_ptr<v8::Task> task) {
  base::ThreadPool::PostTask(FROM_HERE, kDefaultTaskTraits,
                             base::BindOnce(&v8::Task::Run, std::move(task)));
}

void V8Platform::CallBlockingTaskOnWorkerThread(
    std::unique_ptr<v8::Task> task) {
  base::ThreadPool::PostTask(FROM_HERE, kBlockingTaskTraits,
                             base::BindOnce(&v8::Task::Run, std::move(task)));
}

void V8Platform::CallLowPriorityTaskOnWorkerThread(
    std::unique_ptr<v8::Task> task) {
  base::ThreadPool::PostTask(FROM_HERE, kLowPriorityTaskTraits,
                             base::BindOnce(&v8::Task::Run, std::move(task)));
}

void V8Platform::CallDelayedOnWorkerThread(std::unique_ptr<v8::Task> task,
                                           double delay_in_seconds) {
  base::ThreadPool::PostDelayedTask(
      FROM_HERE, kDefaultTaskTraits,
      base::BindOnce(&v8::Task::Run, std::move(task)),
      base::TimeDelta::FromSecondsD(delay_in_seconds));
}

bool V8Platform::IdleTasksEnabled(v8::Isolate* isolate) {
  return PerIsolateData::From(isolate)->task_runner()->IdleTasksEnabled();
}

double V8Platform::MonotonicallyIncreasingTime() {
  return base::TimeTicks::Now().ToInternalValue() /
      static_cast<double>(base::Time::kMicrosecondsPerSecond);
}

double V8Platform::CurrentClockTimeMillis() {
  double now_seconds = base::Time::Now().ToJsTime() / 1000;
  return g_time_clamper.Get().ClampTimeResolution(now_seconds) * 1000;
}

v8::TracingController* V8Platform::GetTracingController() {
  return tracing_controller_.get();
}

v8::Platform::StackTracePrinter V8Platform::GetStackTracePrinter() {
  return PrintStackTrace;
}

}  // namespace gin<|MERGE_RESOLUTION|>--- conflicted
+++ resolved
@@ -231,21 +231,13 @@
     DCHECK_LT(new_length, length);
     uint8_t* release_base = reinterpret_cast<uint8_t*>(address) + new_length;
     size_t release_size = length - new_length;
-<<<<<<< HEAD
-#if defined(OS_POSIX) && !defined(OS_OS2)
+#if (defined(OS_POSIX) && !defined(OS_OS2)) || defined(OS_FUCHSIA)
     // On POSIX, we can unmap the trailing pages.
     base::FreePages(release_base, release_size);
-#else  // defined(OS_WIN) || defined(OS_OS2)
-    // On Windows and OS/2, we can only de-commit the trailing pages.
-=======
-#if defined(OS_POSIX) || defined(OS_FUCHSIA)
-    // On POSIX, we can unmap the trailing pages.
-    base::FreePages(release_base, release_size);
-#elif defined(OS_WIN)
-    // On Windows, we can only de-commit the trailing pages. FreePages() will
+#elif defined(OS_WIN) || defined(OS_OS2)
+    // On Windows and OS/2, we can only de-commit the trailing pages. FreePages() will
     // still free all pages in the region including the released tail, so it's
     // safe to just decommit the tail.
->>>>>>> 0e6778f1
     base::DecommitSystemPages(release_base, release_size);
 #else
 #error Unsupported platform
