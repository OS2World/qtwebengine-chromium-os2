--- conflicted
+++ resolved
@@ -57,23 +57,11 @@
   std::unique_ptr<PosixFileDescriptorInfo> files_to_register(
       PosixFileDescriptorInfoImpl::Create());
 
-<<<<<<< HEAD
 // Mac and OS/2 shared memory doesn't use file descriptors.
 #if !defined(OS_MACOSX) && !defined(OS_OS2)
-  base::SharedMemoryHandle shm = base::FieldTrialList::GetFieldTrialHandle();
-  if (shm.IsValid()) {
-    files_to_register->Share(
-        service_manager::kFieldTrialDescriptor,
-        base::SharedMemory::GetFdFromSharedMemoryHandle(shm));
-  }
-#endif
-=======
-// Mac shared memory doesn't use file descriptors.
-#if !defined(OS_MACOSX)
   int fd = base::FieldTrialList::GetFieldTrialDescriptor();
   if (fd != -1)
     files_to_register->Share(service_manager::kFieldTrialDescriptor, fd);
->>>>>>> 0e6778f1
 
   DCHECK(mojo_channel_remote_endpoint.is_valid());
   files_to_register->Share(
