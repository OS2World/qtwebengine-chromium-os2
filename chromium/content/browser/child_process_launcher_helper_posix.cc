--- conflicted
+++ resolved
@@ -56,21 +56,13 @@
   std::unique_ptr<PosixFileDescriptorInfo> files_to_register(
       PosixFileDescriptorInfoImpl::Create());
 
-<<<<<<< HEAD
-#if !defined(OS_MACOSX)
+#if !defined(OS_MAC)
 #if !defined(OS_OS2)
   // Mac and OS/2 shared memory doesn't use file descriptors.
   int fd = base::FieldTrialList::GetFieldTrialDescriptor();
   if (fd != -1)
-    files_to_register->Share(service_manager::kFieldTrialDescriptor, fd);
+    files_to_register->Share(kFieldTrialDescriptor, fd);
 #endif
-=======
-// Mac shared memory doesn't use file descriptors.
-#if !defined(OS_MAC)
-  int fd = base::FieldTrialList::GetFieldTrialDescriptor();
-  if (fd != -1)
-    files_to_register->Share(kFieldTrialDescriptor, fd);
->>>>>>> da3a29ec
 
   DCHECK(mojo_channel_remote_endpoint.is_valid());
   files_to_register->Share(
