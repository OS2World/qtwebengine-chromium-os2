--- conflicted
+++ resolved
@@ -62,27 +62,6 @@
   is_blocking_allowed_for_testing_ = true;
 }
 
-<<<<<<< HEAD
-// static
-std::unique_ptr<BrowserProcessSubThread>
-BrowserProcessSubThread::CreateIOThread() {
-  TRACE_EVENT0("startup", "BrowserProcessSubThread::CreateIOThread");
-  base::Thread::Options options;
-  options.message_loop_type = base::MessageLoop::TYPE_IO;
-#if defined(OS_ANDROID) || defined(OS_CHROMEOS) || defined(OS_OS2)
-  // Up the priority of the |io_thread_| as some of its IPCs relate to
-  // display tasks.
-  options.priority = base::ThreadPriority::DISPLAY;
-#endif
-  std::unique_ptr<BrowserProcessSubThread> io_thread(
-      new BrowserProcessSubThread(BrowserThread::IO));
-  if (!io_thread->StartWithOptions(options))
-    LOG(FATAL) << "Failed to start BrowserThread:IO";
-  return io_thread;
-}
-
-=======
->>>>>>> 0e6778f1
 void BrowserProcessSubThread::Init() {
   DCHECK_CALLED_ON_VALID_THREAD(browser_thread_checker_);
 
