// Copyright 2019 The Chromium Authors. All rights reserved.
// Use of this source code is governed by a BSD-style license that can be
// found in the LICENSE file.

#include <utility>

#include "base/command_line.h"
#include "base/memory/discardable_memory.h"
#include "content/child/child_process.h"
#include "content/child/child_thread_impl.h"
#include "content/public/common/content_switches.h"
#include "content/renderer/discardable_memory_utils.h"

#if defined(OS_POSIX)
#include <sys/mman.h>
#include <sys/utsname.h>

#include "base/memory/madv_free_discardable_memory_allocator_posix.h"
#include "base/memory/madv_free_discardable_memory_posix.h"
#endif

#if defined(OS_ANDROID)
#include <third_party/ashmem/ashmem.h>
#endif

namespace content {

std::unique_ptr<discardable_memory::ClientDiscardableSharedMemoryManager>
CreateDiscardableMemoryAllocator() {
<<<<<<< HEAD
#if defined(OS_POSIX) && !defined(OS_OS2)
  if (base::GetDiscardableMemoryBacking() ==
      base::DiscardableMemoryBacking::kMadvFree) {
    DVLOG(1) << "Using MADV_FREE for discardable memory";
    return std::make_unique<base::MadvFreeDiscardableMemoryAllocatorPosix>();
  }
#endif  // defined(OS_POSIX)
=======
>>>>>>> da3a29ec
  DVLOG(1) << "Using shared memory for discardable memory";

  mojo::PendingRemote<discardable_memory::mojom::DiscardableSharedMemoryManager>
      manager_remote;
  ChildThread::Get()->BindHostReceiver(
      manager_remote.InitWithNewPipeAndPassReceiver());
  return std::make_unique<
      discardable_memory::ClientDiscardableSharedMemoryManager>(
      std::move(manager_remote), ChildProcess::current()->io_task_runner(),
      ChildProcess::current()->main_thread()->main_thread_runner());
}

}  // namespace content<|MERGE_RESOLUTION|>--- conflicted
+++ resolved
@@ -27,16 +27,6 @@
 
 std::unique_ptr<discardable_memory::ClientDiscardableSharedMemoryManager>
 CreateDiscardableMemoryAllocator() {
-<<<<<<< HEAD
-#if defined(OS_POSIX) && !defined(OS_OS2)
-  if (base::GetDiscardableMemoryBacking() ==
-      base::DiscardableMemoryBacking::kMadvFree) {
-    DVLOG(1) << "Using MADV_FREE for discardable memory";
-    return std::make_unique<base::MadvFreeDiscardableMemoryAllocatorPosix>();
-  }
-#endif  // defined(OS_POSIX)
-=======
->>>>>>> da3a29ec
   DVLOG(1) << "Using shared memory for discardable memory";
 
   mojo::PendingRemote<discardable_memory::mojom::DiscardableSharedMemoryManager>
