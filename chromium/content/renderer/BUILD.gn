--- conflicted
+++ resolved
@@ -427,7 +427,6 @@
     ]
   }
 
-<<<<<<< HEAD
   if (is_os2) {
     sources += [
       "render_view_os2.cc",
@@ -435,9 +434,6 @@
     ]
   }
 
-  if (enable_media_remoting) {
-    deps += [ "//media/remoting" ]
-=======
   if (enable_media_remoting || is_chromecast) {
     deps += [ "//media/mojo/mojom:remoting" ]
 
@@ -451,7 +447,6 @@
         "//media/remoting:remoting_renderer",
       ]
     }
->>>>>>> da3a29ec
   }
 
   if (enable_plugins && enable_webrtc) {
