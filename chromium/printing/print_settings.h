// Copyright (c) 2012 The Chromium Authors. All rights reserved.
// Use of this source code is governed by a BSD-style license that can be
// found in the LICENSE file.

#ifndef PRINTING_PRINT_SETTINGS_H_
#define PRINTING_PRINT_SETTINGS_H_

#include <algorithm>
#include <string>

#include "base/optional.h"
#include "base/strings/string16.h"
#include "build/build_config.h"
#include "printing/mojom/print.mojom.h"
#include "printing/page_range.h"
#include "printing/page_setup.h"
#include "printing/print_job_constants.h"
#include "printing/printing_export.h"
#include "ui/gfx/geometry/rect.h"
#include "ui/gfx/geometry/size.h"

<<<<<<< HEAD
#if defined(OS_CHROMEOS) || defined(OS_OS2)
#include <map>

#include "base/values.h"
#endif  // defined(OS_CHROMEOS) || defined(OS_OS2)
=======
#if defined(OS_LINUX) || defined(OS_CHROMEOS)
#include <map>

#include "base/values.h"
#endif  // defined(OS_LINUX) || defined(OS_CHROMEOS)
>>>>>>> da3a29ec

namespace printing {

// Convert from |color_mode| into a |color_model|.  An invalid |color_mode|
// will give a result of |mojom::ColorModel::kUnknownColorModel|.
PRINTING_EXPORT mojom::ColorModel ColorModeToColorModel(int color_mode);

// Returns true if |color_model| is color and false if it is B&W.  Callers
// are not supposed to pass in |mojom::ColorModel::kUnknownColorModel|, but
// if they do then the result will be base::nullopt.
PRINTING_EXPORT base::Optional<bool> IsColorModelSelected(
    mojom::ColorModel color_model);

#if defined(USE_CUPS)
// Get the color model setting name and value for the |color_model|.
PRINTING_EXPORT void GetColorModelForModel(mojom::ColorModel color_model,
                                           std::string* color_setting_name,
                                           std::string* color_value);

#if defined(OS_MAC) || defined(OS_CHROMEOS)
// Convert from |color_model| to a print-color-mode value from PWG 5100.13.
PRINTING_EXPORT std::string GetIppColorModelForModel(
    mojom::ColorModel color_model);
#endif
#endif  // defined(USE_CUPS)

// Inform the printing system that it may embed this user-agent string
// in its output's metadata.
PRINTING_EXPORT void SetAgent(const std::string& user_agent);
PRINTING_EXPORT const std::string& GetAgent();

class PRINTING_EXPORT PrintSettings {
 public:
#if defined(OS_WIN)
  enum PrinterType {
    TYPE_NONE = 0,
    TYPE_TEXTONLY,
    TYPE_XPS,
    TYPE_POSTSCRIPT_LEVEL2,
    TYPE_POSTSCRIPT_LEVEL3
  };
#endif

  // Media properties requested by the user. Default instance represents
  // default media selection.
  struct RequestedMedia {
    // Size of the media, in microns.
    gfx::Size size_microns;
    // Platform specific id to map it back to the particular media.
    std::string vendor_id;

    bool IsDefault() const {
      return size_microns.IsEmpty() && vendor_id.empty();
    }
  };

<<<<<<< HEAD
#if defined(OS_CHROMEOS) || defined(OS_OS2)
  using AdvancedSettings = std::map<std::string, base::Value>;
#endif  // defined(OS_CHROMEOS) || defined(OS_OS2)
=======
#if defined(OS_LINUX) || defined(OS_CHROMEOS)
  using AdvancedSettings = std::map<std::string, base::Value>;
#endif  // defined(OS_LINUX) || defined(OS_CHROMEOS)
>>>>>>> da3a29ec

  PrintSettings();
  PrintSettings(const PrintSettings&) = delete;
  PrintSettings& operator=(const PrintSettings&) = delete;
  ~PrintSettings();

  // Reinitialize the settings to the default values.
  void Clear();

  void SetCustomMargins(const PageMargins& requested_margins_in_points);
  const PageMargins& requested_custom_margins_in_points() const {
    return requested_custom_margins_in_points_;
  }
  void set_margin_type(mojom::MarginType margin_type) {
    margin_type_ = margin_type;
  }
  mojom::MarginType margin_type() const { return margin_type_; }

  // Updates the orientation and flip the page if needed.
  void SetOrientation(bool landscape);
  bool landscape() const { return landscape_; }

  // Updates user requested media.
  void set_requested_media(const RequestedMedia& media) {
    requested_media_ = media;
  }
  // Media properties requested by the user. Translated into device media by the
  // platform specific layers.
  const RequestedMedia& requested_media() const { return requested_media_; }

  // Set printer printable area in in device units.
  // Some platforms already provide flipped area. Set |landscape_needs_flip|
  // to false on those platforms to avoid double flipping.
  // This method assumes correct DPI is already set.
  void SetPrinterPrintableArea(const gfx::Size& physical_size_device_units,
                               const gfx::Rect& printable_area_device_units,
                               bool landscape_needs_flip);
  const PageSetup& page_setup_device_units() const {
    return page_setup_device_units_;
  }

  void set_device_name(const base::string16& device_name) {
    device_name_ = device_name;
  }
  const base::string16& device_name() const { return device_name_; }

  void set_dpi(int dpi) { dpi_ = gfx::Size(dpi, dpi); }
  void set_dpi_xy(int dpi_horizontal, int dpi_vertical) {
    dpi_ = gfx::Size(dpi_horizontal, dpi_vertical);
  }

  int dpi() const { return std::max(dpi_.width(), dpi_.height()); }
  int dpi_horizontal() const { return dpi_.width(); }
  int dpi_vertical() const { return dpi_.height(); }
  const gfx::Size& dpi_size() const { return dpi_; }

  void set_scale_factor(double scale_factor) { scale_factor_ = scale_factor; }
  double scale_factor() const { return scale_factor_; }

  void set_rasterize_pdf(bool rasterize_pdf) { rasterize_pdf_ = rasterize_pdf; }
  bool rasterize_pdf() const { return rasterize_pdf_; }

  void set_supports_alpha_blend(bool supports_alpha_blend) {
    supports_alpha_blend_ = supports_alpha_blend;
  }
  bool supports_alpha_blend() const { return supports_alpha_blend_; }

  int device_units_per_inch() const {
#if defined(OS_MAC)
    return 72;
#else   // defined(OS_MAC)
    return dpi();
#endif  // defined(OS_MAC)
  }

  void set_ranges(const PageRanges& ranges) { ranges_ = ranges; }
  const PageRanges& ranges() const { return ranges_; }

  void set_selection_only(bool selection_only) {
    selection_only_ = selection_only;
  }
  bool selection_only() const { return selection_only_; }

  void set_should_print_backgrounds(bool should_print_backgrounds) {
    should_print_backgrounds_ = should_print_backgrounds;
  }
  bool should_print_backgrounds() const { return should_print_backgrounds_; }

  void set_display_header_footer(bool display_header_footer) {
    display_header_footer_ = display_header_footer;
  }
  bool display_header_footer() const { return display_header_footer_; }

  void set_title(const base::string16& title) { title_ = title; }
  const base::string16& title() const { return title_; }

  void set_url(const base::string16& url) { url_ = url; }
  const base::string16& url() const { return url_; }

  void set_collate(bool collate) { collate_ = collate; }
  bool collate() const { return collate_; }

  void set_color(mojom::ColorModel color) { color_ = color; }
  mojom::ColorModel color() const { return color_; }

  void set_copies(int copies) { copies_ = copies; }
  int copies() const { return copies_; }

  void set_duplex_mode(mojom::DuplexMode duplex_mode) {
    duplex_mode_ = duplex_mode;
  }
  mojom::DuplexMode duplex_mode() const { return duplex_mode_; }

#if defined(OS_WIN)
  void set_print_text_with_gdi(bool use_gdi) { print_text_with_gdi_ = use_gdi; }
  bool print_text_with_gdi() const { return print_text_with_gdi_; }

  void set_printer_type(PrinterType type) { printer_type_ = type; }
  bool printer_is_textonly() const {
    return printer_type_ == PrinterType::TYPE_TEXTONLY;
  }
  bool printer_is_xps() const { return printer_type_ == PrinterType::TYPE_XPS; }
  bool printer_is_ps2() const {
    return printer_type_ == PrinterType::TYPE_POSTSCRIPT_LEVEL2;
  }
  bool printer_is_ps3() const {
    return printer_type_ == PrinterType::TYPE_POSTSCRIPT_LEVEL3;
  }
#endif

  void set_is_modifiable(bool is_modifiable) { is_modifiable_ = is_modifiable; }
  bool is_modifiable() const { return is_modifiable_; }

  int pages_per_sheet() const { return pages_per_sheet_; }
  void set_pages_per_sheet(int pages_per_sheet) {
    pages_per_sheet_ = pages_per_sheet;
  }

<<<<<<< HEAD
#if defined(OS_CHROMEOS) || defined(OS_OS2)
=======
#if defined(OS_LINUX) || defined(OS_CHROMEOS)
  AdvancedSettings& advanced_settings() { return advanced_settings_; }
  const AdvancedSettings& advanced_settings() const {
    return advanced_settings_;
  }
#endif  // defined(OS_LINUX) || defined(OS_CHROMEOS)

#if defined(OS_CHROMEOS)
>>>>>>> da3a29ec
  void set_send_user_info(bool send_user_info) {
    send_user_info_ = send_user_info;
  }
  bool send_user_info() const { return send_user_info_; }

  void set_username(const std::string& username) { username_ = username; }
  const std::string& username() const { return username_; }

  void set_pin_value(const std::string& pin_value) { pin_value_ = pin_value; }
  const std::string& pin_value() const { return pin_value_; }
<<<<<<< HEAD

  AdvancedSettings& advanced_settings() { return advanced_settings_; }
  const AdvancedSettings& advanced_settings() const {
    return advanced_settings_;
  }
#endif  // defined(OS_CHROMEOS) || defined(OS_OS2)
=======
#endif  // defined(OS_CHROMEOS)
>>>>>>> da3a29ec

  // Cookie generator. It is used to initialize PrintedDocument with its
  // associated PrintSettings, to be sure that each generated PrintedPage is
  // correctly associated with its corresponding PrintedDocument.
  static int NewCookie();

 private:
  // Multi-page printing. Each PageRange describes a from-to page combination.
  // This permits printing selected pages only.
  PageRanges ranges_;

  // Indicates if the user only wants to print the current selection.
  bool selection_only_;

  // Indicates what kind of margins should be applied to the printable area.
  mojom::MarginType margin_type_;

  // Strings to be printed as headers and footers if requested by the user.
  base::string16 title_;
  base::string16 url_;

  // True if the user wants headers and footers to be displayed.
  bool display_header_footer_;

  // True if the user wants to print CSS backgrounds.
  bool should_print_backgrounds_;

  // True if the user wants to print with collate.
  bool collate_;

  // Color model type for the printer to use.
  mojom::ColorModel color_;

  // Number of copies user wants to print.
  int copies_;

  // Duplex type user wants to use.
  mojom::DuplexMode duplex_mode_;

  // Printer device name as opened by the OS.
  base::string16 device_name_;

  // Media requested by the user.
  RequestedMedia requested_media_;

  // Page setup in device units.
  PageSetup page_setup_device_units_;

  // Printer's device effective dots per inch in both axes. The two values will
  // generally be identical. However, on Windows, there are a few rare printers
  // that support resolutions with different DPI in different dimensions.
  gfx::Size dpi_;

  // Scale factor
  double scale_factor_;

  // True if PDF should be printed as a raster PDF
  bool rasterize_pdf_;

  // Is the orientation landscape or portrait.
  bool landscape_;

  // True if this printer supports AlphaBlend.
  bool supports_alpha_blend_;

#if defined(OS_WIN)
  // True to print text with GDI.
  bool print_text_with_gdi_;

  PrinterType printer_type_;
#endif

  bool is_modifiable_;

  // If margin type is custom, this is what was requested.
  PageMargins requested_custom_margins_in_points_;

  // Number of pages per sheet.
  int pages_per_sheet_;

<<<<<<< HEAD
#if defined(OS_CHROMEOS) || defined(OS_OS2)
=======
#if defined(OS_LINUX) || defined(OS_CHROMEOS)
  // Advanced settings.
  AdvancedSettings advanced_settings_;
#endif  // defined(OS_LINUX) || defined(OS_CHROMEOS)

#if defined(OS_CHROMEOS)
>>>>>>> da3a29ec
  // Whether to send user info.
  bool send_user_info_;

  // Username if it's required by the printer.
  std::string username_;

  // PIN code entered by the user.
  std::string pin_value_;
#endif
};

}  // namespace printing

#endif  // PRINTING_PRINT_SETTINGS_H_<|MERGE_RESOLUTION|>--- conflicted
+++ resolved
@@ -19,19 +19,11 @@
 #include "ui/gfx/geometry/rect.h"
 #include "ui/gfx/geometry/size.h"
 
-<<<<<<< HEAD
-#if defined(OS_CHROMEOS) || defined(OS_OS2)
+#if defined(OS_LINUX) || defined(OS_CHROMEOS) || defined(OS_OS2)
 #include <map>
 
 #include "base/values.h"
-#endif  // defined(OS_CHROMEOS) || defined(OS_OS2)
-=======
-#if defined(OS_LINUX) || defined(OS_CHROMEOS)
-#include <map>
-
-#include "base/values.h"
-#endif  // defined(OS_LINUX) || defined(OS_CHROMEOS)
->>>>>>> da3a29ec
+#endif  // defined(OS_LINUX) || defined(OS_CHROMEOS) || defined(OS_OS2)
 
 namespace printing {
 
@@ -88,15 +80,9 @@
     }
   };
 
-<<<<<<< HEAD
-#if defined(OS_CHROMEOS) || defined(OS_OS2)
+#if defined(OS_LINUX) || defined(OS_CHROMEOS) || defined(OS_OS2)
   using AdvancedSettings = std::map<std::string, base::Value>;
-#endif  // defined(OS_CHROMEOS) || defined(OS_OS2)
-=======
-#if defined(OS_LINUX) || defined(OS_CHROMEOS)
-  using AdvancedSettings = std::map<std::string, base::Value>;
-#endif  // defined(OS_LINUX) || defined(OS_CHROMEOS)
->>>>>>> da3a29ec
+#endif  // defined(OS_LINUX) || defined(OS_CHROMEOS) || defined(OS_OS2)
 
   PrintSettings();
   PrintSettings(const PrintSettings&) = delete;
@@ -235,18 +221,14 @@
     pages_per_sheet_ = pages_per_sheet;
   }
 
-<<<<<<< HEAD
-#if defined(OS_CHROMEOS) || defined(OS_OS2)
-=======
-#if defined(OS_LINUX) || defined(OS_CHROMEOS)
+#if defined(OS_LINUX) || defined(OS_CHROMEOS) || defined(OS_OS2)
   AdvancedSettings& advanced_settings() { return advanced_settings_; }
   const AdvancedSettings& advanced_settings() const {
     return advanced_settings_;
   }
-#endif  // defined(OS_LINUX) || defined(OS_CHROMEOS)
-
-#if defined(OS_CHROMEOS)
->>>>>>> da3a29ec
+#endif  // defined(OS_LINUX) || defined(OS_CHROMEOS) || defined(OS_OS2)
+
+#if defined(OS_CHROMEOS) || defined(OS_OS2)
   void set_send_user_info(bool send_user_info) {
     send_user_info_ = send_user_info;
   }
@@ -257,16 +239,12 @@
 
   void set_pin_value(const std::string& pin_value) { pin_value_ = pin_value; }
   const std::string& pin_value() const { return pin_value_; }
-<<<<<<< HEAD
 
   AdvancedSettings& advanced_settings() { return advanced_settings_; }
   const AdvancedSettings& advanced_settings() const {
     return advanced_settings_;
   }
 #endif  // defined(OS_CHROMEOS) || defined(OS_OS2)
-=======
-#endif  // defined(OS_CHROMEOS)
->>>>>>> da3a29ec
 
   // Cookie generator. It is used to initialize PrintedDocument with its
   // associated PrintSettings, to be sure that each generated PrintedPage is
@@ -347,16 +325,12 @@
   // Number of pages per sheet.
   int pages_per_sheet_;
 
-<<<<<<< HEAD
-#if defined(OS_CHROMEOS) || defined(OS_OS2)
-=======
-#if defined(OS_LINUX) || defined(OS_CHROMEOS)
+#if defined(OS_LINUX) || defined(OS_CHROMEOS) || defined(OS_OS2)
   // Advanced settings.
   AdvancedSettings advanced_settings_;
 #endif  // defined(OS_LINUX) || defined(OS_CHROMEOS)
 
-#if defined(OS_CHROMEOS)
->>>>>>> da3a29ec
+#if defined(OS_CHROMEOS) || defined(OS_OS2)
   // Whether to send user info.
   bool send_user_info_;
 
