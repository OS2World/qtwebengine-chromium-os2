// Copyright 2016 The Chromium Authors. All rights reserved.
// Use of this source code is governed by a BSD-style license that can be
// found in the LICENSE file.

#include "printing/backend/test_print_backend.h"

#include <memory>
#include <utility>

#include "base/stl_util.h"
#include "printing/backend/print_backend.h"

namespace printing {

TestPrintBackend::TestPrintBackend() : PrintBackend(/*locale=*/std::string()) {}

TestPrintBackend::~TestPrintBackend() = default;

bool TestPrintBackend::EnumeratePrinters(PrinterList* printer_list) {
  if (printer_list_.empty())
    return false;

  printer_list->insert(printer_list->end(), printer_list_.begin(),
                       printer_list_.end());
  return true;
}

std::string TestPrintBackend::GetDefaultPrinterName() {
  return default_printer_name_;
}

bool TestPrintBackend::GetPrinterBasicInfo(const std::string& printer_name,
                                           PrinterBasicInfo* printer_info) {
  NOTREACHED() << "Not implemented";
  return false;
}

bool TestPrintBackend::GetPrinterSemanticCapsAndDefaults(
    const std::string& printer_name,
    PrinterSemanticCapsAndDefaults* printer_info) {
  auto found = valid_printers_.find(printer_name);
  if (found == valid_printers_.end())
    return false;

  const std::unique_ptr<PrinterSemanticCapsAndDefaults>& caps = found->second;
  if (!caps)
    return false;

  *printer_info = *(found->second);
  return true;
}

<<<<<<< HEAD
#if !defined(OS_CHROMEOS) && !defined(OS_OS2)
=======
>>>>>>> 0e6778f1
bool TestPrintBackend::GetPrinterCapsAndDefaults(
    const std::string& printer_name,
    PrinterCapsAndDefaults* printer_info) {
  // not implemented
  return false;
}
<<<<<<< HEAD
#endif  // !defined(OS_CHROMEOS) && !defined(OS_OS2)
=======
>>>>>>> 0e6778f1

std::string TestPrintBackend::GetPrinterDriverInfo(
    const std::string& printr_name) {
  // not implemented
  return "";
}

bool TestPrintBackend::IsValidPrinter(const std::string& printer_name) {
  return base::Contains(valid_printers_, printer_name);
}

void TestPrintBackend::PopulatePrinterList(const PrinterList& printer_list) {
  printer_list_.insert(printer_list_.end(), printer_list.begin(),
                       printer_list.end());
}

void TestPrintBackend::SetDefaultPrinterName(const std::string& printer_name) {
  default_printer_name_ = printer_name;
}

void TestPrintBackend::AddValidPrinter(
    const std::string& printer_name,
    std::unique_ptr<PrinterSemanticCapsAndDefaults> caps) {
  valid_printers_[printer_name] = std::move(caps);
}

}  // namespace printing<|MERGE_RESOLUTION|>--- conflicted
+++ resolved
@@ -50,20 +50,12 @@
   return true;
 }
 
-<<<<<<< HEAD
-#if !defined(OS_CHROMEOS) && !defined(OS_OS2)
-=======
->>>>>>> 0e6778f1
 bool TestPrintBackend::GetPrinterCapsAndDefaults(
     const std::string& printer_name,
     PrinterCapsAndDefaults* printer_info) {
   // not implemented
   return false;
 }
-<<<<<<< HEAD
-#endif  // !defined(OS_CHROMEOS) && !defined(OS_OS2)
-=======
->>>>>>> 0e6778f1
 
 std::string TestPrintBackend::GetPrinterDriverInfo(
     const std::string& printr_name) {
