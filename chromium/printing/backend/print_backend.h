--- conflicted
+++ resolved
@@ -16,13 +16,6 @@
 #include "printing/printing_export.h"
 #include "ui/gfx/geometry/size.h"
 
-<<<<<<< HEAD
-#if defined(OS_CHROMEOS) || defined(OS_OS2)
-#include "base/values.h"
-#endif  // defined(OS_CHROMEOS) || defined(OS_OS2)
-
-=======
->>>>>>> da3a29ec
 namespace base {
 class DictionaryValue;
 }
