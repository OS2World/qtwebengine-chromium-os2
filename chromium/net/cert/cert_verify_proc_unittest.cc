// Copyright (c) 2012 The Chromium Authors. All rights reserved.
// Use of this source code is governed by a BSD-style license that can be
// found in the LICENSE file.

#include "net/cert/cert_verify_proc.h"

#include <vector>

#include "base/bind.h"
#include "base/callback_helpers.h"
#include "base/files/file_path.h"
#include "base/files/file_util.h"
#include "base/logging.h"
#include "base/macros.h"
#include "base/message_loop/message_pump_type.h"
#include "base/rand_util.h"
#include "base/stl_util.h"
#include "base/strings/string_number_conversions.h"
#include "base/strings/string_util.h"
#include "base/test/metrics/histogram_tester.h"
#include "base/test/scoped_feature_list.h"
#include "base/test/task_environment.h"
#include "base/threading/thread.h"
#include "build/build_config.h"
#include "crypto/sha2.h"
#include "net/base/net_errors.h"
#include "net/cert/asn1_util.h"
#include "net/cert/cert_net_fetcher.h"
#include "net/cert/cert_status_flags.h"
#include "net/cert/cert_verifier.h"
#include "net/cert/cert_verify_proc_builtin.h"
#include "net/cert/cert_verify_result.h"
#include "net/cert/crl_set.h"
#include "net/cert/ev_root_ca_metadata.h"
#include "net/cert/internal/parse_certificate.h"
#include "net/cert/internal/signature_algorithm.h"
#include "net/cert/pem.h"
#include "net/cert/test_root_certs.h"
#include "net/cert/x509_certificate.h"
#include "net/cert/x509_util.h"
#include "net/cert_net/cert_net_fetcher_url_request.h"
#include "net/der/input.h"
#include "net/der/parser.h"
#include "net/log/test_net_log.h"
#include "net/proxy_resolution/proxy_config.h"
#include "net/proxy_resolution/proxy_config_service_fixed.h"
#include "net/test/cert_builder.h"
#include "net/test/cert_test_util.h"
#include "net/test/embedded_test_server/embedded_test_server.h"
#include "net/test/embedded_test_server/http_request.h"
#include "net/test/embedded_test_server/http_response.h"
#include "net/test/gtest_util.h"
#include "net/test/revocation_builder.h"
#include "net/test/test_certificate_data.h"
#include "net/test/test_data_directory.h"
#include "net/url_request/url_request_context.h"
#include "net/url_request/url_request_context_builder.h"
#include "net/url_request/url_request_context_getter.h"
#include "testing/gmock/include/gmock/gmock.h"
#include "testing/gtest/include/gtest/gtest.h"
#include "third_party/boringssl/src/include/openssl/mem.h"

#if defined(OS_ANDROID)
#include "base/android/build_info.h"
#include "net/cert/cert_verify_proc_android.h"
#elif defined(OS_IOS)
#include "base/ios/ios_util.h"
#include "net/cert/cert_verify_proc_ios.h"
#elif defined(OS_MAC)
#include "base/mac/mac_util.h"
#include "net/cert/cert_verify_proc_mac.h"
#include "net/cert/internal/trust_store_mac.h"
#elif defined(OS_WIN)
#include "base/win/windows_version.h"
#include "net/cert/cert_verify_proc_win.h"
#endif

// TODO(crbug.com/649017): Add tests that only certificates with
// serverAuth are accepted.

using net::test::IsError;
using net::test::IsOk;

using base::HexEncode;

namespace net {

namespace {

const char kTLSFeatureExtensionHistogram[] =
    "Net.Certificate.TLSFeatureExtensionWithPrivateRoot";
const char kTLSFeatureExtensionOCSPHistogram[] =
    "Net.Certificate.TLSFeatureExtensionWithPrivateRootHasOCSP";
const char kTrustAnchorVerifyHistogram[] = "Net.Certificate.TrustAnchor.Verify";
const char kTrustAnchorVerifyOutOfDateHistogram[] =
    "Net.Certificate.TrustAnchor.VerifyOutOfDate";

// Mock CertVerifyProc that sets the CertVerifyResult to a given value for
// all certificates that are Verify()'d
class MockCertVerifyProc : public CertVerifyProc {
 public:
  explicit MockCertVerifyProc(const CertVerifyResult& result)
      : result_(result) {}
  // CertVerifyProc implementation:
  bool SupportsAdditionalTrustAnchors() const override { return false; }

 protected:
  ~MockCertVerifyProc() override = default;

 private:
  int VerifyInternal(X509Certificate* cert,
                     const std::string& hostname,
                     const std::string& ocsp_response,
                     const std::string& sct_list,
                     int flags,
                     CRLSet* crl_set,
                     const CertificateList& additional_trust_anchors,
                     CertVerifyResult* verify_result,
                     const NetLogWithSource& net_log) override;

  const CertVerifyResult result_;

  DISALLOW_COPY_AND_ASSIGN(MockCertVerifyProc);
};

int MockCertVerifyProc::VerifyInternal(
    X509Certificate* cert,
    const std::string& hostname,
    const std::string& ocsp_response,
    const std::string& sct_list,
    int flags,
    CRLSet* crl_set,
    const CertificateList& additional_trust_anchors,
    CertVerifyResult* verify_result,
    const NetLogWithSource& net_log) {
  *verify_result = result_;
  verify_result->verified_cert = cert;
  return OK;
}

// This enum identifies a concrete implemenation of CertVerifyProc.
//
// The type is erased by CreateCertVerifyProc(), however needs to be known for
// some of the test expectations.
enum CertVerifyProcType {
  CERT_VERIFY_PROC_ANDROID,
  CERT_VERIFY_PROC_IOS,
  CERT_VERIFY_PROC_MAC,
  CERT_VERIFY_PROC_WIN,
  CERT_VERIFY_PROC_BUILTIN,
};

// Wrapper for base::mac::IsAtLeastOS10_12() to avoid littering ifdefs.
bool IsMacAtLeastOS10_12() {
#if defined(OS_MAC)
  return base::mac::IsAtLeastOS10_12();
#else
  return false;
#endif
}

// Returns a textual description of the CertVerifyProc implementation
// that is being tested, used to give better names to parameterized
// tests.
std::string VerifyProcTypeToName(
    const testing::TestParamInfo<CertVerifyProcType>& params) {
  switch (params.param) {
    case CERT_VERIFY_PROC_ANDROID:
      return "CertVerifyProcAndroid";
    case CERT_VERIFY_PROC_IOS:
      return "CertVerifyProcIOS";
    case CERT_VERIFY_PROC_MAC:
      return "CertVerifyProcMac";
    case CERT_VERIFY_PROC_WIN:
      return "CertVerifyProcWin";
    case CERT_VERIFY_PROC_BUILTIN:
      return "CertVerifyProcBuiltin";
  }

  return nullptr;
}

scoped_refptr<CertVerifyProc> CreateCertVerifyProc(
    CertVerifyProcType type,
    scoped_refptr<CertNetFetcher> cert_net_fetcher) {
  switch (type) {
#if defined(OS_ANDROID)
    case CERT_VERIFY_PROC_ANDROID:
      return new CertVerifyProcAndroid(std::move(cert_net_fetcher));
#elif defined(OS_IOS)
    case CERT_VERIFY_PROC_IOS:
      return new CertVerifyProcIOS();
#elif defined(OS_MAC)
    case CERT_VERIFY_PROC_MAC:
      return new CertVerifyProcMac();
#elif defined(OS_WIN)
    case CERT_VERIFY_PROC_WIN:
      return new CertVerifyProcWin();
#endif
    case CERT_VERIFY_PROC_BUILTIN:
      return CreateCertVerifyProcBuiltin(
          std::move(cert_net_fetcher),
          SystemTrustStoreProvider::CreateDefaultForSSL());
    default:
      return nullptr;
  }
}

// The set of all CertVerifyProcTypes that tests should be parameterized on.
// This needs to be kept in sync with CertVerifyProc::CreateSystemVerifyProc()
// and the platforms where CreateSslSystemTrustStore() is not a dummy store.
// TODO(crbug.com/649017): Enable CERT_VERIFY_PROC_BUILTIN everywhere. Right
// now this is gated on having CertVerifyProcBuiltin understand the roots added
// via TestRootCerts.
const std::vector<CertVerifyProcType> kAllCertVerifiers = {
#if defined(OS_ANDROID)
    CERT_VERIFY_PROC_ANDROID
#elif defined(OS_IOS)
    CERT_VERIFY_PROC_IOS
#elif defined(OS_MAC)
    CERT_VERIFY_PROC_MAC, CERT_VERIFY_PROC_BUILTIN
#elif defined(OS_WIN)
    CERT_VERIFY_PROC_WIN
<<<<<<< HEAD
#elif defined(OS_FUCHSIA) || defined(OS_OS2)
=======
#elif defined(OS_FUCHSIA) || defined(OS_LINUX) || defined(OS_CHROMEOS)
>>>>>>> da3a29ec
    CERT_VERIFY_PROC_BUILTIN
#else
#error Unsupported platform
#endif
};  // namespace

// Returns true if a test root added through ScopedTestRoot can verify
// successfully as a target certificate with chain of length 1 on the given
// CertVerifyProcType.
bool ScopedTestRootCanTrustTargetCert(CertVerifyProcType verify_proc_type) {
  return verify_proc_type == CERT_VERIFY_PROC_MAC ||
         verify_proc_type == CERT_VERIFY_PROC_IOS ||
         verify_proc_type == CERT_VERIFY_PROC_ANDROID;
}

// Returns true if a non-self-signed CA certificate added through
// ScopedTestRoot can verify successfully as the root of a chain by the given
// CertVerifyProcType.
bool ScopedTestRootCanTrustIntermediateCert(
    CertVerifyProcType verify_proc_type) {
  return verify_proc_type == CERT_VERIFY_PROC_MAC ||
         verify_proc_type == CERT_VERIFY_PROC_IOS ||
         verify_proc_type == CERT_VERIFY_PROC_BUILTIN ||
         verify_proc_type == CERT_VERIFY_PROC_ANDROID;
}

// TODO(crbug.com/649017): This is not parameterized by the CertVerifyProc
// because the CertVerifyProc::Verify() does this unconditionally based on the
// platform.
bool AreSHA1IntermediatesAllowed() {
#if defined(OS_WIN)
  // TODO(rsleevi): Remove this once https://crbug.com/588789 is resolved
  // for Windows 7/2008 users.
  // Note: This must be kept in sync with cert_verify_proc.cc
  return base::win::GetVersion() < base::win::Version::WIN8;
#else
  return false;
#endif
}

std::string MakeRandomHexString(size_t num_bytes) {
  std::vector<char> rand_bytes;
  rand_bytes.resize(num_bytes);

  base::RandBytes(rand_bytes.data(), rand_bytes.size());
  return base::HexEncode(rand_bytes.data(), rand_bytes.size());
}

}  // namespace

// This fixture is for tests that apply to concrete implementations of
// CertVerifyProc. It will be run for all of the concrete CertVerifyProc types.
//
// It is called "Internal" as it tests the internal methods like
// "VerifyInternal()".
class CertVerifyProcInternalTest
    : public testing::TestWithParam<CertVerifyProcType> {
 protected:
  void SetUp() override { SetUpWithCertNetFetcher(nullptr); }

  // CertNetFetcher may be initialized by subclasses that want to use net
  // fetching by calling SetUpWithCertNetFetcher instead of SetUp.
  void SetUpWithCertNetFetcher(scoped_refptr<CertNetFetcher> cert_net_fetcher) {
    CertVerifyProcType type = verify_proc_type();
    verify_proc_ = CreateCertVerifyProc(type, std::move(cert_net_fetcher));
    ASSERT_TRUE(verify_proc_);
  }

  int Verify(X509Certificate* cert,
             const std::string& hostname,
             int flags,
             CRLSet* crl_set,
             const CertificateList& additional_trust_anchors,
             CertVerifyResult* verify_result,
             const NetLogWithSource& net_log) {
    return verify_proc_->Verify(cert, hostname, /*ocsp_response=*/std::string(),
                                /*sct_list=*/std::string(), flags, crl_set,
                                additional_trust_anchors, verify_result,
                                net_log);
  }

  int Verify(X509Certificate* cert,
             const std::string& hostname,
             int flags,
             CRLSet* crl_set,
             const CertificateList& additional_trust_anchors,
             CertVerifyResult* verify_result) {
    return Verify(cert, hostname, flags, crl_set, additional_trust_anchors,
                  verify_result, NetLogWithSource());
  }

  CertVerifyProcType verify_proc_type() const { return GetParam(); }

  bool SupportsAdditionalTrustAnchors() const {
    return verify_proc_->SupportsAdditionalTrustAnchors();
  }

  bool SupportsReturningVerifiedChain() const {
#if defined(OS_ANDROID)
    // Before API level 17 (SDK_VERSION_JELLY_BEAN_MR1), Android does
    // not expose the APIs necessary to get at the verified
    // certificate chain.
    if (verify_proc_type() == CERT_VERIFY_PROC_ANDROID &&
        base::android::BuildInfo::GetInstance()->sdk_int() <
            base::android::SDK_VERSION_JELLY_BEAN_MR1)
      return false;
#endif
    return true;
  }

  // Returns true if the RSA/DSA keysize will be considered weak on the current
  // platform. IsInvalidRsaDsaKeySize should be checked prior, since some very
  // weak keys may be considered invalid.
  bool IsWeakRsaDsaKeySize(int size) const {
#if defined(OS_IOS)
    // Beginning with iOS 13, the minimum key size for RSA/DSA algorithms is
    // 2048 bits. See https://support.apple.com/en-us/HT210176
    if (verify_proc_type() == CERT_VERIFY_PROC_IOS &&
        base::ios::IsRunningOnIOS13OrLater()) {
      return size < 2048;
    }
#elif defined(OS_MAC)
    // Beginning with macOS 10.15, the minimum key size for RSA/DSA algorithms
    // is 2048 bits. See https://support.apple.com/en-us/HT210176
    if (verify_proc_type() == CERT_VERIFY_PROC_MAC &&
        base::mac::IsAtLeastOS10_15()) {
      return size < 2048;
    }
#endif

    return size < 1024;
  }

  // Returns true if the RSA/DSA keysize will be considered invalid on the
  // current platform.
  bool IsInvalidRsaDsaKeySize(int size) const {
#if defined(OS_IOS)
    if (base::ios::IsRunningOnIOS12OrLater()) {
      // On iOS using SecTrustEvaluateWithError it is not possible to
      // distinguish between weak and invalid key sizes.
      return IsWeakRsaDsaKeySize(size);
    }
#elif defined(OS_MAC)
    // Starting with Mac OS 10.12, certs with keys < 1024 are invalid.
    if (verify_proc_type() == CERT_VERIFY_PROC_MAC &&
        base::mac::IsAtLeastOS10_12()) {
      return size < 1024;
    }
#endif

    // This platform does not mark certificates with weak keys as invalid.
    return false;
  }

  static bool ParseKeyType(const std::string& key_type,
                           std::string* type,
                           int* size) {
    size_t pos = key_type.find("-");
    std::string size_str = key_type.substr(0, pos);
    *type = key_type.substr(pos + 1);
    return base::StringToInt(size_str, size);
  }

  // Some platforms may reject certificates with very weak keys as invalid.
  bool IsInvalidKeyType(const std::string& key_type) const {
    std::string type;
    int size = 0;
    if (!ParseKeyType(key_type, &type, &size))
      return false;

    if (type == "rsa" || type == "dsa")
      return IsInvalidRsaDsaKeySize(size);

    return false;
  }

  // Currently, only RSA and DSA keys are checked for weakness, and our example
  // weak size is 768. These could change in the future.
  //
  // Note that this means there may be false negatives: keys for other
  // algorithms and which are weak will pass this test.
  //
  // Also, IsInvalidKeyType should be checked prior, since some weak keys may be
  // considered invalid.
  bool IsWeakKeyType(const std::string& key_type) const {
    std::string type;
    int size = 0;
    if (!ParseKeyType(key_type, &type, &size))
      return false;

    if (type == "rsa" || type == "dsa")
      return IsWeakRsaDsaKeySize(size);

    return false;
  }

  bool SupportsCRLSet() const {
    return verify_proc_type() == CERT_VERIFY_PROC_WIN ||
           verify_proc_type() == CERT_VERIFY_PROC_MAC ||
           verify_proc_type() == CERT_VERIFY_PROC_BUILTIN;
  }

  bool SupportsCRLSetsInPathBuilding() const {
    return verify_proc_type() == CERT_VERIFY_PROC_WIN ||
           verify_proc_type() == CERT_VERIFY_PROC_BUILTIN;
  }

  bool SupportsEV() const {
    // TODO(crbug.com/117478): Android and iOS do not support EV.
    return verify_proc_type() == CERT_VERIFY_PROC_WIN ||
           verify_proc_type() == CERT_VERIFY_PROC_MAC ||
           verify_proc_type() == CERT_VERIFY_PROC_BUILTIN;
  }

  bool SupportsSoftFailRevChecking() const {
    return verify_proc_type() == CERT_VERIFY_PROC_WIN ||
           verify_proc_type() == CERT_VERIFY_PROC_MAC ||
           verify_proc_type() == CERT_VERIFY_PROC_BUILTIN;
  }

  bool SupportsRevCheckingRequiredLocalAnchors() const {
    return verify_proc_type() == CERT_VERIFY_PROC_WIN ||
           verify_proc_type() == CERT_VERIFY_PROC_BUILTIN;
  }

  CertVerifyProc* verify_proc() const { return verify_proc_.get(); }

 private:
  scoped_refptr<CertVerifyProc> verify_proc_;
};

INSTANTIATE_TEST_SUITE_P(All,
                         CertVerifyProcInternalTest,
                         testing::ValuesIn(kAllCertVerifiers),
                         VerifyProcTypeToName);

// Tests that a certificate is recognized as EV, when the valid EV policy OID
// for the trust anchor is the second candidate EV oid in the target
// certificate. This is a regression test for crbug.com/705285.
TEST_P(CertVerifyProcInternalTest, EVVerificationMultipleOID) {
  if (!SupportsEV()) {
    LOG(INFO) << "Skipping test as EV verification is not yet supported";
    return;
  }

  scoped_refptr<X509Certificate> cert =
      ImportCertFromFile(GetTestCertsDirectory(), "ev-multi-oid.pem");
  scoped_refptr<X509Certificate> root =
      ImportCertFromFile(GetTestCertsDirectory(), "root_ca_cert.pem");
  ASSERT_TRUE(cert);
  ASSERT_TRUE(root);
  ScopedTestRoot test_root(root.get());

  // Build a CRLSet that covers the target certificate.
  //
  // This way CRLSet coverage will be sufficient for EV revocation checking,
  // so this test does not depend on online revocation checking.
  base::StringPiece spki;
  ASSERT_TRUE(asn1::ExtractSPKIFromDERCert(
      x509_util::CryptoBufferAsStringPiece(root->cert_buffer()), &spki));
  SHA256HashValue spki_sha256;
  crypto::SHA256HashString(spki, spki_sha256.data, sizeof(spki_sha256.data));
  scoped_refptr<CRLSet> crl_set(
      CRLSet::ForTesting(false, &spki_sha256, "", "", {}));

  // The policies that "ev-multi-oid.pem" target certificate asserts.
  static const char kOtherTestCertPolicy[] = "2.23.140.1.1";
  static const char kEVTestCertPolicy[] = "1.2.3.4";
  // Consider the root of the test chain a valid EV root for the test policy.
  ScopedTestEVPolicy scoped_test_ev_policy(
      EVRootCAMetadata::GetInstance(),
      X509Certificate::CalculateFingerprint256(root->cert_buffer()),
      kEVTestCertPolicy);
  ScopedTestEVPolicy scoped_test_other_policy(
      EVRootCAMetadata::GetInstance(), SHA256HashValue(), kOtherTestCertPolicy);

  CertVerifyResult verify_result;
  int flags = 0;
  int error = Verify(cert.get(), "127.0.0.1", flags, crl_set.get(),
                     CertificateList(), &verify_result);
  EXPECT_THAT(error, IsOk());
  EXPECT_TRUE(verify_result.cert_status & CERT_STATUS_IS_EV);
}

// Target cert has an EV policy, and verifies successfully, but has a chain of
// length 1 because the target cert was directly trusted in the trust store.
// Should verify OK but not with STATUS_IS_EV.
TEST_P(CertVerifyProcInternalTest, TrustedTargetCertWithEVPolicy) {
  // The policy that "explicit-policy-chain.pem" target certificate asserts.
  static const char kEVTestCertPolicy[] = "1.2.3.4";
  ScopedTestEVPolicy scoped_test_ev_policy(
      EVRootCAMetadata::GetInstance(), SHA256HashValue(), kEVTestCertPolicy);

  scoped_refptr<X509Certificate> cert =
      ImportCertFromFile(GetTestCertsDirectory(), "explicit-policy-chain.pem");
  ASSERT_TRUE(cert);
  ScopedTestRoot scoped_test_root(cert.get());

  CertVerifyResult verify_result;
  int flags = 0;
  int error =
      Verify(cert.get(), "policy_test.example", flags,
             CRLSet::BuiltinCRLSet().get(), CertificateList(), &verify_result);
  if (ScopedTestRootCanTrustTargetCert(verify_proc_type())) {
    EXPECT_THAT(error, IsOk());
    ASSERT_TRUE(verify_result.verified_cert);
    EXPECT_TRUE(verify_result.verified_cert->intermediate_buffers().empty());
  } else {
    EXPECT_THAT(error, IsError(ERR_CERT_AUTHORITY_INVALID));
  }
  EXPECT_FALSE(verify_result.cert_status & CERT_STATUS_IS_EV);
}

// Target cert has an EV policy, and verifies successfully with a chain of
// length 1, and its fingerprint matches the cert fingerprint for that ev
// policy. This should never happen in reality, but just test that things don't
// explode if it does.
TEST_P(CertVerifyProcInternalTest,
       TrustedTargetCertWithEVPolicyAndEVFingerprint) {
  // The policy that "explicit-policy-chain.pem" target certificate asserts.
  static const char kEVTestCertPolicy[] = "1.2.3.4";
  // This the fingerprint of the "explicit-policy-chain.pem" target certificate.
  // See net/data/ssl/certificates/explicit-policy-chain.pem
  static const SHA256HashValue kEVTestCertFingerprint = {
      {0x71, 0xac, 0xfa, 0x12, 0xa4, 0x42, 0x31, 0x3c, 0xff, 0x10, 0xd2,
       0x9d, 0xb6, 0x1b, 0x4a, 0xe8, 0x25, 0x4e, 0x77, 0xd3, 0x9f, 0xa3,
       0x2f, 0xb3, 0x19, 0x8d, 0x46, 0x9f, 0xb7, 0x73, 0x07, 0x30}};
  ScopedTestEVPolicy scoped_test_ev_policy(EVRootCAMetadata::GetInstance(),
                                           kEVTestCertFingerprint,
                                           kEVTestCertPolicy);

  scoped_refptr<X509Certificate> cert =
      ImportCertFromFile(GetTestCertsDirectory(), "explicit-policy-chain.pem");
  ASSERT_TRUE(cert);
  ScopedTestRoot scoped_test_root(cert.get());

  CertVerifyResult verify_result;
  int flags = 0;
  int error =
      Verify(cert.get(), "policy_test.example", flags,
             CRLSet::BuiltinCRLSet().get(), CertificateList(), &verify_result);
  if (ScopedTestRootCanTrustTargetCert(verify_proc_type())) {
    EXPECT_THAT(error, IsOk());
    ASSERT_TRUE(verify_result.verified_cert);
    EXPECT_TRUE(verify_result.verified_cert->intermediate_buffers().empty());
  } else {
    EXPECT_THAT(error, IsError(ERR_CERT_AUTHORITY_INVALID));
  }
  // An EV Root certificate should never be used as an end-entity certificate.
  EXPECT_FALSE(verify_result.cert_status & CERT_STATUS_IS_EV);
}

// Target cert has an EV policy, and has a valid path to the EV root, but the
// intermediate has been trusted directly. Should stop building the path at the
// intermediate and verify OK but not with STATUS_IS_EV.
// See https://crbug.com/979801
TEST_P(CertVerifyProcInternalTest, TrustedIntermediateCertWithEVPolicy) {
  if (!SupportsEV()) {
    LOG(INFO) << "Skipping test as EV verification is not yet supported";
    return;
  }
  if (!ScopedTestRootCanTrustIntermediateCert(verify_proc_type())) {
    LOG(INFO) << "Skipping test as intermediate cert cannot be trusted";
    return;
  }

  CertificateList orig_certs = CreateCertificateListFromFile(
      GetTestCertsDirectory(), "explicit-policy-chain.pem",
      X509Certificate::FORMAT_AUTO);
  ASSERT_EQ(3U, orig_certs.size());

  for (bool trust_the_intermediate : {false, true}) {
    // Need to build unique certs for each try otherwise caching can break
    // things.
    CertBuilder root(orig_certs[2]->cert_buffer(), nullptr);
    CertBuilder intermediate(orig_certs[1]->cert_buffer(), &root);
    CertBuilder leaf(orig_certs[0]->cert_buffer(), &intermediate);

    // The policy that "explicit-policy-chain.pem" target certificate asserts.
    static const char kEVTestCertPolicy[] = "1.2.3.4";
    // Consider the root of the test chain a valid EV root for the test policy.
    ScopedTestEVPolicy scoped_test_ev_policy(
        EVRootCAMetadata::GetInstance(),
        X509Certificate::CalculateFingerprint256(root.GetCertBuffer()),
        kEVTestCertPolicy);

    // CRLSet which covers the leaf.
    base::StringPiece intermediate_spki;
    ASSERT_TRUE(asn1::ExtractSPKIFromDERCert(
        x509_util::CryptoBufferAsStringPiece(intermediate.GetCertBuffer()),
        &intermediate_spki));
    SHA256HashValue intermediate_spki_hash;
    crypto::SHA256HashString(intermediate_spki, &intermediate_spki_hash,
                             sizeof(SHA256HashValue));
    scoped_refptr<CRLSet> crl_set =
        CRLSet::ForTesting(false, &intermediate_spki_hash, "", "", {});

    std::vector<bssl::UniquePtr<CRYPTO_BUFFER>> intermediates;
    intermediates.push_back(bssl::UpRef(intermediate.GetCertBuffer()));
    scoped_refptr<X509Certificate> cert = X509Certificate::CreateFromBuffer(
        bssl::UpRef(leaf.GetCertBuffer()), std::move(intermediates));
    ASSERT_TRUE(cert.get());

    scoped_refptr<X509Certificate> intermediate_cert =
        X509Certificate::CreateFromBuffer(
            bssl::UpRef(intermediate.GetCertBuffer()), {});
    ASSERT_TRUE(intermediate_cert.get());

    scoped_refptr<X509Certificate> root_cert =
        X509Certificate::CreateFromBuffer(bssl::UpRef(root.GetCertBuffer()),
                                          {});
    ASSERT_TRUE(root_cert.get());

    if (!trust_the_intermediate) {
      // First trust just the root. This verifies that the test setup is
      // actually correct.
      ScopedTestRoot scoped_test_root({root_cert});
      CertVerifyResult verify_result;
      int flags = 0;
      int error = Verify(cert.get(), "policy_test.example", flags,
                         crl_set.get(), CertificateList(), &verify_result);
      EXPECT_THAT(error, IsOk());
      ASSERT_TRUE(verify_result.verified_cert);
      // Verified chain should include the intermediate and the root.
      EXPECT_EQ(2U, verify_result.verified_cert->intermediate_buffers().size());
      // Should be EV.
      EXPECT_TRUE(verify_result.cert_status & CERT_STATUS_IS_EV);
    } else {
      // Now try with trusting both the intermediate and the root.
      ScopedTestRoot scoped_test_root({intermediate_cert, root_cert});
      CertVerifyResult verify_result;
      int flags = 0;
      int error = Verify(cert.get(), "policy_test.example", flags,
                         crl_set.get(), CertificateList(), &verify_result);
      EXPECT_THAT(error, IsOk());
      ASSERT_TRUE(verify_result.verified_cert);
      // Verified chain should only go to the trusted intermediate, not the
      // root.
      EXPECT_EQ(1U, verify_result.verified_cert->intermediate_buffers().size());
      // Should not be EV.
      EXPECT_FALSE(verify_result.cert_status & CERT_STATUS_IS_EV);
    }
  }
}

TEST_P(CertVerifyProcInternalTest, CertWithNullInCommonNameAndNoSAN) {
  std::unique_ptr<CertBuilder> leaf, intermediate, root;
  CertBuilder::CreateSimpleChain(&leaf, &intermediate, &root);
  ASSERT_TRUE(leaf && intermediate && root);

  leaf->EraseExtension(SubjectAltNameOid());

  std::string common_name;
  common_name += "www.fake.com";
  common_name += '\0';
  common_name += "a" + MakeRandomHexString(12) + ".example.com";
  leaf->SetSubjectCommonName(common_name);

  // Trust the root and build a chain to verify that includes the intermediate.
  ScopedTestRoot scoped_root(root->GetX509Certificate().get());
  scoped_refptr<X509Certificate> chain = leaf->GetX509CertificateChain();
  ASSERT_TRUE(chain.get());

  int flags = 0;
  CertVerifyResult verify_result;
  int error =
      Verify(chain.get(), "www.fake.com", flags, CRLSet::BuiltinCRLSet().get(),
             CertificateList(), &verify_result);

  // This actually fails because Chrome only looks for hostnames in
  // SubjectAltNames now and no SubjectAltName is present.
  EXPECT_THAT(error, IsError(ERR_CERT_COMMON_NAME_INVALID));
}

TEST_P(CertVerifyProcInternalTest, CertWithNullInCommonNameAndValidSAN) {
  std::unique_ptr<CertBuilder> leaf, intermediate, root;
  CertBuilder::CreateSimpleChain(&leaf, &intermediate, &root);
  ASSERT_TRUE(leaf && intermediate && root);

  leaf->SetSubjectAltName("www.fake.com");

  std::string common_name;
  common_name += "www.fake.com";
  common_name += '\0';
  common_name += "a" + MakeRandomHexString(12) + ".example.com";
  leaf->SetSubjectCommonName(common_name);

  // Trust the root and build a chain to verify that includes the intermediate.
  ScopedTestRoot scoped_root(root->GetX509Certificate().get());
  scoped_refptr<X509Certificate> chain = leaf->GetX509CertificateChain();
  ASSERT_TRUE(chain.get());

  int flags = 0;
  CertVerifyResult verify_result;
  int error =
      Verify(chain.get(), "www.fake.com", flags, CRLSet::BuiltinCRLSet().get(),
             CertificateList(), &verify_result);

  // SubjectAltName is valid and Chrome does not use the common name.
  EXPECT_THAT(error, IsOk());
}

TEST_P(CertVerifyProcInternalTest, CertWithNullInSAN) {
  std::unique_ptr<CertBuilder> leaf, intermediate, root;
  CertBuilder::CreateSimpleChain(&leaf, &intermediate, &root);
  ASSERT_TRUE(leaf && intermediate && root);

  std::string hostname;
  hostname += "www.fake.com";
  hostname += '\0';
  hostname += "a" + MakeRandomHexString(12) + ".example.com";
  leaf->SetSubjectAltName(hostname);

  // Trust the root and build a chain to verify that includes the intermediate.
  ScopedTestRoot scoped_root(root->GetX509Certificate().get());
  scoped_refptr<X509Certificate> chain = leaf->GetX509CertificateChain();
  ASSERT_TRUE(chain.get());

  int flags = 0;
  CertVerifyResult verify_result;
  int error =
      Verify(chain.get(), "www.fake.com", flags, CRLSet::BuiltinCRLSet().get(),
             CertificateList(), &verify_result);

  // SubjectAltName is invalid.
  EXPECT_THAT(error, IsError(ERR_CERT_COMMON_NAME_INVALID));
}

// Tests the case where the target certificate is accepted by
// X509CertificateBytes, but has errors that should cause verification to fail.
TEST_P(CertVerifyProcInternalTest, InvalidTarget) {
  base::FilePath certs_dir =
      GetTestNetDataDirectory().AppendASCII("parse_certificate_unittest");
  scoped_refptr<X509Certificate> bad_cert =
      ImportCertFromFile(certs_dir, "signature_algorithm_null.pem");
  ASSERT_TRUE(bad_cert);

  scoped_refptr<X509Certificate> ok_cert(
      ImportCertFromFile(GetTestCertsDirectory(), "ok_cert.pem"));
  ASSERT_TRUE(ok_cert);

  std::vector<bssl::UniquePtr<CRYPTO_BUFFER>> intermediates;
  intermediates.push_back(bssl::UpRef(ok_cert->cert_buffer()));
  scoped_refptr<X509Certificate> cert_with_bad_target(
      X509Certificate::CreateFromBuffer(bssl::UpRef(bad_cert->cert_buffer()),
                                        std::move(intermediates)));
  ASSERT_TRUE(cert_with_bad_target);
  EXPECT_EQ(1U, cert_with_bad_target->intermediate_buffers().size());

  int flags = 0;
  CertVerifyResult verify_result;
  int error =
      Verify(cert_with_bad_target.get(), "127.0.0.1", flags,
             CRLSet::BuiltinCRLSet().get(), CertificateList(), &verify_result);

  EXPECT_TRUE(verify_result.cert_status & CERT_STATUS_INVALID);
  EXPECT_THAT(error, IsError(ERR_CERT_INVALID));
}

// Tests the case where an intermediate certificate is accepted by
// X509CertificateBytes, but has errors that should prevent using it during
// verification.  The verification should succeed, since the intermediate
// wasn't necessary.
TEST_P(CertVerifyProcInternalTest, UnnecessaryInvalidIntermediate) {
  ScopedTestRoot test_root(
      ImportCertFromFile(GetTestCertsDirectory(), "root_ca_cert.pem").get());

  base::FilePath certs_dir =
      GetTestNetDataDirectory().AppendASCII("parse_certificate_unittest");
  bssl::UniquePtr<CRYPTO_BUFFER> bad_cert =
      x509_util::CreateCryptoBuffer(base::StringPiece("invalid"));
  ASSERT_TRUE(bad_cert);

  scoped_refptr<X509Certificate> ok_cert(
      ImportCertFromFile(GetTestCertsDirectory(), "ok_cert.pem"));
  ASSERT_TRUE(ok_cert);

  std::vector<bssl::UniquePtr<CRYPTO_BUFFER>> intermediates;
  intermediates.push_back(std::move(bad_cert));
  scoped_refptr<X509Certificate> cert_with_bad_intermediate(
      X509Certificate::CreateFromBuffer(bssl::UpRef(ok_cert->cert_buffer()),
                                        std::move(intermediates)));
  ASSERT_TRUE(cert_with_bad_intermediate);
  EXPECT_EQ(1U, cert_with_bad_intermediate->intermediate_buffers().size());

  RecordingNetLogObserver net_log_observer(NetLogCaptureMode::kDefault);
  NetLogWithSource net_log(NetLogWithSource::Make(
      net::NetLog::Get(), net::NetLogSourceType::CERT_VERIFIER_TASK));
  int flags = 0;
  CertVerifyResult verify_result;
  int error = Verify(cert_with_bad_intermediate.get(), "127.0.0.1", flags,
                     CRLSet::BuiltinCRLSet().get(), CertificateList(),
                     &verify_result, net_log);

  EXPECT_THAT(error, IsOk());
  EXPECT_EQ(0u, verify_result.cert_status);

  auto events = net_log_observer.GetEntriesForSource(net_log.source());
  EXPECT_FALSE(events.empty());

  auto event = std::find_if(events.begin(), events.end(), [](const auto& e) {
    return e.type == NetLogEventType::CERT_VERIFY_PROC;
  });
  ASSERT_NE(event, events.end());
  EXPECT_EQ(net::NetLogEventPhase::BEGIN, event->phase);
  ASSERT_TRUE(event->params.is_dict());
  const std::string* host = event->params.FindStringKey("host");
  ASSERT_TRUE(host);
  EXPECT_EQ("127.0.0.1", *host);

  if (verify_proc_type() == CERT_VERIFY_PROC_BUILTIN) {
    event = std::find_if(events.begin(), events.end(), [](const auto& e) {
      return e.type == NetLogEventType::CERT_VERIFY_PROC_INPUT_CERT;
    });
    ASSERT_NE(event, events.end());
    EXPECT_EQ(net::NetLogEventPhase::NONE, event->phase);
    ASSERT_TRUE(event->params.is_dict());
    const std::string* errors = event->params.FindStringKey("errors");
    ASSERT_TRUE(errors);
    EXPECT_EQ(
        "ERROR: Failed parsing Certificate SEQUENCE\nERROR: Failed parsing "
        "Certificate\n",
        *errors);
  }
}

// A regression test for http://crbug.com/31497.
TEST_P(CertVerifyProcInternalTest, IntermediateCARequireExplicitPolicy) {
  if (verify_proc_type() == CERT_VERIFY_PROC_ANDROID) {
    // Disabled on Android, as the Android verification libraries require an
    // explicit policy to be specified, even when anyPolicy is permitted.
    LOG(INFO) << "Skipping test on Android";
    return;
  }

  base::FilePath certs_dir = GetTestCertsDirectory();

  CertificateList certs = CreateCertificateListFromFile(
      certs_dir, "explicit-policy-chain.pem", X509Certificate::FORMAT_AUTO);
  ASSERT_EQ(3U, certs.size());

  std::vector<bssl::UniquePtr<CRYPTO_BUFFER>> intermediates;
  intermediates.push_back(bssl::UpRef(certs[1]->cert_buffer()));

  scoped_refptr<X509Certificate> cert = X509Certificate::CreateFromBuffer(
      bssl::UpRef(certs[0]->cert_buffer()), std::move(intermediates));
  ASSERT_TRUE(cert.get());

  ScopedTestRoot scoped_root(certs[2].get());

  int flags = 0;
  CertVerifyResult verify_result;
  int error =
      Verify(cert.get(), "policy_test.example", flags,
             CRLSet::BuiltinCRLSet().get(), CertificateList(), &verify_result);
  EXPECT_THAT(error, IsOk());
  EXPECT_EQ(0u, verify_result.cert_status);
}

TEST_P(CertVerifyProcInternalTest, RejectExpiredCert) {
  base::FilePath certs_dir = GetTestCertsDirectory();

  // Load root_ca_cert.pem into the test root store.
  ScopedTestRoot test_root(
      ImportCertFromFile(certs_dir, "root_ca_cert.pem").get());

  scoped_refptr<X509Certificate> cert = CreateCertificateChainFromFile(
      certs_dir, "expired_cert.pem", X509Certificate::FORMAT_AUTO);
  ASSERT_TRUE(cert);
  ASSERT_EQ(0U, cert->intermediate_buffers().size());

  int flags = 0;
  CertVerifyResult verify_result;
  int error =
      Verify(cert.get(), "127.0.0.1", flags, CRLSet::BuiltinCRLSet().get(),
             CertificateList(), &verify_result);
  EXPECT_THAT(error, IsError(ERR_CERT_DATE_INVALID));
  EXPECT_TRUE(verify_result.cert_status & CERT_STATUS_DATE_INVALID);
}

TEST_P(CertVerifyProcInternalTest, RejectWeakKeys) {
  base::FilePath certs_dir = GetTestCertsDirectory();
  typedef std::vector<std::string> Strings;
  Strings key_types;

  // generate-weak-test-chains.sh currently has:
  //     key_types="768-rsa 1024-rsa 2048-rsa prime256v1-ecdsa"
  // We must use the same key types here. The filenames generated look like:
  //     2048-rsa-ee-by-768-rsa-intermediate.pem
  key_types.push_back("768-rsa");
  key_types.push_back("1024-rsa");
  key_types.push_back("2048-rsa");
  key_types.push_back("prime256v1-ecdsa");

  // Add the root that signed the intermediates for this test.
  scoped_refptr<X509Certificate> root_cert =
      ImportCertFromFile(certs_dir, "2048-rsa-root.pem");
  ASSERT_NE(static_cast<X509Certificate*>(nullptr), root_cert.get());
  ScopedTestRoot scoped_root(root_cert.get());

  // Now test each chain.
  for (Strings::const_iterator ee_type = key_types.begin();
       ee_type != key_types.end(); ++ee_type) {
    for (Strings::const_iterator signer_type = key_types.begin();
         signer_type != key_types.end(); ++signer_type) {
      std::string basename =
          *ee_type + "-ee-by-" + *signer_type + "-intermediate.pem";
      SCOPED_TRACE(basename);
      scoped_refptr<X509Certificate> ee_cert =
          ImportCertFromFile(certs_dir, basename);
      ASSERT_NE(static_cast<X509Certificate*>(nullptr), ee_cert.get());

      basename = *signer_type + "-intermediate.pem";
      scoped_refptr<X509Certificate> intermediate =
          ImportCertFromFile(certs_dir, basename);
      ASSERT_NE(static_cast<X509Certificate*>(nullptr), intermediate.get());

      std::vector<bssl::UniquePtr<CRYPTO_BUFFER>> intermediates;
      intermediates.push_back(bssl::UpRef(intermediate->cert_buffer()));
      scoped_refptr<X509Certificate> cert_chain =
          X509Certificate::CreateFromBuffer(bssl::UpRef(ee_cert->cert_buffer()),
                                            std::move(intermediates));
      ASSERT_TRUE(cert_chain);

      CertVerifyResult verify_result;
      int error = Verify(cert_chain.get(), "127.0.0.1", 0,
                         CRLSet::BuiltinCRLSet().get(), CertificateList(),
                         &verify_result);

      if (IsInvalidKeyType(*ee_type) || IsInvalidKeyType(*signer_type)) {
        EXPECT_NE(OK, error);
        EXPECT_EQ(CERT_STATUS_INVALID,
                  verify_result.cert_status & CERT_STATUS_INVALID);
      } else if (IsWeakKeyType(*ee_type) || IsWeakKeyType(*signer_type)) {
        EXPECT_NE(OK, error);
        EXPECT_EQ(CERT_STATUS_WEAK_KEY,
                  verify_result.cert_status & CERT_STATUS_WEAK_KEY);
        EXPECT_EQ(0u, verify_result.cert_status & CERT_STATUS_INVALID);
      } else {
        EXPECT_THAT(error, IsOk());
        EXPECT_EQ(0U, verify_result.cert_status & CERT_STATUS_WEAK_KEY);
      }
    }
  }
}

// Regression test for http://crbug.com/108514.
TEST_P(CertVerifyProcInternalTest, ExtraneousMD5RootCert) {
  if (!SupportsReturningVerifiedChain()) {
    LOG(INFO) << "Skipping this test in this platform.";
    return;
  }

  if (verify_proc_type() == CERT_VERIFY_PROC_MAC) {
    // Disabled on OS X - Security.framework doesn't ignore superflous
    // certificates provided by servers.
    // TODO(eroman): Is this still needed?
    LOG(INFO) << "Skipping this test as Security.framework doesn't ignore "
                 "superflous certificates provided by servers.";
    return;
  }

  base::FilePath certs_dir = GetTestCertsDirectory();

  scoped_refptr<X509Certificate> server_cert =
      ImportCertFromFile(certs_dir, "cross-signed-leaf.pem");
  ASSERT_NE(static_cast<X509Certificate*>(nullptr), server_cert.get());

  scoped_refptr<X509Certificate> extra_cert =
      ImportCertFromFile(certs_dir, "cross-signed-root-md5.pem");
  ASSERT_NE(static_cast<X509Certificate*>(nullptr), extra_cert.get());

  scoped_refptr<X509Certificate> root_cert =
      ImportCertFromFile(certs_dir, "cross-signed-root-sha256.pem");
  ASSERT_NE(static_cast<X509Certificate*>(nullptr), root_cert.get());

  ScopedTestRoot scoped_root(root_cert.get());

  std::vector<bssl::UniquePtr<CRYPTO_BUFFER>> intermediates;
  intermediates.push_back(bssl::UpRef(extra_cert->cert_buffer()));
  scoped_refptr<X509Certificate> cert_chain = X509Certificate::CreateFromBuffer(
      bssl::UpRef(server_cert->cert_buffer()), std::move(intermediates));
  ASSERT_TRUE(cert_chain);

  CertVerifyResult verify_result;
  int flags = 0;
  int error =
      Verify(cert_chain.get(), "127.0.0.1", flags,
             CRLSet::BuiltinCRLSet().get(), CertificateList(), &verify_result);
  EXPECT_THAT(error, IsOk());

  // The extra MD5 root should be discarded
  ASSERT_TRUE(verify_result.verified_cert.get());
  ASSERT_EQ(1u, verify_result.verified_cert->intermediate_buffers().size());
  EXPECT_TRUE(x509_util::CryptoBufferEqual(
      verify_result.verified_cert->intermediate_buffers().front().get(),
      root_cert->cert_buffer()));

  EXPECT_FALSE(verify_result.has_md5);
}

// Test for bug 94673.
TEST_P(CertVerifyProcInternalTest, GoogleDigiNotarTest) {
  base::FilePath certs_dir = GetTestCertsDirectory();

  scoped_refptr<X509Certificate> server_cert =
      ImportCertFromFile(certs_dir, "google_diginotar.pem");
  ASSERT_NE(static_cast<X509Certificate*>(nullptr), server_cert.get());

  scoped_refptr<X509Certificate> intermediate_cert =
      ImportCertFromFile(certs_dir, "diginotar_public_ca_2025.pem");
  ASSERT_NE(static_cast<X509Certificate*>(nullptr), intermediate_cert.get());

  std::vector<bssl::UniquePtr<CRYPTO_BUFFER>> intermediates;
  intermediates.push_back(bssl::UpRef(intermediate_cert->cert_buffer()));
  scoped_refptr<X509Certificate> cert_chain = X509Certificate::CreateFromBuffer(
      bssl::UpRef(server_cert->cert_buffer()), std::move(intermediates));
  ASSERT_TRUE(cert_chain);

  CertVerifyResult verify_result;
  int flags = CertVerifyProc::VERIFY_REV_CHECKING_ENABLED;
  int error =
      Verify(cert_chain.get(), "mail.google.com", flags,
             CRLSet::BuiltinCRLSet().get(), CertificateList(), &verify_result);
  EXPECT_NE(OK, error);

  // Now turn off revocation checking.  Certificate verification should still
  // fail.
  flags = 0;
  error =
      Verify(cert_chain.get(), "mail.google.com", flags,
             CRLSet::BuiltinCRLSet().get(), CertificateList(), &verify_result);
  EXPECT_NE(OK, error);
}

TEST_P(CertVerifyProcInternalTest, NameConstraintsOk) {
  CertificateList ca_cert_list =
      CreateCertificateListFromFile(GetTestCertsDirectory(), "root_ca_cert.pem",
                                    X509Certificate::FORMAT_AUTO);
  ASSERT_EQ(1U, ca_cert_list.size());
  ScopedTestRoot test_root(ca_cert_list[0].get());

  scoped_refptr<X509Certificate> leaf = CreateCertificateChainFromFile(
      GetTestCertsDirectory(), "name_constraint_good.pem",
      X509Certificate::FORMAT_AUTO);
  ASSERT_TRUE(leaf);
  ASSERT_EQ(0U, leaf->intermediate_buffers().size());

  int flags = 0;
  CertVerifyResult verify_result;
  int error =
      Verify(leaf.get(), "test.example.com", flags,
             CRLSet::BuiltinCRLSet().get(), CertificateList(), &verify_result);
  EXPECT_THAT(error, IsOk());
  EXPECT_EQ(0U, verify_result.cert_status);

  error =
      Verify(leaf.get(), "foo.test2.example.com", flags,
             CRLSet::BuiltinCRLSet().get(), CertificateList(), &verify_result);
  EXPECT_THAT(error, IsOk());
  EXPECT_EQ(0U, verify_result.cert_status);
}

// This fixture is for testing the verification of a certificate chain which
// has some sort of mismatched signature algorithm (i.e.
// Certificate.signatureAlgorithm and TBSCertificate.algorithm are different).
class CertVerifyProcInspectSignatureAlgorithmsTest : public ::testing::Test {
 protected:
  // In the test setup, SHA384 is given special treatment as an unknown
  // algorithm.
  static constexpr DigestAlgorithm kUnknownDigestAlgorithm =
      DigestAlgorithm::Sha384;

  struct CertParams {
    // Certificate.signatureAlgorithm
    DigestAlgorithm cert_algorithm;

    // TBSCertificate.algorithm
    DigestAlgorithm tbs_algorithm;
  };

  // On some platforms trying to import a certificate with mismatched signature
  // will fail. Consequently the rest of the tests can't be performed.
  WARN_UNUSED_RESULT bool SupportsImportingMismatchedAlgorithms() const {
#if defined(OS_IOS)
    LOG(INFO) << "Skipping test on iOS because certs with mismatched "
                 "algorithms cannot be imported";
    return false;
#elif defined(OS_MAC)
    if (base::mac::IsAtLeastOS10_12()) {
      LOG(INFO) << "Skipping test on macOS >= 10.12 because certs with "
                   "mismatched algorithms cannot be imported";
      return false;
    }
    return true;
#else
    return true;
#endif
  }

  // Shorthand for VerifyChain() where only the leaf's parameters need
  // to be specified.
  WARN_UNUSED_RESULT int VerifyLeaf(const CertParams& leaf_params) {
    return VerifyChain({// Target
                        leaf_params,
                        // Root
                        {DigestAlgorithm::Sha256, DigestAlgorithm::Sha256}});
  }

  // Shorthand for VerifyChain() where only the intermediate's parameters need
  // to be specified.
  WARN_UNUSED_RESULT int VerifyIntermediate(
      const CertParams& intermediate_params) {
    return VerifyChain({// Target
                        {DigestAlgorithm::Sha256, DigestAlgorithm::Sha256},
                        // Intermediate
                        intermediate_params,
                        // Root
                        {DigestAlgorithm::Sha256, DigestAlgorithm::Sha256}});
  }

  // Shorthand for VerifyChain() where only the root's parameters need to be
  // specified.
  WARN_UNUSED_RESULT int VerifyRoot(const CertParams& root_params) {
    return VerifyChain({// Target
                        {DigestAlgorithm::Sha256, DigestAlgorithm::Sha256},
                        // Intermediate
                        {DigestAlgorithm::Sha256, DigestAlgorithm::Sha256},
                        // Root
                        root_params});
  }

  // Manufactures a certificate chain where each certificate has the indicated
  // signature algorithms, and then returns the result of verifying this chain.
  //
  // TODO(eroman): Instead of building certificates at runtime, move their
  //               generation to external scripts.
  WARN_UNUSED_RESULT int VerifyChain(
      const std::vector<CertParams>& chain_params) {
    auto chain = CreateChain(chain_params);
    if (!chain) {
      ADD_FAILURE() << "Failed creating certificate chain";
      return ERR_UNEXPECTED;
    }

    int flags = 0;
    CertVerifyResult dummy_result;
    CertVerifyResult verify_result;

    scoped_refptr<CertVerifyProc> verify_proc =
        new MockCertVerifyProc(dummy_result);

    return verify_proc->Verify(
        chain.get(), "test.example.com", /*ocsp_response=*/std::string(),
        /*sct_list=*/std::string(), flags, CRLSet::BuiltinCRLSet().get(),
        CertificateList(), &verify_result, NetLogWithSource());
  }

 private:
  // Overwrites the AlgorithmIdentifier pointed to by |algorithm_sequence| with
  // |algorithm|. Note this violates the constness of StringPiece.
  WARN_UNUSED_RESULT static bool SetAlgorithmSequence(
      DigestAlgorithm algorithm,
      base::StringPiece* algorithm_sequence) {
    // This string of bytes is the full SEQUENCE for an AlgorithmIdentifier.
    std::vector<uint8_t> replacement_sequence;
    switch (algorithm) {
      case DigestAlgorithm::Sha1:
        // sha1WithRSAEncryption
        replacement_sequence = {0x30, 0x0D, 0x06, 0x09, 0x2a, 0x86, 0x48, 0x86,
                                0xf7, 0x0d, 0x01, 0x01, 0x05, 0x05, 0x00};
        break;
      case DigestAlgorithm::Sha256:
        // sha256WithRSAEncryption
        replacement_sequence = {0x30, 0x0D, 0x06, 0x09, 0x2a, 0x86, 0x48, 0x86,
                                0xf7, 0x0d, 0x01, 0x01, 0x0b, 0x05, 0x00};
        break;
      case kUnknownDigestAlgorithm:
        // This shouldn't be anything meaningful (modified numbers at random).
        replacement_sequence = {0x30, 0x0D, 0x06, 0x09, 0x8a, 0x87, 0x18, 0x46,
                                0xd7, 0x0d, 0x01, 0x01, 0x0b, 0x05, 0x00};
        break;
      default:
        ADD_FAILURE() << "Unsupported digest algorithm";
        return false;
    }

    // For this simple replacement to work (without modifying any
    // other sequence lengths) the original algorithm and replacement
    // algorithm must have the same encoded length.
    if (algorithm_sequence->size() != replacement_sequence.size()) {
      ADD_FAILURE() << "AlgorithmIdentifier must have length "
                    << replacement_sequence.size();
      return false;
    }

    memcpy(const_cast<char*>(algorithm_sequence->data()),
           replacement_sequence.data(), replacement_sequence.size());
    return true;
  }

  // Locate the serial number bytes.
  WARN_UNUSED_RESULT static bool ExtractSerialNumberFromDERCert(
      base::StringPiece der_cert,
      base::StringPiece* serial_value) {
    der::Parser parser((der::Input(der_cert)));
    der::Parser certificate;
    if (!parser.ReadSequence(&certificate))
      return false;

    der::Parser tbs_certificate;
    if (!certificate.ReadSequence(&tbs_certificate))
      return false;

    bool unused;
    if (!tbs_certificate.SkipOptionalTag(
            der::kTagConstructed | der::kTagContextSpecific | 0, &unused)) {
      return false;
    }

    // serialNumber
    der::Input serial_value_der;
    if (!tbs_certificate.ReadTag(der::kInteger, &serial_value_der))
      return false;

    *serial_value = serial_value_der.AsStringPiece();
    return true;
  }

  // Creates a certificate (based on some base certificate file) using the
  // specified signature algorithms.
  static scoped_refptr<X509Certificate> CreateCertificate(
      const CertParams& params) {
    // Dosn't really matter which base certificate is used, so long as it is
    // valid and uses a signature AlgorithmIdentifier with the same encoded
    // length as sha1WithRSASignature.
    const char* kLeafFilename = "name_constraint_good.pem";

    auto cert = CreateCertificateChainFromFile(
        GetTestCertsDirectory(), kLeafFilename, X509Certificate::FORMAT_AUTO);
    if (!cert) {
      ADD_FAILURE() << "Failed to load certificate: " << kLeafFilename;
      return nullptr;
    }

    // Start with the DER bytes of a valid certificate. The der data is copied
    // to a new std::string as it will modified to create a new certificate.
    std::string cert_der(
        x509_util::CryptoBufferAsStringPiece(cert->cert_buffer()));

    // Parse the certificate and identify the locations of interest within
    // |cert_der|.
    base::StringPiece cert_algorithm_sequence;
    base::StringPiece tbs_algorithm_sequence;
    if (!asn1::ExtractSignatureAlgorithmsFromDERCert(
            cert_der, &cert_algorithm_sequence, &tbs_algorithm_sequence)) {
      ADD_FAILURE() << "Failed parsing certificate algorithms";
      return nullptr;
    }

    base::StringPiece serial_value;
    if (!ExtractSerialNumberFromDERCert(cert_der, &serial_value)) {
      ADD_FAILURE() << "Failed parsing certificate serial number";
      return nullptr;
    }

    // Give each certificate a unique serial number based on its content (which
    // in turn is a function of |params|, otherwise importing it may fail.

    // Upper bound for last entry in DigestAlgorithm
    const int kNumDigestAlgorithms = 15;
    *const_cast<char*>(serial_value.data()) +=
        static_cast<int>(params.tbs_algorithm) * kNumDigestAlgorithms +
        static_cast<int>(params.cert_algorithm);

    // Change the signature AlgorithmIdentifiers.
    if (!SetAlgorithmSequence(params.cert_algorithm,
                              &cert_algorithm_sequence) ||
        !SetAlgorithmSequence(params.tbs_algorithm, &tbs_algorithm_sequence)) {
      return nullptr;
    }

    // NOTE: The signature is NOT recomputed over TBSCertificate -- for these
    // tests it isn't needed.
    return X509Certificate::CreateFromBytes(cert_der.data(), cert_der.size());
  }

  static scoped_refptr<X509Certificate> CreateChain(
      const std::vector<CertParams>& params) {
    // Manufacture a chain with the given combinations of signature algorithms.
    // This chain isn't actually a valid chain, but it is good enough for
    // testing the base CertVerifyProc.
    CertificateList certs;
    for (const auto& cert_params : params) {
      certs.push_back(CreateCertificate(cert_params));
      if (!certs.back())
        return nullptr;
    }

    std::vector<bssl::UniquePtr<CRYPTO_BUFFER>> intermediates;
    for (size_t i = 1; i < certs.size(); ++i)
      intermediates.push_back(bssl::UpRef(certs[i]->cert_buffer()));

    return X509Certificate::CreateFromBuffer(
        bssl::UpRef(certs[0]->cert_buffer()), std::move(intermediates));
  }
};

// This is a control test to make sure that the test helper
// VerifyLeaf() works as expected. There is no actual mismatch in the
// algorithms used here.
//
//  Certificate.signatureAlgorithm:  sha1WithRSASignature
//  TBSCertificate.algorithm:        sha1WithRSAEncryption
TEST_F(CertVerifyProcInspectSignatureAlgorithmsTest, LeafSha1Sha1) {
  int rv = VerifyLeaf({DigestAlgorithm::Sha1, DigestAlgorithm::Sha1});
  ASSERT_THAT(rv, IsError(ERR_CERT_WEAK_SIGNATURE_ALGORITHM));
}

// This is a control test to make sure that the test helper
// VerifyLeaf() works as expected. There is no actual mismatch in the
// algorithms used here.
//
//  Certificate.signatureAlgorithm:  sha256WithRSASignature
//  TBSCertificate.algorithm:        sha256WithRSAEncryption
TEST_F(CertVerifyProcInspectSignatureAlgorithmsTest, LeafSha256Sha256) {
  int rv = VerifyLeaf({DigestAlgorithm::Sha256, DigestAlgorithm::Sha256});
  ASSERT_THAT(rv, IsOk());
}

// Mismatched signature algorithms in the leaf certificate.
//
//  Certificate.signatureAlgorithm:  sha1WithRSASignature
//  TBSCertificate.algorithm:        sha256WithRSAEncryption
TEST_F(CertVerifyProcInspectSignatureAlgorithmsTest, LeafSha1Sha256) {
  if (!SupportsImportingMismatchedAlgorithms())
    return;

  int rv = VerifyLeaf({DigestAlgorithm::Sha1, DigestAlgorithm::Sha256});
  ASSERT_THAT(rv, IsError(ERR_CERT_INVALID));
}

// Mismatched signature algorithms in the leaf certificate.
//
//  Certificate.signatureAlgorithm:  sha256WithRSAEncryption
//  TBSCertificate.algorithm:        sha1WithRSASignature
TEST_F(CertVerifyProcInspectSignatureAlgorithmsTest, LeafSha256Sha1) {
  if (!SupportsImportingMismatchedAlgorithms())
    return;

  int rv = VerifyLeaf({DigestAlgorithm::Sha256, DigestAlgorithm::Sha1});
  ASSERT_THAT(rv, IsError(ERR_CERT_INVALID));
}

// Unrecognized signature algorithm in the leaf certificate.
//
//  Certificate.signatureAlgorithm:  sha256WithRSAEncryption
//  TBSCertificate.algorithm:        ?
TEST_F(CertVerifyProcInspectSignatureAlgorithmsTest, LeafSha256Unknown) {
  if (!SupportsImportingMismatchedAlgorithms())
    return;

  int rv = VerifyLeaf({DigestAlgorithm::Sha256, kUnknownDigestAlgorithm});
  ASSERT_THAT(rv, IsError(ERR_CERT_INVALID));
}

// Unrecognized signature algorithm in the leaf certificate.
//
//  Certificate.signatureAlgorithm:  ?
//  TBSCertificate.algorithm:        sha256WithRSAEncryption
TEST_F(CertVerifyProcInspectSignatureAlgorithmsTest, LeafUnknownSha256) {
  if (!SupportsImportingMismatchedAlgorithms())
    return;

  int rv = VerifyLeaf({kUnknownDigestAlgorithm, DigestAlgorithm::Sha256});
  ASSERT_THAT(rv, IsError(ERR_CERT_INVALID));
}

// Mismatched signature algorithms in the intermediate certificate.
//
//  Certificate.signatureAlgorithm:  sha1WithRSASignature
//  TBSCertificate.algorithm:        sha256WithRSAEncryption
TEST_F(CertVerifyProcInspectSignatureAlgorithmsTest, IntermediateSha1Sha256) {
  if (!SupportsImportingMismatchedAlgorithms())
    return;

  int rv = VerifyIntermediate({DigestAlgorithm::Sha1, DigestAlgorithm::Sha256});
  ASSERT_THAT(rv, IsError(ERR_CERT_INVALID));
}

// Mismatched signature algorithms in the intermediate certificate.
//
//  Certificate.signatureAlgorithm:  sha256WithRSAEncryption
//  TBSCertificate.algorithm:        sha1WithRSASignature
TEST_F(CertVerifyProcInspectSignatureAlgorithmsTest, IntermediateSha256Sha1) {
  if (!SupportsImportingMismatchedAlgorithms())
    return;

  int rv = VerifyIntermediate({DigestAlgorithm::Sha256, DigestAlgorithm::Sha1});
  ASSERT_THAT(rv, IsError(ERR_CERT_INVALID));
}

// Mismatched signature algorithms in the root certificate.
//
//  Certificate.signatureAlgorithm:  sha256WithRSAEncryption
//  TBSCertificate.algorithm:        sha1WithRSASignature
TEST_F(CertVerifyProcInspectSignatureAlgorithmsTest, RootSha256Sha1) {
  if (!SupportsImportingMismatchedAlgorithms())
    return;

  int rv = VerifyRoot({DigestAlgorithm::Sha256, DigestAlgorithm::Sha1});
  ASSERT_THAT(rv, IsOk());
}

// Unrecognized signature algorithm in the root certificate.
//
//  Certificate.signatureAlgorithm:  ?
//  TBSCertificate.algorithm:        sha256WithRSAEncryption
TEST_F(CertVerifyProcInspectSignatureAlgorithmsTest, RootUnknownSha256) {
  if (!SupportsImportingMismatchedAlgorithms())
    return;

  int rv = VerifyRoot({kUnknownDigestAlgorithm, DigestAlgorithm::Sha256});
  ASSERT_THAT(rv, IsOk());
}

TEST_P(CertVerifyProcInternalTest, NameConstraintsFailure) {
  if (!SupportsReturningVerifiedChain()) {
    LOG(INFO) << "Skipping this test in this platform.";
    return;
  }

  CertificateList ca_cert_list =
      CreateCertificateListFromFile(GetTestCertsDirectory(), "root_ca_cert.pem",
                                    X509Certificate::FORMAT_AUTO);
  ASSERT_EQ(1U, ca_cert_list.size());
  ScopedTestRoot test_root(ca_cert_list[0].get());

  CertificateList cert_list = CreateCertificateListFromFile(
      GetTestCertsDirectory(), "name_constraint_bad.pem",
      X509Certificate::FORMAT_AUTO);
  ASSERT_EQ(1U, cert_list.size());

  scoped_refptr<X509Certificate> leaf = X509Certificate::CreateFromBuffer(
      bssl::UpRef(cert_list[0]->cert_buffer()), {});
  ASSERT_TRUE(leaf);

  int flags = 0;
  CertVerifyResult verify_result;
  int error =
      Verify(leaf.get(), "test.example.com", flags,
             CRLSet::BuiltinCRLSet().get(), CertificateList(), &verify_result);
  EXPECT_THAT(error, IsError(ERR_CERT_NAME_CONSTRAINT_VIOLATION));
  EXPECT_EQ(CERT_STATUS_NAME_CONSTRAINT_VIOLATION,
            verify_result.cert_status & CERT_STATUS_NAME_CONSTRAINT_VIOLATION);
}

TEST(CertVerifyProcTest, TestHasTooLongValidity) {
  struct {
    const char* const file;
    bool is_valid_too_long;
  } tests[] = {
      {"daltonridgeapts.com-chain.pem", false},
      {"start_after_expiry.pem", true},
      {"pre_br_validity_ok.pem", false},
      {"pre_br_validity_bad_121.pem", true},
      {"pre_br_validity_bad_2020.pem", true},
      {"10_year_validity.pem", false},
      {"11_year_validity.pem", true},
      {"39_months_after_2015_04.pem", false},
      {"40_months_after_2015_04.pem", true},
      {"60_months_after_2012_07.pem", false},
      {"61_months_after_2012_07.pem", true},
      {"825_days_after_2018_03_01.pem", false},
      {"826_days_after_2018_03_01.pem", true},
      {"825_days_1_second_after_2018_03_01.pem", true},
      {"39_months_based_on_last_day.pem", false},
      {"398_days_after_2020_09_01.pem", false},
      {"399_days_after_2020_09_01.pem", true},
      {"398_days_1_second_after_2020_09_01.pem", true},
  };

  base::FilePath certs_dir = GetTestCertsDirectory();

  for (const auto& test : tests) {
    SCOPED_TRACE(test.file);

    scoped_refptr<X509Certificate> certificate =
        ImportCertFromFile(certs_dir, test.file);
    ASSERT_TRUE(certificate);
    EXPECT_EQ(test.is_valid_too_long,
              CertVerifyProc::HasTooLongValidity(*certificate));
  }
}

TEST_P(CertVerifyProcInternalTest, TestKnownRoot) {
  base::FilePath certs_dir = GetTestCertsDirectory();
  scoped_refptr<X509Certificate> cert_chain = CreateCertificateChainFromFile(
      certs_dir, "daltonridgeapts.com-chain.pem", X509Certificate::FORMAT_AUTO);
  ASSERT_TRUE(cert_chain);

  int flags = 0;
  CertVerifyResult verify_result;
  int error =
      Verify(cert_chain.get(), "daltonridgeapts.com", flags,
             CRLSet::BuiltinCRLSet().get(), CertificateList(), &verify_result);
  EXPECT_THAT(error, IsOk()) << "This test relies on a real certificate that "
                             << "expires on May 28, 2021. If failing on/after "
                             << "that date, please disable and file a bug "
                             << "against rsleevi.";
  EXPECT_TRUE(verify_result.is_issued_by_known_root);
#if defined(OS_MAC)
  if (verify_proc_type() == CERT_VERIFY_PROC_BUILTIN) {
    auto* mac_trust_debug_info =
        net::TrustStoreMac::ResultDebugData::Get(&verify_result);
    ASSERT_TRUE(mac_trust_debug_info);
    // Since this test queries the real trust store, can't know exactly
    // what bits should be set in the trust debug info, but it should at
    // least have something set.
    EXPECT_NE(0, mac_trust_debug_info->combined_trust_debug_info());
  }
#endif
}

// This tests that on successful certificate verification,
// CertVerifyResult::public_key_hashes is filled with a SHA256 hash for each
// of the certificates in the chain.
TEST_P(CertVerifyProcInternalTest, PublicKeyHashes) {
  if (!SupportsReturningVerifiedChain()) {
    LOG(INFO) << "Skipping this test in this platform.";
    return;
  }

  base::FilePath certs_dir = GetTestCertsDirectory();
  CertificateList certs = CreateCertificateListFromFile(
      certs_dir, "x509_verify_results.chain.pem", X509Certificate::FORMAT_AUTO);
  ASSERT_EQ(3U, certs.size());

  std::vector<bssl::UniquePtr<CRYPTO_BUFFER>> intermediates;
  intermediates.push_back(bssl::UpRef(certs[1]->cert_buffer()));
  intermediates.push_back(bssl::UpRef(certs[2]->cert_buffer()));

  ScopedTestRoot scoped_root(certs[2].get());
  scoped_refptr<X509Certificate> cert_chain = X509Certificate::CreateFromBuffer(
      bssl::UpRef(certs[0]->cert_buffer()), std::move(intermediates));
  ASSERT_TRUE(cert_chain);
  ASSERT_EQ(2U, cert_chain->intermediate_buffers().size());

  int flags = 0;
  CertVerifyResult verify_result;
  int error =
      Verify(cert_chain.get(), "127.0.0.1", flags,
             CRLSet::BuiltinCRLSet().get(), CertificateList(), &verify_result);
  EXPECT_THAT(error, IsOk());

  EXPECT_EQ(3u, verify_result.public_key_hashes.size());

  // Convert |public_key_hashes| to strings for ease of comparison.
  std::vector<std::string> public_key_hash_strings;
  for (const auto& public_key_hash : verify_result.public_key_hashes)
    public_key_hash_strings.push_back(public_key_hash.ToString());

  std::vector<std::string> expected_public_key_hashes = {
      // Target
      "sha256/DZMTp9cNNYkzUG6baDB6T306ekLUYJpeEEtYpaeQpYE=",

      // Intermediate
      "sha256/D9u0epgvPYlG9YiVp7V+IMT+xhUpB5BhsS/INjDXc4Y=",

      // Trust anchor
      "sha256/VypP3VWL7OaqTJ7mIBehWYlv8khPuFHpWiearZI2YjI="};

  // |public_key_hashes| does not have an ordering guarantee.
  EXPECT_THAT(expected_public_key_hashes,
              testing::UnorderedElementsAreArray(public_key_hash_strings));
}

// A regression test for http://crbug.com/70293.
// The certificate in question has a key purpose of clientAuth, and also lacks
// the required key usage for serverAuth.
// TODO(mattm): This cert fails for many reasons, replace with a generated one
// that tests only the desired case.
TEST_P(CertVerifyProcInternalTest, WrongKeyPurpose) {
  base::FilePath certs_dir = GetTestCertsDirectory();

  scoped_refptr<X509Certificate> server_cert =
      ImportCertFromFile(certs_dir, "invalid_key_usage_cert.der");
  ASSERT_NE(static_cast<X509Certificate*>(nullptr), server_cert.get());

  int flags = 0;
  CertVerifyResult verify_result;
  int error =
      Verify(server_cert.get(), "jira.aquameta.com", flags,
             CRLSet::BuiltinCRLSet().get(), CertificateList(), &verify_result);

  EXPECT_TRUE(verify_result.cert_status & CERT_STATUS_COMMON_NAME_INVALID);

#if defined(OS_IOS)
  if (verify_proc_type() == CERT_VERIFY_PROC_IOS) {
    if (base::ios::IsRunningOnIOS13OrLater() ||
        !base::ios::IsRunningOnIOS12OrLater()) {
      EXPECT_THAT(error, IsError(ERR_CERT_INVALID));
    } else {
      EXPECT_THAT(error, IsError(ERR_CERT_AUTHORITY_INVALID));
    }
    return;
  }
#endif

  // TODO(crbug.com/649017): Don't special-case builtin verifier.
  if (verify_proc_type() != CERT_VERIFY_PROC_BUILTIN)
    EXPECT_TRUE(verify_result.cert_status & CERT_STATUS_INVALID);

  if (verify_proc_type() != CERT_VERIFY_PROC_ANDROID) {
    // The certificate is issued by an unknown CA.
    EXPECT_TRUE(verify_result.cert_status & CERT_STATUS_AUTHORITY_INVALID);
  }

  // TODO(crbug.com/649017): Don't special-case builtin verifier.
  if (verify_proc_type() == CERT_VERIFY_PROC_BUILTIN) {
    EXPECT_THAT(error, IsError(ERR_CERT_AUTHORITY_INVALID));
  } else {
    EXPECT_THAT(error, IsError(ERR_CERT_INVALID));
  }
}

// Tests that a Netscape Server Gated crypto is accepted in place of a
// serverAuth EKU.
// TODO(crbug.com/843735): Deprecate support for this.
TEST_P(CertVerifyProcInternalTest, Sha1IntermediateUsesServerGatedCrypto) {
  base::FilePath certs_dir =
      GetTestNetDataDirectory()
          .AppendASCII("verify_certificate_chain_unittest")
          .AppendASCII("intermediate-eku-server-gated-crypto");

  scoped_refptr<X509Certificate> cert_chain = CreateCertificateChainFromFile(
      certs_dir, "sha1-chain.pem", X509Certificate::FORMAT_AUTO);

  ASSERT_TRUE(cert_chain);
  ASSERT_FALSE(cert_chain->intermediate_buffers().empty());

  auto root = X509Certificate::CreateFromBuffer(
      bssl::UpRef(cert_chain->intermediate_buffers().back().get()), {});

  ScopedTestRoot scoped_root(root.get());

  int flags = 0;
  CertVerifyResult verify_result;
  int error =
      Verify(cert_chain.get(), "test.example", flags,
             CRLSet::BuiltinCRLSet().get(), CertificateList(), &verify_result);

  if (AreSHA1IntermediatesAllowed()) {
    EXPECT_THAT(error, IsOk());
    EXPECT_TRUE(verify_result.cert_status & CERT_STATUS_SHA1_SIGNATURE_PRESENT);
  } else {
    EXPECT_NE(error, OK);
    EXPECT_TRUE(verify_result.cert_status &
                CERT_STATUS_WEAK_SIGNATURE_ALGORITHM);
    EXPECT_TRUE(verify_result.cert_status & CERT_STATUS_SHA1_SIGNATURE_PRESENT);
  }
}

// Basic test for returning the chain in CertVerifyResult. Note that the
// returned chain may just be a reflection of the originally supplied chain;
// that is, if any errors occur, the default chain returned is an exact copy
// of the certificate to be verified. The remaining VerifyReturn* tests are
// used to ensure that the actual, verified chain is being returned by
// Verify().
TEST_P(CertVerifyProcInternalTest, VerifyReturnChainBasic) {
  if (!SupportsReturningVerifiedChain()) {
    LOG(INFO) << "Skipping this test in this platform.";
    return;
  }

  base::FilePath certs_dir = GetTestCertsDirectory();
  CertificateList certs = CreateCertificateListFromFile(
      certs_dir, "x509_verify_results.chain.pem", X509Certificate::FORMAT_AUTO);
  ASSERT_EQ(3U, certs.size());

  std::vector<bssl::UniquePtr<CRYPTO_BUFFER>> intermediates;
  intermediates.push_back(bssl::UpRef(certs[1]->cert_buffer()));
  intermediates.push_back(bssl::UpRef(certs[2]->cert_buffer()));

  ScopedTestRoot scoped_root(certs[2].get());

  scoped_refptr<X509Certificate> google_full_chain =
      X509Certificate::CreateFromBuffer(bssl::UpRef(certs[0]->cert_buffer()),
                                        std::move(intermediates));
  ASSERT_NE(static_cast<X509Certificate*>(nullptr), google_full_chain.get());
  ASSERT_EQ(2U, google_full_chain->intermediate_buffers().size());

  CertVerifyResult verify_result;
  EXPECT_EQ(static_cast<X509Certificate*>(nullptr),
            verify_result.verified_cert.get());
  int error =
      Verify(google_full_chain.get(), "127.0.0.1", 0,
             CRLSet::BuiltinCRLSet().get(), CertificateList(), &verify_result);
  EXPECT_THAT(error, IsOk());
  ASSERT_NE(static_cast<X509Certificate*>(nullptr),
            verify_result.verified_cert.get());

  EXPECT_NE(google_full_chain, verify_result.verified_cert);
  EXPECT_TRUE(
      x509_util::CryptoBufferEqual(google_full_chain->cert_buffer(),
                                   verify_result.verified_cert->cert_buffer()));
  const auto& return_intermediates =
      verify_result.verified_cert->intermediate_buffers();
  ASSERT_EQ(2U, return_intermediates.size());
  EXPECT_TRUE(x509_util::CryptoBufferEqual(return_intermediates[0].get(),
                                           certs[1]->cert_buffer()));
  EXPECT_TRUE(x509_util::CryptoBufferEqual(return_intermediates[1].get(),
                                           certs[2]->cert_buffer()));
}

// Test that certificates issued for 'intranet' names (that is, containing no
// known public registry controlled domain information) issued by well-known
// CAs are flagged appropriately, while certificates that are issued by
// internal CAs are not flagged.
TEST(CertVerifyProcTest, IntranetHostsRejected) {
  CertificateList cert_list = CreateCertificateListFromFile(
      GetTestCertsDirectory(), "reject_intranet_hosts.pem",
      X509Certificate::FORMAT_AUTO);
  ASSERT_EQ(1U, cert_list.size());
  scoped_refptr<X509Certificate> cert(cert_list[0]);

  CertVerifyResult verify_result;
  int error = 0;

  // Intranet names for public CAs should be flagged:
  CertVerifyResult dummy_result;
  dummy_result.is_issued_by_known_root = true;
  scoped_refptr<CertVerifyProc> verify_proc =
      new MockCertVerifyProc(dummy_result);
  error = verify_proc->Verify(
      cert.get(), "webmail", /*ocsp_response=*/std::string(),
      /*sct_list=*/std::string(), 0, CRLSet::BuiltinCRLSet().get(),
      CertificateList(), &verify_result, NetLogWithSource());
  EXPECT_THAT(error, IsOk());
  EXPECT_TRUE(verify_result.cert_status & CERT_STATUS_NON_UNIQUE_NAME);

  // However, if the CA is not well known, these should not be flagged:
  dummy_result.Reset();
  dummy_result.is_issued_by_known_root = false;
  verify_proc = base::MakeRefCounted<MockCertVerifyProc>(dummy_result);
  error = verify_proc->Verify(
      cert.get(), "webmail", /*ocsp_response=*/std::string(),
      /*sct_list=*/std::string(), 0, CRLSet::BuiltinCRLSet().get(),
      CertificateList(), &verify_result, NetLogWithSource());
  EXPECT_THAT(error, IsOk());
  EXPECT_FALSE(verify_result.cert_status & CERT_STATUS_NON_UNIQUE_NAME);
}

// Tests that certificates issued by Symantec's legacy infrastructure
// are rejected according to the policies outlined in
// https://security.googleblog.com/2017/09/chromes-plan-to-distrust-symantec.html
// unless the caller has explicitly disabled that enforcement.
TEST(CertVerifyProcTest, SymantecCertsRejected) {
  constexpr SHA256HashValue kSymantecHashValue = {
      {0xb2, 0xde, 0xf5, 0x36, 0x2a, 0xd3, 0xfa, 0xcd, 0x04, 0xbd, 0x29,
       0x04, 0x7a, 0x43, 0x84, 0x4f, 0x76, 0x70, 0x34, 0xea, 0x48, 0x92,
       0xf8, 0x0e, 0x56, 0xbe, 0xe6, 0x90, 0x24, 0x3e, 0x25, 0x02}};
  constexpr SHA256HashValue kGoogleHashValue = {
      {0xec, 0x72, 0x29, 0x69, 0xcb, 0x64, 0x20, 0x0a, 0xb6, 0x63, 0x8f,
       0x68, 0xac, 0x53, 0x8e, 0x40, 0xab, 0xab, 0x5b, 0x19, 0xa6, 0x48,
       0x56, 0x61, 0x04, 0x2a, 0x10, 0x61, 0xc4, 0x61, 0x27, 0x76}};

  // Test that certificates from the legacy Symantec infrastructure are
  // rejected:
  // - dec_2017.pem : A certificate issued after 2017-12-01, which is rejected
  //                  as of M65
  // - pre_june_2016.pem : A certificate issued prior to 2016-06-01, which is
  //                       rejected as of M66.
  for (const char* rejected_cert : {"dec_2017.pem", "pre_june_2016.pem"}) {
    scoped_refptr<X509Certificate> cert = CreateCertificateChainFromFile(
        GetTestCertsDirectory(), rejected_cert, X509Certificate::FORMAT_AUTO);
    ASSERT_TRUE(cert);

    scoped_refptr<CertVerifyProc> verify_proc;
    int error = 0;

    // Test that a legacy Symantec certificate is rejected.
    CertVerifyResult symantec_result;
    symantec_result.verified_cert = cert;
    symantec_result.public_key_hashes.push_back(HashValue(kSymantecHashValue));
    symantec_result.is_issued_by_known_root = true;
    verify_proc = base::MakeRefCounted<MockCertVerifyProc>(symantec_result);

    CertVerifyResult test_result_1;
    error = verify_proc->Verify(
        cert.get(), "127.0.0.1", /*ocsp_response=*/std::string(),
        /*sct_list=*/std::string(), 0, CRLSet::BuiltinCRLSet().get(),
        CertificateList(), &test_result_1, NetLogWithSource());
    EXPECT_THAT(error, IsError(ERR_CERT_SYMANTEC_LEGACY));
    EXPECT_TRUE(test_result_1.cert_status & CERT_STATUS_SYMANTEC_LEGACY);

    // ... Unless the Symantec cert chains through a allowlisted intermediate.
    CertVerifyResult allowlisted_result;
    allowlisted_result.verified_cert = cert;
    allowlisted_result.public_key_hashes.push_back(
        HashValue(kSymantecHashValue));
    allowlisted_result.public_key_hashes.push_back(HashValue(kGoogleHashValue));
    allowlisted_result.is_issued_by_known_root = true;
    verify_proc = base::MakeRefCounted<MockCertVerifyProc>(allowlisted_result);

    CertVerifyResult test_result_2;
    error = verify_proc->Verify(
        cert.get(), "127.0.0.1", /*ocsp_response=*/std::string(),
        /*sct_list=*/std::string(), 0, CRLSet::BuiltinCRLSet().get(),
        CertificateList(), &test_result_2, NetLogWithSource());
    EXPECT_THAT(error, IsOk());
    EXPECT_FALSE(test_result_2.cert_status & CERT_STATUS_AUTHORITY_INVALID);

    // ... Or the caller disabled enforcement of Symantec policies.
    CertVerifyResult test_result_3;
    error = verify_proc->Verify(
        cert.get(), "127.0.0.1", /*ocsp_response=*/std::string(),
        /*sct_list=*/std::string(),
        CertVerifyProc::VERIFY_DISABLE_SYMANTEC_ENFORCEMENT,
        CRLSet::BuiltinCRLSet().get(), CertificateList(), &test_result_3,
        NetLogWithSource());
    EXPECT_THAT(error, IsOk());
    EXPECT_FALSE(test_result_3.cert_status & CERT_STATUS_SYMANTEC_LEGACY);
  }

  // Test that certificates from the legacy Symantec infrastructure issued
  // after 2016-06-01 approriately accept or reject based on the base::Feature
  // flag.
  for (bool feature_flag_enabled : {false, true}) {
    base::test::ScopedFeatureList scoped_feature_list;
    scoped_feature_list.InitWithFeatureState(
        CertVerifyProc::kLegacySymantecPKIEnforcement, feature_flag_enabled);

    scoped_refptr<X509Certificate> cert = CreateCertificateChainFromFile(
        GetTestCertsDirectory(), "post_june_2016.pem",
        X509Certificate::FORMAT_AUTO);
    ASSERT_TRUE(cert);

    scoped_refptr<CertVerifyProc> verify_proc;
    int error = 0;

    // Test that a legacy Symantec certificate is rejected if the feature
    // flag is enabled, and accepted if it is not.
    CertVerifyResult symantec_result;
    symantec_result.verified_cert = cert;
    symantec_result.public_key_hashes.push_back(HashValue(kSymantecHashValue));
    symantec_result.is_issued_by_known_root = true;
    verify_proc = base::MakeRefCounted<MockCertVerifyProc>(symantec_result);

    CertVerifyResult test_result_1;
    error = verify_proc->Verify(
        cert.get(), "127.0.0.1", /*ocsp_response=*/std::string(),
        /*sct_list=*/std::string(), 0, CRLSet::BuiltinCRLSet().get(),
        CertificateList(), &test_result_1, NetLogWithSource());
    if (feature_flag_enabled) {
      EXPECT_THAT(error, IsError(ERR_CERT_SYMANTEC_LEGACY));
      EXPECT_TRUE(test_result_1.cert_status & CERT_STATUS_SYMANTEC_LEGACY);
    } else {
      EXPECT_THAT(error, IsOk());
      EXPECT_FALSE(test_result_1.cert_status & CERT_STATUS_SYMANTEC_LEGACY);
    }

    // ... Unless the Symantec cert chains through a allowlisted intermediate.
    CertVerifyResult allowlisted_result;
    allowlisted_result.verified_cert = cert;
    allowlisted_result.public_key_hashes.push_back(
        HashValue(kSymantecHashValue));
    allowlisted_result.public_key_hashes.push_back(HashValue(kGoogleHashValue));
    allowlisted_result.is_issued_by_known_root = true;
    verify_proc = base::MakeRefCounted<MockCertVerifyProc>(allowlisted_result);

    CertVerifyResult test_result_2;
    error = verify_proc->Verify(
        cert.get(), "127.0.0.1", /*ocsp_response=*/std::string(),
        /*sct_list=*/std::string(), 0, CRLSet::BuiltinCRLSet().get(),
        CertificateList(), &test_result_2, NetLogWithSource());
    EXPECT_THAT(error, IsOk());
    EXPECT_FALSE(test_result_2.cert_status & CERT_STATUS_AUTHORITY_INVALID);

    // ... Or the caller disabled enforcement of Symantec policies.
    CertVerifyResult test_result_3;
    error = verify_proc->Verify(
        cert.get(), "127.0.0.1", /*ocsp_response=*/std::string(),
        /*sct_list=*/std::string(),
        CertVerifyProc::VERIFY_DISABLE_SYMANTEC_ENFORCEMENT,
        CRLSet::BuiltinCRLSet().get(), CertificateList(), &test_result_3,
        NetLogWithSource());
    EXPECT_THAT(error, IsOk());
    EXPECT_FALSE(test_result_3.cert_status & CERT_STATUS_SYMANTEC_LEGACY);
  }
}

// Test that the certificate returned in CertVerifyResult is able to reorder
// certificates that are not ordered from end-entity to root. While this is
// a protocol violation if sent during a TLS handshake, if multiple sources
// of intermediate certificates are combined, it's possible that order may
// not be maintained.
TEST_P(CertVerifyProcInternalTest, VerifyReturnChainProperlyOrdered) {
  if (!SupportsReturningVerifiedChain()) {
    LOG(INFO) << "Skipping this test in this platform.";
    return;
  }

  base::FilePath certs_dir = GetTestCertsDirectory();
  CertificateList certs = CreateCertificateListFromFile(
      certs_dir, "x509_verify_results.chain.pem", X509Certificate::FORMAT_AUTO);
  ASSERT_EQ(3U, certs.size());

  // Construct the chain out of order.
  std::vector<bssl::UniquePtr<CRYPTO_BUFFER>> intermediates;
  intermediates.push_back(bssl::UpRef(certs[2]->cert_buffer()));
  intermediates.push_back(bssl::UpRef(certs[1]->cert_buffer()));

  ScopedTestRoot scoped_root(certs[2].get());

  scoped_refptr<X509Certificate> google_full_chain =
      X509Certificate::CreateFromBuffer(bssl::UpRef(certs[0]->cert_buffer()),
                                        std::move(intermediates));
  ASSERT_TRUE(google_full_chain);
  ASSERT_EQ(2U, google_full_chain->intermediate_buffers().size());

  CertVerifyResult verify_result;
  EXPECT_FALSE(verify_result.verified_cert);
  int error =
      Verify(google_full_chain.get(), "127.0.0.1", 0,
             CRLSet::BuiltinCRLSet().get(), CertificateList(), &verify_result);
  EXPECT_THAT(error, IsOk());
  ASSERT_TRUE(verify_result.verified_cert);

  EXPECT_NE(google_full_chain, verify_result.verified_cert);
  EXPECT_TRUE(
      x509_util::CryptoBufferEqual(google_full_chain->cert_buffer(),
                                   verify_result.verified_cert->cert_buffer()));
  const auto& return_intermediates =
      verify_result.verified_cert->intermediate_buffers();
  ASSERT_EQ(2U, return_intermediates.size());
  EXPECT_TRUE(x509_util::CryptoBufferEqual(return_intermediates[0].get(),
                                           certs[1]->cert_buffer()));
  EXPECT_TRUE(x509_util::CryptoBufferEqual(return_intermediates[1].get(),
                                           certs[2]->cert_buffer()));
}

// Test that Verify() filters out certificates which are not related to
// or part of the certificate chain being verified.
TEST_P(CertVerifyProcInternalTest, VerifyReturnChainFiltersUnrelatedCerts) {
  if (!SupportsReturningVerifiedChain()) {
    LOG(INFO) << "Skipping this test in this platform.";
    return;
  }

  base::FilePath certs_dir = GetTestCertsDirectory();
  CertificateList certs = CreateCertificateListFromFile(
      certs_dir, "x509_verify_results.chain.pem", X509Certificate::FORMAT_AUTO);
  ASSERT_EQ(3U, certs.size());
  ScopedTestRoot scoped_root(certs[2].get());

  scoped_refptr<X509Certificate> unrelated_certificate =
      ImportCertFromFile(certs_dir, "duplicate_cn_1.pem");
  scoped_refptr<X509Certificate> unrelated_certificate2 =
      ImportCertFromFile(certs_dir, "aia-cert.pem");
  ASSERT_NE(static_cast<X509Certificate*>(nullptr),
            unrelated_certificate.get());
  ASSERT_NE(static_cast<X509Certificate*>(nullptr),
            unrelated_certificate2.get());

  // Interject unrelated certificates into the list of intermediates.
  std::vector<bssl::UniquePtr<CRYPTO_BUFFER>> intermediates;
  intermediates.push_back(bssl::UpRef(unrelated_certificate->cert_buffer()));
  intermediates.push_back(bssl::UpRef(certs[1]->cert_buffer()));
  intermediates.push_back(bssl::UpRef(unrelated_certificate2->cert_buffer()));
  intermediates.push_back(bssl::UpRef(certs[2]->cert_buffer()));

  scoped_refptr<X509Certificate> google_full_chain =
      X509Certificate::CreateFromBuffer(bssl::UpRef(certs[0]->cert_buffer()),
                                        std::move(intermediates));
  ASSERT_TRUE(google_full_chain);
  ASSERT_EQ(4U, google_full_chain->intermediate_buffers().size());

  CertVerifyResult verify_result;
  EXPECT_FALSE(verify_result.verified_cert);
  int error =
      Verify(google_full_chain.get(), "127.0.0.1", 0,
             CRLSet::BuiltinCRLSet().get(), CertificateList(), &verify_result);
  EXPECT_THAT(error, IsOk());
  ASSERT_TRUE(verify_result.verified_cert);

  EXPECT_NE(google_full_chain, verify_result.verified_cert);
  EXPECT_TRUE(
      x509_util::CryptoBufferEqual(google_full_chain->cert_buffer(),
                                   verify_result.verified_cert->cert_buffer()));
  const auto& return_intermediates =
      verify_result.verified_cert->intermediate_buffers();
  ASSERT_EQ(2U, return_intermediates.size());
  EXPECT_TRUE(x509_util::CryptoBufferEqual(return_intermediates[0].get(),
                                           certs[1]->cert_buffer()));
  EXPECT_TRUE(x509_util::CryptoBufferEqual(return_intermediates[1].get(),
                                           certs[2]->cert_buffer()));
}

TEST_P(CertVerifyProcInternalTest, AdditionalTrustAnchors) {
  if (!SupportsAdditionalTrustAnchors()) {
    LOG(INFO) << "Skipping this test in this platform.";
    return;
  }

  // |ca_cert| is the issuer of |cert|.
  CertificateList ca_cert_list =
      CreateCertificateListFromFile(GetTestCertsDirectory(), "root_ca_cert.pem",
                                    X509Certificate::FORMAT_AUTO);
  ASSERT_EQ(1U, ca_cert_list.size());
  scoped_refptr<X509Certificate> ca_cert(ca_cert_list[0]);

  CertificateList cert_list = CreateCertificateListFromFile(
      GetTestCertsDirectory(), "ok_cert.pem", X509Certificate::FORMAT_AUTO);
  ASSERT_EQ(1U, cert_list.size());
  scoped_refptr<X509Certificate> cert(cert_list[0]);

  // Verification of |cert| fails when |ca_cert| is not in the trust anchors
  // list.
  int flags = 0;
  CertVerifyResult verify_result;
  int error =
      Verify(cert.get(), "127.0.0.1", flags, CRLSet::BuiltinCRLSet().get(),
             CertificateList(), &verify_result);
  EXPECT_THAT(error, IsError(ERR_CERT_AUTHORITY_INVALID));
  EXPECT_EQ(CERT_STATUS_AUTHORITY_INVALID, verify_result.cert_status);
  EXPECT_FALSE(verify_result.is_issued_by_additional_trust_anchor);

  // Now add the |ca_cert| to the |trust_anchors|, and verification should pass.
  CertificateList trust_anchors;
  trust_anchors.push_back(ca_cert);
  error = Verify(cert.get(), "127.0.0.1", flags, CRLSet::BuiltinCRLSet().get(),
                 trust_anchors, &verify_result);
  EXPECT_THAT(error, IsOk());
  EXPECT_EQ(0U, verify_result.cert_status);
  EXPECT_TRUE(verify_result.is_issued_by_additional_trust_anchor);

  // Clearing the |trust_anchors| makes verification fail again (the cache
  // should be skipped).
  error = Verify(cert.get(), "127.0.0.1", flags, CRLSet::BuiltinCRLSet().get(),
                 CertificateList(), &verify_result);
  EXPECT_THAT(error, IsError(ERR_CERT_AUTHORITY_INVALID));
  EXPECT_EQ(CERT_STATUS_AUTHORITY_INVALID, verify_result.cert_status);
  EXPECT_FALSE(verify_result.is_issued_by_additional_trust_anchor);
}

// Tests that certificates issued by user-supplied roots are not flagged as
// issued by a known root. This should pass whether or not the platform supports
// detecting known roots.
TEST_P(CertVerifyProcInternalTest, IsIssuedByKnownRootIgnoresTestRoots) {
  // Load root_ca_cert.pem into the test root store.
  ScopedTestRoot test_root(
      ImportCertFromFile(GetTestCertsDirectory(), "root_ca_cert.pem").get());

  scoped_refptr<X509Certificate> cert(
      ImportCertFromFile(GetTestCertsDirectory(), "ok_cert.pem"));

  // Verification should pass.
  int flags = 0;
  CertVerifyResult verify_result;
  int error =
      Verify(cert.get(), "127.0.0.1", flags, CRLSet::BuiltinCRLSet().get(),
             CertificateList(), &verify_result);
  EXPECT_THAT(error, IsOk());
  EXPECT_EQ(0U, verify_result.cert_status);
  // But should not be marked as a known root.
  EXPECT_FALSE(verify_result.is_issued_by_known_root);
}

// Test verification with a leaf that does not contain embedded SCTs, and which
// has a notBefore date after 2018/10/15, and passing a valid |sct_list| to
// Verify(). Verification should succeed on all platforms. (Assuming the
// verifier trusts the SCT Logs used in |sct_list|.)
//
// Fails on multiple plaforms, see crbug.com/1050152.
TEST_P(CertVerifyProcInternalTest,
       DISABLED_LeafNewerThan20181015WithTlsSctList) {
  scoped_refptr<X509Certificate> chain = CreateCertificateChainFromFile(
      GetTestCertsDirectory(), "treadclimber.pem",
      X509Certificate::FORMAT_PEM_CERT_SEQUENCE);
  ASSERT_TRUE(chain);
  if (base::Time::Now() > chain->valid_expiry()) {
    FAIL() << "This test uses a certificate chain which is now expired. Please "
              "disable and file a bug against mattm.";
    return;
  }

  std::string sct_list;
  ASSERT_TRUE(base::ReadFileToString(
      GetTestCertsDirectory().AppendASCII("treadclimber.sctlist"), &sct_list));

  int flags = 0;
  CertVerifyResult verify_result;
  int error =
      verify_proc()->Verify(chain.get(), "treadclimber.com",
                            /*ocsp_response=*/std::string(), sct_list, flags,
                            CRLSet::BuiltinCRLSet().get(), CertificateList(),
                            &verify_result, NetLogWithSource());

  // Since the valid |sct_list| was passed to Verify, verification should
  // succeed on all verifiers and OS versions.
  EXPECT_THAT(error, IsOk());
  EXPECT_EQ(0U, verify_result.cert_status);
  EXPECT_TRUE(verify_result.is_issued_by_known_root);
}

// Test that CRLSets are effective in making a certificate appear to be
// revoked.
TEST_P(CertVerifyProcInternalTest, CRLSet) {
  if (!SupportsCRLSet()) {
    LOG(INFO) << "Skipping test as verifier doesn't support CRLSet";
    return;
  }

  CertificateList ca_cert_list =
      CreateCertificateListFromFile(GetTestCertsDirectory(), "root_ca_cert.pem",
                                    X509Certificate::FORMAT_AUTO);
  ASSERT_EQ(1U, ca_cert_list.size());
  ScopedTestRoot test_root(ca_cert_list[0].get());

  CertificateList cert_list = CreateCertificateListFromFile(
      GetTestCertsDirectory(), "ok_cert.pem", X509Certificate::FORMAT_AUTO);
  ASSERT_EQ(1U, cert_list.size());
  scoped_refptr<X509Certificate> cert(cert_list[0]);

  int flags = 0;
  CertVerifyResult verify_result;
  int error =
      Verify(cert.get(), "127.0.0.1", flags, CRLSet::BuiltinCRLSet().get(),
             CertificateList(), &verify_result);
  EXPECT_THAT(error, IsOk());
  EXPECT_EQ(0U, verify_result.cert_status);

  scoped_refptr<CRLSet> crl_set;
  std::string crl_set_bytes;

  // First test blocking by SPKI.
  EXPECT_TRUE(base::ReadFileToString(
      GetTestCertsDirectory().AppendASCII("crlset_by_leaf_spki.raw"),
      &crl_set_bytes));
  ASSERT_TRUE(CRLSet::Parse(crl_set_bytes, &crl_set));

  error = Verify(cert.get(), "127.0.0.1", flags, crl_set.get(),
                 CertificateList(), &verify_result);
  EXPECT_THAT(error, IsError(ERR_CERT_REVOKED));

  // Second, test revocation by serial number of a cert directly under the
  // root.
  crl_set_bytes.clear();
  EXPECT_TRUE(base::ReadFileToString(
      GetTestCertsDirectory().AppendASCII("crlset_by_root_serial.raw"),
      &crl_set_bytes));
  ASSERT_TRUE(CRLSet::Parse(crl_set_bytes, &crl_set));

  error = Verify(cert.get(), "127.0.0.1", flags, crl_set.get(),
                 CertificateList(), &verify_result);
  EXPECT_THAT(error, IsError(ERR_CERT_REVOKED));
}

TEST_P(CertVerifyProcInternalTest, CRLSetLeafSerial) {
  if (!SupportsCRLSet()) {
    LOG(INFO) << "Skipping test as verifier doesn't support CRLSet";
    return;
  }

  CertificateList ca_cert_list =
      CreateCertificateListFromFile(GetTestCertsDirectory(), "root_ca_cert.pem",
                                    X509Certificate::FORMAT_AUTO);
  ASSERT_EQ(1U, ca_cert_list.size());
  ScopedTestRoot test_root(ca_cert_list[0].get());

  scoped_refptr<X509Certificate> leaf = CreateCertificateChainFromFile(
      GetTestCertsDirectory(), "ok_cert_by_intermediate.pem",
      X509Certificate::FORMAT_AUTO);
  ASSERT_TRUE(leaf);
  ASSERT_EQ(1U, leaf->intermediate_buffers().size());

  int flags = 0;
  CertVerifyResult verify_result;
  int error =
      Verify(leaf.get(), "127.0.0.1", flags, CRLSet::BuiltinCRLSet().get(),
             CertificateList(), &verify_result);
  EXPECT_THAT(error, IsOk());

  // Test revocation by serial number of a certificate not under the root.
  scoped_refptr<CRLSet> crl_set;
  std::string crl_set_bytes;
  ASSERT_TRUE(base::ReadFileToString(
      GetTestCertsDirectory().AppendASCII("crlset_by_intermediate_serial.raw"),
      &crl_set_bytes));
  ASSERT_TRUE(CRLSet::Parse(crl_set_bytes, &crl_set));

  error = Verify(leaf.get(), "127.0.0.1", flags, crl_set.get(),
                 CertificateList(), &verify_result);
  EXPECT_THAT(error, IsError(ERR_CERT_REVOKED));
}

TEST_P(CertVerifyProcInternalTest, CRLSetRootReturnsChain) {
  if (!SupportsCRLSet()) {
    LOG(INFO) << "Skipping test as verifier doesn't support CRLSet";
    return;
  }

  CertificateList ca_cert_list =
      CreateCertificateListFromFile(GetTestCertsDirectory(), "root_ca_cert.pem",
                                    X509Certificate::FORMAT_AUTO);
  ASSERT_EQ(1U, ca_cert_list.size());
  ScopedTestRoot test_root(ca_cert_list[0].get());

  scoped_refptr<X509Certificate> leaf = CreateCertificateChainFromFile(
      GetTestCertsDirectory(), "ok_cert_by_intermediate.pem",
      X509Certificate::FORMAT_AUTO);
  ASSERT_TRUE(leaf);
  ASSERT_EQ(1U, leaf->intermediate_buffers().size());

  int flags = 0;
  CertVerifyResult verify_result;
  int error =
      Verify(leaf.get(), "127.0.0.1", flags, CRLSet::BuiltinCRLSet().get(),
             CertificateList(), &verify_result);
  EXPECT_THAT(error, IsOk());

  // Test revocation of the root itself.
  scoped_refptr<CRLSet> crl_set;
  std::string crl_set_bytes;
  ASSERT_TRUE(base::ReadFileToString(
      GetTestCertsDirectory().AppendASCII("crlset_by_root_spki.raw"),
      &crl_set_bytes));
  ASSERT_TRUE(CRLSet::Parse(crl_set_bytes, &crl_set));

  error = Verify(leaf.get(), "127.0.0.1", flags, crl_set.get(),
                 CertificateList(), &verify_result);
  EXPECT_THAT(error, IsError(ERR_CERT_REVOKED));

  EXPECT_EQ(3u, verify_result.public_key_hashes.size());
  ASSERT_TRUE(verify_result.verified_cert);
  EXPECT_EQ(2u, verify_result.verified_cert->intermediate_buffers().size());
}

// Tests that CertVerifyProc implementations apply CRLSet revocations by
// subject.
TEST_P(CertVerifyProcInternalTest, CRLSetRevokedBySubject) {
  if (!SupportsCRLSet()) {
    LOG(INFO) << "Skipping test as verifier doesn't support CRLSet";
    return;
  }

  scoped_refptr<X509Certificate> root(
      ImportCertFromFile(GetTestCertsDirectory(), "root_ca_cert.pem"));
  ASSERT_TRUE(root);

  scoped_refptr<X509Certificate> leaf(
      ImportCertFromFile(GetTestCertsDirectory(), "ok_cert.pem"));
  ASSERT_TRUE(leaf);

  ScopedTestRoot scoped_root(root.get());

  int flags = 0;
  CertVerifyResult verify_result;

  // Confirm that verifying the certificate chain with an empty CRLSet succeeds.
  scoped_refptr<CRLSet> crl_set = CRLSet::EmptyCRLSetForTesting();
  int error = Verify(leaf.get(), "127.0.0.1", flags, crl_set.get(),
                     CertificateList(), &verify_result);
  EXPECT_THAT(error, IsOk());

  std::string crl_set_bytes;

  // Revoke the leaf by subject. Verification should now fail.
  ASSERT_TRUE(base::ReadFileToString(
      GetTestCertsDirectory().AppendASCII("crlset_by_leaf_subject_no_spki.raw"),
      &crl_set_bytes));
  ASSERT_TRUE(CRLSet::Parse(crl_set_bytes, &crl_set));

  error = Verify(leaf.get(), "127.0.0.1", flags, crl_set.get(),
                 CertificateList(), &verify_result);
  EXPECT_THAT(error, IsError(ERR_CERT_REVOKED));

  // Revoke the root by subject. Verification should now fail.
  ASSERT_TRUE(base::ReadFileToString(
      GetTestCertsDirectory().AppendASCII("crlset_by_root_subject_no_spki.raw"),
      &crl_set_bytes));
  ASSERT_TRUE(CRLSet::Parse(crl_set_bytes, &crl_set));

  error = Verify(leaf.get(), "127.0.0.1", flags, crl_set.get(),
                 CertificateList(), &verify_result);
  EXPECT_THAT(error, IsError(ERR_CERT_REVOKED));

  // Revoke the leaf by subject, but only if the SPKI doesn't match the given
  // one. Verification should pass when using the certificate's actual SPKI.
  ASSERT_TRUE(base::ReadFileToString(
      GetTestCertsDirectory().AppendASCII("crlset_by_root_subject.raw"),
      &crl_set_bytes));
  ASSERT_TRUE(CRLSet::Parse(crl_set_bytes, &crl_set));

  error = Verify(leaf.get(), "127.0.0.1", flags, crl_set.get(),
                 CertificateList(), &verify_result);
  EXPECT_THAT(error, IsOk());
}

// Ensures that CRLSets can be used to block known interception roots on
// platforms that support CRLSets, while otherwise detect known interception
// on platforms that do not.
TEST_P(CertVerifyProcInternalTest, BlockedInterceptionByRoot) {
  scoped_refptr<X509Certificate> root =
      ImportCertFromFile(GetTestCertsDirectory(), "root_ca_cert.pem");
  ASSERT_TRUE(root);
  ScopedTestRoot test_root(root.get());

  scoped_refptr<X509Certificate> cert = CreateCertificateChainFromFile(
      GetTestCertsDirectory(), "ok_cert_by_intermediate.pem",
      X509Certificate::FORMAT_AUTO);
  ASSERT_TRUE(cert);

  // A default/built-in CRLSet should not block
  scoped_refptr<CRLSet> crl_set = CRLSet::BuiltinCRLSet();
  int flags = 0;
  CertVerifyResult verify_result;
  int error = Verify(cert.get(), "127.0.0.1", flags, crl_set.get(),
                     CertificateList(), &verify_result);
  EXPECT_THAT(error, IsOk());
  EXPECT_EQ(0U, verify_result.cert_status);

  // Read in a CRLSet that marks the root as blocked for interception.
  std::string crl_set_bytes;
  ASSERT_TRUE(
      base::ReadFileToString(GetTestCertsDirectory().AppendASCII(
                                 "crlset_blocked_interception_by_root.raw"),
                             &crl_set_bytes));
  ASSERT_TRUE(CRLSet::Parse(crl_set_bytes, &crl_set));

  error = Verify(cert.get(), "127.0.0.1", flags, crl_set.get(),
                 CertificateList(), &verify_result);
  if (SupportsCRLSet()) {
    EXPECT_THAT(error, IsError(ERR_CERT_KNOWN_INTERCEPTION_BLOCKED));
    EXPECT_TRUE(verify_result.cert_status &
                CERT_STATUS_KNOWN_INTERCEPTION_BLOCKED);
  } else {
    EXPECT_THAT(error, IsOk());
    EXPECT_TRUE(verify_result.cert_status &
                CERT_STATUS_KNOWN_INTERCEPTION_DETECTED);
  }
}

// Ensures that CRLSets can be used to block known interception intermediates,
// while still allowing other certificates from that root..
TEST_P(CertVerifyProcInternalTest, BlockedInterceptionByIntermediate) {
  scoped_refptr<X509Certificate> root =
      ImportCertFromFile(GetTestCertsDirectory(), "root_ca_cert.pem");
  ASSERT_TRUE(root);
  ScopedTestRoot test_root(root.get());

  scoped_refptr<X509Certificate> cert = CreateCertificateChainFromFile(
      GetTestCertsDirectory(), "ok_cert_by_intermediate.pem",
      X509Certificate::FORMAT_AUTO);
  ASSERT_TRUE(cert);

  // A default/built-in CRLSEt should not block
  scoped_refptr<CRLSet> crl_set = CRLSet::BuiltinCRLSet();
  int flags = 0;
  CertVerifyResult verify_result;
  int error = Verify(cert.get(), "127.0.0.1", flags, crl_set.get(),
                     CertificateList(), &verify_result);
  EXPECT_THAT(error, IsOk());
  EXPECT_EQ(0U, verify_result.cert_status);

  // Read in a CRLSet that marks the intermediate as blocked for interception.
  std::string crl_set_bytes;
  ASSERT_TRUE(base::ReadFileToString(
      GetTestCertsDirectory().AppendASCII(
          "crlset_blocked_interception_by_intermediate.raw"),
      &crl_set_bytes));
  ASSERT_TRUE(CRLSet::Parse(crl_set_bytes, &crl_set));

  error = Verify(cert.get(), "127.0.0.1", flags, crl_set.get(),
                 CertificateList(), &verify_result);
  if (SupportsCRLSet()) {
    EXPECT_THAT(error, IsError(ERR_CERT_KNOWN_INTERCEPTION_BLOCKED));
    EXPECT_TRUE(verify_result.cert_status &
                CERT_STATUS_KNOWN_INTERCEPTION_BLOCKED);
  } else {
    EXPECT_THAT(error, IsOk());
    EXPECT_TRUE(verify_result.cert_status &
                CERT_STATUS_KNOWN_INTERCEPTION_DETECTED);
  }

  // Load a different certificate from that root, which should be unaffected.
  scoped_refptr<X509Certificate> second_cert = CreateCertificateChainFromFile(
      GetTestCertsDirectory(), "ok_cert.pem", X509Certificate::FORMAT_AUTO);
  ASSERT_TRUE(second_cert);

  error = Verify(second_cert.get(), "127.0.0.1", flags, crl_set.get(),
                 CertificateList(), &verify_result);
  EXPECT_THAT(error, IsOk());
  EXPECT_EQ(0U, verify_result.cert_status);
}

// Ensures that CRLSets can be used to flag known interception roots, even
// when they are not blocked.
TEST_P(CertVerifyProcInternalTest, DetectsInterceptionByRoot) {
  scoped_refptr<X509Certificate> root =
      ImportCertFromFile(GetTestCertsDirectory(), "root_ca_cert.pem");
  ASSERT_TRUE(root);
  ScopedTestRoot test_root(root.get());

  scoped_refptr<X509Certificate> cert = CreateCertificateChainFromFile(
      GetTestCertsDirectory(), "ok_cert_by_intermediate.pem",
      X509Certificate::FORMAT_AUTO);
  ASSERT_TRUE(cert);

  // A default/built-in CRLSet should not block
  scoped_refptr<CRLSet> crl_set = CRLSet::BuiltinCRLSet();
  int flags = 0;
  CertVerifyResult verify_result;
  int error = Verify(cert.get(), "127.0.0.1", flags, crl_set.get(),
                     CertificateList(), &verify_result);
  EXPECT_THAT(error, IsOk());
  EXPECT_EQ(0U, verify_result.cert_status);

  // Read in a CRLSet that marks the root as blocked for interception.
  std::string crl_set_bytes;
  ASSERT_TRUE(
      base::ReadFileToString(GetTestCertsDirectory().AppendASCII(
                                 "crlset_known_interception_by_root.raw"),
                             &crl_set_bytes));
  ASSERT_TRUE(CRLSet::Parse(crl_set_bytes, &crl_set));

  error = Verify(cert.get(), "127.0.0.1", flags, crl_set.get(),
                 CertificateList(), &verify_result);
  EXPECT_THAT(error, IsOk());
  EXPECT_TRUE(verify_result.cert_status &
              CERT_STATUS_KNOWN_INTERCEPTION_DETECTED);
}

// Tests that CRLSets participate in path building functions, and that as
// long as a valid path exists within the verification graph, verification
// succeeds.
//
// In this test, there are two roots (D and E), and three possible paths
// to validate a leaf (A):
// 1. A(B) -> B(C) -> C(D) -> D(D)
// 2. A(B) -> B(C) -> C(E) -> E(E)
// 3. A(B) -> B(F) -> F(E) -> E(E)
//
// Each permutation of revocation is tried:
// 1. Revoking E by SPKI, so that only Path 1 is valid (as E is in Paths 2 & 3)
// 2. Revoking C(D) and F(E) by serial, so that only Path 2 is valid.
// 3. Revoking C by SPKI, so that only Path 3 is valid (as C is in Paths 1 & 2)
TEST_P(CertVerifyProcInternalTest, CRLSetDuringPathBuilding) {
  if (!SupportsCRLSetsInPathBuilding()) {
    LOG(INFO) << "Skipping this test on this platform.";
    return;
  }

  CertificateList path_1_certs;
  ASSERT_TRUE(
      LoadCertificateFiles({"multi-root-A-by-B.pem", "multi-root-B-by-C.pem",
                            "multi-root-C-by-D.pem", "multi-root-D-by-D.pem"},
                           &path_1_certs));

  CertificateList path_2_certs;
  ASSERT_TRUE(
      LoadCertificateFiles({"multi-root-A-by-B.pem", "multi-root-B-by-C.pem",
                            "multi-root-C-by-E.pem", "multi-root-E-by-E.pem"},
                           &path_2_certs));

  CertificateList path_3_certs;
  ASSERT_TRUE(
      LoadCertificateFiles({"multi-root-A-by-B.pem", "multi-root-B-by-F.pem",
                            "multi-root-F-by-E.pem", "multi-root-E-by-E.pem"},
                           &path_3_certs));

  // Add D and E as trust anchors.
  ScopedTestRoot test_root_D(path_1_certs[3].get());  // D-by-D
  ScopedTestRoot test_root_E(path_2_certs[3].get());  // E-by-E

  // Create a chain that contains all the certificate paths possible.
  // CertVerifyProcInternalTest.VerifyReturnChainFiltersUnrelatedCerts already
  // ensures that it's safe to send additional certificates as inputs, and
  // that they're ignored if not necessary.
  // This is to avoid relying on AIA or internal object caches when
  // interacting with the underlying library.
  std::vector<bssl::UniquePtr<CRYPTO_BUFFER>> intermediates;
  intermediates.push_back(
      bssl::UpRef(path_1_certs[1]->cert_buffer()));  // B-by-C
  intermediates.push_back(
      bssl::UpRef(path_1_certs[2]->cert_buffer()));  // C-by-D
  intermediates.push_back(
      bssl::UpRef(path_2_certs[2]->cert_buffer()));  // C-by-E
  intermediates.push_back(
      bssl::UpRef(path_3_certs[1]->cert_buffer()));  // B-by-F
  intermediates.push_back(
      bssl::UpRef(path_3_certs[2]->cert_buffer()));  // F-by-E
  scoped_refptr<X509Certificate> cert = X509Certificate::CreateFromBuffer(
      bssl::UpRef(path_1_certs[0]->cert_buffer()), std::move(intermediates));
  ASSERT_TRUE(cert);

  struct TestPermutations {
    const char* crlset;
    bool expect_valid;
    scoped_refptr<X509Certificate> expected_intermediate;
  } kTests[] = {
      {"multi-root-crlset-D-and-E.raw", false, nullptr},
      {"multi-root-crlset-E.raw", true, path_1_certs[2].get()},
      {"multi-root-crlset-CD-and-FE.raw", true, path_2_certs[2].get()},
      {"multi-root-crlset-C.raw", true, path_3_certs[2].get()},
      {"multi-root-crlset-unrelated.raw", true, nullptr}};

  for (const auto& testcase : kTests) {
    SCOPED_TRACE(testcase.crlset);
    scoped_refptr<CRLSet> crl_set;
    std::string crl_set_bytes;
    EXPECT_TRUE(base::ReadFileToString(
        GetTestCertsDirectory().AppendASCII(testcase.crlset), &crl_set_bytes));
    ASSERT_TRUE(CRLSet::Parse(crl_set_bytes, &crl_set));

    int flags = 0;
    CertVerifyResult verify_result;
    int error = Verify(cert.get(), "127.0.0.1", flags, crl_set.get(),
                       CertificateList(), &verify_result);

    if (!testcase.expect_valid) {
      EXPECT_NE(OK, error);
      EXPECT_NE(0U, verify_result.cert_status);
      continue;
    }

    ASSERT_THAT(error, IsOk());
    ASSERT_EQ(0U, verify_result.cert_status);
    ASSERT_TRUE(verify_result.verified_cert.get());

    if (!testcase.expected_intermediate)
      continue;

    const auto& verified_intermediates =
        verify_result.verified_cert->intermediate_buffers();
    ASSERT_EQ(3U, verified_intermediates.size());

    scoped_refptr<X509Certificate> intermediate =
        X509Certificate::CreateFromBuffer(
            bssl::UpRef(verified_intermediates[1].get()), {});
    ASSERT_TRUE(intermediate);

    EXPECT_TRUE(testcase.expected_intermediate->EqualsExcludingChain(
        intermediate.get()))
        << "Expected: " << testcase.expected_intermediate->subject().common_name
        << " issued by " << testcase.expected_intermediate->issuer().common_name
        << "; Got: " << intermediate->subject().common_name << " issued by "
        << intermediate->issuer().common_name;
  }
}

TEST_P(CertVerifyProcInternalTest, ValidityDayPlus5MinutesBeforeNotBefore) {
  std::unique_ptr<CertBuilder> leaf, intermediate, root;
  CertBuilder::CreateSimpleChain(&leaf, &intermediate, &root);
  ASSERT_TRUE(leaf && intermediate && root);
  base::Time not_before = base::Time::Now() + base::TimeDelta::FromDays(1) +
                          base::TimeDelta::FromMinutes(5);
  base::Time not_after = base::Time::Now() + base::TimeDelta::FromDays(30);
  leaf->SetValidity(not_before, not_after);

  // Trust the root and build a chain to verify that includes the intermediate.
  ScopedTestRoot scoped_root(root->GetX509Certificate().get());
  scoped_refptr<X509Certificate> chain = leaf->GetX509CertificateChain();
  ASSERT_TRUE(chain.get());

  int flags = 0;
  CertVerifyResult verify_result;
  int error =
      Verify(chain.get(), "www.example.com", flags,
             CRLSet::BuiltinCRLSet().get(), CertificateList(), &verify_result);
  // Current time is before certificate's notBefore. Verification should fail.
  EXPECT_THAT(error, IsError(ERR_CERT_DATE_INVALID));
  EXPECT_TRUE(verify_result.cert_status & CERT_STATUS_DATE_INVALID);
}

TEST_P(CertVerifyProcInternalTest, ValidityDayBeforeNotBefore) {
  std::unique_ptr<CertBuilder> leaf, intermediate, root;
  CertBuilder::CreateSimpleChain(&leaf, &intermediate, &root);
  ASSERT_TRUE(leaf && intermediate && root);
  base::Time not_before = base::Time::Now() + base::TimeDelta::FromDays(1);
  base::Time not_after = base::Time::Now() + base::TimeDelta::FromDays(30);
  leaf->SetValidity(not_before, not_after);

  // Trust the root and build a chain to verify that includes the intermediate.
  ScopedTestRoot scoped_root(root->GetX509Certificate().get());
  scoped_refptr<X509Certificate> chain = leaf->GetX509CertificateChain();
  ASSERT_TRUE(chain.get());

  int flags = 0;
  CertVerifyResult verify_result;
  int error =
      Verify(chain.get(), "www.example.com", flags,
             CRLSet::BuiltinCRLSet().get(), CertificateList(), &verify_result);
  // Current time is before certificate's notBefore. Verification should fail.
  EXPECT_THAT(error, IsError(ERR_CERT_DATE_INVALID));
  EXPECT_TRUE(verify_result.cert_status & CERT_STATUS_DATE_INVALID);
}

TEST_P(CertVerifyProcInternalTest, ValidityJustBeforeNotBefore) {
  std::unique_ptr<CertBuilder> leaf, intermediate, root;
  CertBuilder::CreateSimpleChain(&leaf, &intermediate, &root);
  ASSERT_TRUE(leaf && intermediate && root);
  base::Time not_before = base::Time::Now() + base::TimeDelta::FromMinutes(5);
  base::Time not_after = base::Time::Now() + base::TimeDelta::FromDays(30);
  leaf->SetValidity(not_before, not_after);

  // Trust the root and build a chain to verify that includes the intermediate.
  ScopedTestRoot scoped_root(root->GetX509Certificate().get());
  scoped_refptr<X509Certificate> chain = leaf->GetX509CertificateChain();
  ASSERT_TRUE(chain.get());

  int flags = 0;
  CertVerifyResult verify_result;
  int error =
      Verify(chain.get(), "www.example.com", flags,
             CRLSet::BuiltinCRLSet().get(), CertificateList(), &verify_result);
  // Current time is before certificate's notBefore. Verification should fail.
  EXPECT_THAT(error, IsError(ERR_CERT_DATE_INVALID));
  EXPECT_TRUE(verify_result.cert_status & CERT_STATUS_DATE_INVALID);
}

TEST_P(CertVerifyProcInternalTest, ValidityJustAfterNotBefore) {
  std::unique_ptr<CertBuilder> leaf, intermediate, root;
  CertBuilder::CreateSimpleChain(&leaf, &intermediate, &root);
  ASSERT_TRUE(leaf && intermediate && root);
  base::Time not_before = base::Time::Now() - base::TimeDelta::FromSeconds(1);
  base::Time not_after = base::Time::Now() + base::TimeDelta::FromDays(30);
  leaf->SetValidity(not_before, not_after);

  // Trust the root and build a chain to verify that includes the intermediate.
  ScopedTestRoot scoped_root(root->GetX509Certificate().get());
  scoped_refptr<X509Certificate> chain = leaf->GetX509CertificateChain();
  ASSERT_TRUE(chain.get());

  int flags = 0;
  CertVerifyResult verify_result;
  int error =
      Verify(chain.get(), "www.example.com", flags,
             CRLSet::BuiltinCRLSet().get(), CertificateList(), &verify_result);
  // Current time is between notBefore and notAfter. Verification should
  // succeed.
  EXPECT_THAT(error, IsOk());
}

TEST_P(CertVerifyProcInternalTest, ValidityJustBeforeNotAfter) {
  std::unique_ptr<CertBuilder> leaf, intermediate, root;
  CertBuilder::CreateSimpleChain(&leaf, &intermediate, &root);
  ASSERT_TRUE(leaf && intermediate && root);
  base::Time not_before = base::Time::Now() - base::TimeDelta::FromDays(30);
  base::Time not_after = base::Time::Now() + base::TimeDelta::FromMinutes(5);
  leaf->SetValidity(not_before, not_after);

  // Trust the root and build a chain to verify that includes the intermediate.
  ScopedTestRoot scoped_root(root->GetX509Certificate().get());
  scoped_refptr<X509Certificate> chain = leaf->GetX509CertificateChain();
  ASSERT_TRUE(chain.get());

  int flags = 0;
  CertVerifyResult verify_result;
  int error =
      Verify(chain.get(), "www.example.com", flags,
             CRLSet::BuiltinCRLSet().get(), CertificateList(), &verify_result);
  // Current time is between notBefore and notAfter. Verification should
  // succeed.
  EXPECT_THAT(error, IsOk());
}

TEST_P(CertVerifyProcInternalTest, ValidityJustAfterNotAfter) {
  std::unique_ptr<CertBuilder> leaf, intermediate, root;
  CertBuilder::CreateSimpleChain(&leaf, &intermediate, &root);
  ASSERT_TRUE(leaf && intermediate && root);
  base::Time not_before = base::Time::Now() - base::TimeDelta::FromDays(30);
  base::Time not_after = base::Time::Now() - base::TimeDelta::FromSeconds(1);
  leaf->SetValidity(not_before, not_after);

  // Trust the root and build a chain to verify that includes the intermediate.
  ScopedTestRoot scoped_root(root->GetX509Certificate().get());
  scoped_refptr<X509Certificate> chain = leaf->GetX509CertificateChain();
  ASSERT_TRUE(chain.get());

  int flags = 0;
  CertVerifyResult verify_result;
  int error =
      Verify(chain.get(), "www.example.com", flags,
             CRLSet::BuiltinCRLSet().get(), CertificateList(), &verify_result);
  // Current time is after certificate's notAfter. Verification should fail.
  EXPECT_THAT(error, IsError(ERR_CERT_DATE_INVALID));
  EXPECT_TRUE(verify_result.cert_status & CERT_STATUS_DATE_INVALID);
}

TEST_P(CertVerifyProcInternalTest, FailedIntermediateSignatureValidation) {
  base::FilePath certs_dir =
      GetTestNetDataDirectory()
          .AppendASCII("verify_certificate_chain_unittest")
          .AppendASCII(
              "intermediate-wrong-signature-no-authority-key-identifier");

  CertificateList certs = CreateCertificateListFromFile(
      certs_dir, "chain.pem", X509Certificate::FORMAT_AUTO);
  ASSERT_EQ(3U, certs.size());

  std::vector<bssl::UniquePtr<CRYPTO_BUFFER>> intermediates;
  intermediates.push_back(bssl::UpRef(certs[1]->cert_buffer()));

  scoped_refptr<X509Certificate> cert = X509Certificate::CreateFromBuffer(
      bssl::UpRef(certs[0]->cert_buffer()), std::move(intermediates));
  ASSERT_TRUE(cert.get());

  // Trust the root certificate.
  ScopedTestRoot scoped_root(certs.back().get());

  int flags = 0;
  CertVerifyResult verify_result;
  int error =
      Verify(cert.get(), "test.example", flags, CRLSet::BuiltinCRLSet().get(),
             CertificateList(), &verify_result);

  // The intermediate was signed by a different root with a different key but
  // with the same name as the trusted one, and the intermediate has no
  // authorityKeyIdentifier, so the verifier must try verifying the signature.
  // Should fail with AUTHORITY_INVALID.
  EXPECT_TRUE(verify_result.cert_status & CERT_STATUS_AUTHORITY_INVALID);
  EXPECT_THAT(error, IsError(ERR_CERT_AUTHORITY_INVALID));
}

TEST_P(CertVerifyProcInternalTest, FailedTargetSignatureValidation) {
  base::FilePath certs_dir =
      GetTestNetDataDirectory()
          .AppendASCII("verify_certificate_chain_unittest")
          .AppendASCII("target-wrong-signature-no-authority-key-identifier");

  CertificateList certs = CreateCertificateListFromFile(
      certs_dir, "chain.pem", X509Certificate::FORMAT_AUTO);
  ASSERT_EQ(3U, certs.size());

  std::vector<bssl::UniquePtr<CRYPTO_BUFFER>> intermediates;
  intermediates.push_back(bssl::UpRef(certs[1]->cert_buffer()));

  scoped_refptr<X509Certificate> cert = X509Certificate::CreateFromBuffer(
      bssl::UpRef(certs[0]->cert_buffer()), std::move(intermediates));
  ASSERT_TRUE(cert.get());

  // Trust the root certificate.
  ScopedTestRoot scoped_root(certs.back().get());

  int flags = 0;
  CertVerifyResult verify_result;
  int error =
      Verify(cert.get(), "test.example", flags, CRLSet::BuiltinCRLSet().get(),
             CertificateList(), &verify_result);

  // The leaf was signed by a different intermediate with a different key but
  // with the same name as the one in the chain, and the leaf has no
  // authorityKeyIdentifier, so the verifier must try verifying the signature.
  // Should fail with AUTHORITY_INVALID.
  EXPECT_TRUE(verify_result.cert_status & CERT_STATUS_AUTHORITY_INVALID);
  EXPECT_THAT(error, IsError(ERR_CERT_AUTHORITY_INVALID));
}

class CertVerifyProcNameNormalizationTest : public CertVerifyProcInternalTest {
 protected:
  void SetUp() override {
    CertVerifyProcInternalTest::SetUp();

    scoped_refptr<X509Certificate> root_cert =
        ImportCertFromFile(GetTestCertsDirectory(), "ocsp-test-root.pem");
    ASSERT_TRUE(root_cert);
    test_root_.reset(new ScopedTestRoot(root_cert.get()));
  }

  std::string HistogramName() const {
    std::string prefix("Net.CertVerifier.NameNormalizationPrivateRoots.");
    switch (verify_proc_type()) {
      case CERT_VERIFY_PROC_ANDROID:
        return prefix + "Android";
      case CERT_VERIFY_PROC_IOS:
        return prefix + "IOS";
      case CERT_VERIFY_PROC_MAC:
        return prefix + "Mac";
      case CERT_VERIFY_PROC_WIN:
        return prefix + "Win";
      case CERT_VERIFY_PROC_BUILTIN:
        return prefix + "Builtin";
    }
  }

  void ExpectNormalizationHistogram(int verify_error) {
    if (verify_error == OK) {
      histograms_.ExpectUniqueSample(
          HistogramName(), CertVerifyProc::NameNormalizationResult::kNormalized,
          1);
    } else {
      histograms_.ExpectTotalCount(HistogramName(), 0);
    }
  }

  void ExpectByteEqualHistogram() {
    histograms_.ExpectUniqueSample(
        HistogramName(), CertVerifyProc::NameNormalizationResult::kByteEqual,
        1);
  }

 private:
  std::unique_ptr<ScopedTestRoot> test_root_;
  base::HistogramTester histograms_;
};

INSTANTIATE_TEST_SUITE_P(All,
                         CertVerifyProcNameNormalizationTest,
                         testing::ValuesIn(kAllCertVerifiers),
                         VerifyProcTypeToName);

// Tries to verify a chain where the leaf's issuer CN is PrintableString, while
// the intermediate's subject CN is UTF8String, and verifies the proper
// histogram is logged.
TEST_P(CertVerifyProcNameNormalizationTest, StringType) {
  scoped_refptr<X509Certificate> chain = CreateCertificateChainFromFile(
      GetTestCertsDirectory(), "name-normalization-printable-utf8.pem",
      X509Certificate::FORMAT_PEM_CERT_SEQUENCE);
  ASSERT_TRUE(chain);

  int flags = 0;
  CertVerifyResult verify_result;
  int error =
      Verify(chain.get(), "example.test", flags, CRLSet::BuiltinCRLSet().get(),
             CertificateList(), &verify_result);

  switch (verify_proc_type()) {
    case CERT_VERIFY_PROC_IOS:
    case CERT_VERIFY_PROC_MAC:
    case CERT_VERIFY_PROC_WIN:
      EXPECT_THAT(error, IsError(ERR_CERT_AUTHORITY_INVALID));
      break;
    case CERT_VERIFY_PROC_ANDROID:
    case CERT_VERIFY_PROC_BUILTIN:
      EXPECT_THAT(error, IsOk());
      break;
  }

  ExpectNormalizationHistogram(error);
}

// Tries to verify a chain where the leaf's issuer CN and intermediate's
// subject CN are both PrintableString but have differing case on the first
// character, and verifies the proper histogram is logged.
TEST_P(CertVerifyProcNameNormalizationTest, CaseFolding) {
  scoped_refptr<X509Certificate> chain = CreateCertificateChainFromFile(
      GetTestCertsDirectory(), "name-normalization-case-folding.pem",
      X509Certificate::FORMAT_PEM_CERT_SEQUENCE);
  ASSERT_TRUE(chain);

  int flags = 0;
  CertVerifyResult verify_result;
  int error =
      Verify(chain.get(), "example.test", flags, CRLSet::BuiltinCRLSet().get(),
             CertificateList(), &verify_result);

  switch (verify_proc_type()) {
    case CERT_VERIFY_PROC_WIN:
      EXPECT_THAT(error, IsError(ERR_CERT_AUTHORITY_INVALID));
      break;
    case CERT_VERIFY_PROC_ANDROID:
    case CERT_VERIFY_PROC_IOS:
    case CERT_VERIFY_PROC_MAC:
    case CERT_VERIFY_PROC_BUILTIN:
      EXPECT_THAT(error, IsOk());
      break;
  }

  ExpectNormalizationHistogram(error);
}

// Confirms that a chain generated by the generate-name-normalization-certs.py
// script which does not require normalization validates ok, and that the
// ByteEqual histogram is logged.
TEST_P(CertVerifyProcNameNormalizationTest, ByteEqual) {
  scoped_refptr<X509Certificate> chain = CreateCertificateChainFromFile(
      GetTestCertsDirectory(), "name-normalization-byteequal.pem",
      X509Certificate::FORMAT_PEM_CERT_SEQUENCE);
  ASSERT_TRUE(chain);

  int flags = 0;
  CertVerifyResult verify_result;
  int error =
      Verify(chain.get(), "example.test", flags, CRLSet::BuiltinCRLSet().get(),
             CertificateList(), &verify_result);

  EXPECT_THAT(error, IsOk());
  ExpectByteEqualHistogram();
}

// This is the same as CertVerifyProcInternalTest, but it additionally sets up
// networking capabilities for the cert verifiers, and a test server that can be
// used to serve mock responses for AIA/OCSP/CRL.
//
// An actual HTTP test server is used rather than simply mocking the network
// layer, since the certificate fetching networking layer is not mockable for
// all of the cert verifier implementations.
//
// The approach taken in this test fixture is to generate certificates
// on the fly so they use randomly chosen URLs, subjects, and serial
// numbers, in order to defeat global caching effects from the platform
// verifiers. Moreover, the AIA needs to be chosen dynamically since the
// test server's port number cannot be known statically.
class CertVerifyProcInternalWithNetFetchingTest
    : public CertVerifyProcInternalTest {
 protected:
  CertVerifyProcInternalWithNetFetchingTest()
      : task_environment_(
            base::test::TaskEnvironment::MainThreadType::DEFAULT) {}

  void SetUp() override {
    // Create a network thread to be used for network fetches, and wait for
    // initialization to complete on that thread.
    base::Thread::Options options(base::MessagePumpType::IO, 0);
    network_thread_ = std::make_unique<base::Thread>("network_thread");
    CHECK(network_thread_->StartWithOptions(options));

    base::WaitableEvent initialization_complete_event(
        base::WaitableEvent::ResetPolicy::MANUAL,
        base::WaitableEvent::InitialState::NOT_SIGNALED);
    network_thread_->task_runner()->PostTask(
        FROM_HERE,
        base::BindOnce(&SetUpOnNetworkThread, &context_, &cert_net_fetcher_,
                       &initialization_complete_event));
    initialization_complete_event.Wait();
    EXPECT_TRUE(cert_net_fetcher_);

    CertVerifyProcInternalTest::SetUpWithCertNetFetcher(cert_net_fetcher_);

    EXPECT_FALSE(test_server_.Started());

    // Register a single request handler with the EmbeddedTestServer, that in
    // turn dispatches to the internally managed registry of request handlers.
    //
    // This allows registering subsequent handlers dynamically during the course
    // of the test, since EmbeddedTestServer requires its handlers be registered
    // prior to Start().
    test_server_.RegisterRequestHandler(base::BindRepeating(
        &CertVerifyProcInternalWithNetFetchingTest::DispatchToRequestHandler,
        base::Unretained(this)));
    EXPECT_TRUE(test_server_.Start());
  }

  void TearDown() override {
    // Do cleanup on network thread.
    network_thread_->task_runner()->PostTask(
        FROM_HERE, base::BindOnce(&ShutdownOnNetworkThread, &context_,
                                  &cert_net_fetcher_));
    network_thread_->Stop();
    network_thread_.reset();

    CertVerifyProcInternalTest::TearDown();
  }

  // Registers a handler with the test server that responds with the given
  // Content-Type, HTTP status code, and response body, for GET requests
  // to |path|.
  // Returns the full URL to |path| for the current test server.
  GURL RegisterSimpleTestServerHandler(std::string path,
                                       HttpStatusCode status_code,
                                       std::string content_type,
                                       std::string content) {
    GURL handler_url(GetTestServerAbsoluteUrl(path));
    base::AutoLock lock(request_handlers_lock_);
    request_handlers_.push_back(base::BindRepeating(
        &SimpleTestServerHandler, std::move(path), status_code,
        std::move(content_type), std::move(content)));
    return handler_url;
  }

  // Returns a random URL path (starting with /) that has the given suffix.
  static std::string MakeRandomPath(base::StringPiece suffix) {
    return "/" + MakeRandomHexString(12) + suffix.as_string();
  }

  // Returns a URL to |path| for the current test server.
  GURL GetTestServerAbsoluteUrl(const std::string& path) {
    return test_server_.GetURL(path);
  }

  // Creates a certificate chain for www.example.com, where the leaf certificate
  // has an AIA URL pointing to the test server.
  void CreateSimpleChainWithAIA(
      scoped_refptr<X509Certificate>* out_leaf,
      std::string* ca_issuers_path,
      bssl::UniquePtr<CRYPTO_BUFFER>* out_intermediate,
      scoped_refptr<X509Certificate>* out_root) {
    std::unique_ptr<CertBuilder> leaf, intermediate, root;
    CertBuilder::CreateSimpleChain(&leaf, &intermediate, &root);
    ASSERT_TRUE(leaf && intermediate && root);

    // Make the leaf certificate have an AIA (CA Issuers) that points to the
    // embedded test server. This uses a random URL for predictable behavior in
    // the presence of global caching.
    *ca_issuers_path = MakeRandomPath(".cer");
    GURL ca_issuers_url = GetTestServerAbsoluteUrl(*ca_issuers_path);
    leaf->SetCaIssuersUrl(ca_issuers_url);

    // The chain being verified is solely the leaf certificate (missing the
    // intermediate and root).
    *out_leaf = leaf->GetX509Certificate();
    *out_root = root->GetX509Certificate();
    *out_intermediate = intermediate->DupCertBuffer();
  }

  // Creates a CRL issued and signed by |crl_issuer|, marking |revoked_serials|
  // as revoked, and registers it to be served by the test server.
  // Returns the full URL to retrieve the CRL from the test server.
  GURL CreateAndServeCrl(CertBuilder* crl_issuer,
                         const std::vector<uint64_t>& revoked_serials,
                         DigestAlgorithm digest = DigestAlgorithm::Sha256) {
    std::string crl = BuildCrl(crl_issuer->GetSubject(), crl_issuer->GetKey(),
                               revoked_serials, digest);
    std::string crl_path = MakeRandomPath(".crl");
    return RegisterSimpleTestServerHandler(crl_path, HTTP_OK,
                                           "application/pkix-crl", crl);
  }

 private:
  std::unique_ptr<test_server::HttpResponse> DispatchToRequestHandler(
      const test_server::HttpRequest& request) {
    // Called on the embedded test server's IO thread.
    base::AutoLock lock(request_handlers_lock_);
    for (const auto& handler : request_handlers_) {
      auto response = handler.Run(request);
      if (response)
        return response;
    }

    return nullptr;
  }

  // Serves (|status_code|, |content_type|, |content|) in response to GET
  // requests for |path|.
  static std::unique_ptr<test_server::HttpResponse> SimpleTestServerHandler(
      const std::string& path,
      HttpStatusCode status_code,
      const std::string& content_type,
      const std::string& content,
      const test_server::HttpRequest& request) {
    if (request.relative_url != path)
      return nullptr;

    auto http_response = std::make_unique<test_server::BasicHttpResponse>();

    http_response->set_code(status_code);
    http_response->set_content_type(content_type);
    http_response->set_content(content);
    return http_response;
  }

  static void SetUpOnNetworkThread(
      std::unique_ptr<URLRequestContext>* context,
      scoped_refptr<CertNetFetcherURLRequest>* cert_net_fetcher,
      base::WaitableEvent* initialization_complete_event) {
    URLRequestContextBuilder url_request_context_builder;
    url_request_context_builder.set_user_agent("cert_verify_proc_unittest/0.1");
    url_request_context_builder.set_proxy_config_service(
        std::make_unique<ProxyConfigServiceFixed>(ProxyConfigWithAnnotation()));
    *context = url_request_context_builder.Build();

    *cert_net_fetcher = base::MakeRefCounted<net::CertNetFetcherURLRequest>();
    (*cert_net_fetcher)->SetURLRequestContext(context->get());
    initialization_complete_event->Signal();
  }

  static void ShutdownOnNetworkThread(
      std::unique_ptr<URLRequestContext>* context,
      scoped_refptr<net::CertNetFetcherURLRequest>* cert_net_fetcher) {
    (*cert_net_fetcher)->Shutdown();
    cert_net_fetcher->reset();
    context->reset();
  }

  base::test::TaskEnvironment task_environment_;

  std::unique_ptr<base::Thread> network_thread_;

  // Owned by this thread, but initialized, used, and shutdown on the network
  // thread.
  std::unique_ptr<URLRequestContext> context_;
  scoped_refptr<CertNetFetcherURLRequest> cert_net_fetcher_;

  EmbeddedTestServer test_server_;

  // The list of registered handlers. Can only be accessed when the lock is
  // held, as this data is shared between the embedded server's IO thread, and
  // the test main thread.
  base::Lock request_handlers_lock_;
  std::vector<test_server::EmbeddedTestServer::HandleRequestCallback>
      request_handlers_;
};

INSTANTIATE_TEST_SUITE_P(All,
                         CertVerifyProcInternalWithNetFetchingTest,
                         testing::ValuesIn(kAllCertVerifiers),
                         VerifyProcTypeToName);

// Tries verifying a certificate chain that is missing an intermediate. The
// intermediate is available via AIA, however the server responds with a 404.
//
// NOTE: This test is separate from IntermediateFromAia200 as a different URL
// needs to be used to avoid having the result depend on globally cached success
// or failure of the fetch.
// Test is flaky on iOS crbug.com/860189
#if defined(OS_IOS)
#define MAYBE_IntermediateFromAia404 DISABLED_IntermediateFromAia404
#else
#define MAYBE_IntermediateFromAia404 IntermediateFromAia404
#endif
TEST_P(CertVerifyProcInternalWithNetFetchingTest, MAYBE_IntermediateFromAia404) {
  const char kHostname[] = "www.example.com";

  // Create a chain where the leaf has an AIA that points to test server.
  scoped_refptr<X509Certificate> leaf;
  std::string ca_issuers_path;
  bssl::UniquePtr<CRYPTO_BUFFER> intermediate;
  scoped_refptr<X509Certificate> root;
  CreateSimpleChainWithAIA(&leaf, &ca_issuers_path, &intermediate, &root);

  // Serve a 404 for the AIA url.
  RegisterSimpleTestServerHandler(ca_issuers_path, HTTP_NOT_FOUND, "text/plain",
                                  "Not Found");

  // Trust the root certificate.
  ScopedTestRoot scoped_root(root.get());

  // The chain being verified is solely the leaf certificate (missing the
  // intermediate and root).
  ASSERT_EQ(0u, leaf->intermediate_buffers().size());

  const int flags = 0;
  int error;
  CertVerifyResult verify_result;

  // Verifying the chain should fail as the intermediate is missing, and
  // cannot be fetched via AIA.
  error = Verify(leaf.get(), kHostname, flags, CRLSet::BuiltinCRLSet().get(),
                 CertificateList(), &verify_result);
  EXPECT_NE(OK, error);

  if (verify_proc_type() == CERT_VERIFY_PROC_WIN) {
    // CertVerifyProcWin has a flaky result of ERR_CERT_AUTHORITY_INVALID or
    // ERR_CERT_INVALID (https://crbug.com/859387) - accept either.
    EXPECT_TRUE(error == ERR_CERT_AUTHORITY_INVALID ||
                error == ERR_CERT_INVALID)
        << "Unexpected error: " << error;
  } else {
    EXPECT_THAT(error, IsError(ERR_CERT_AUTHORITY_INVALID));
  }
}
#undef MAYBE_IntermediateFromAia404

// Tries verifying a certificate chain that is missing an intermediate. The
// intermediate is available via AIA.
// TODO(crbug.com/860189): Failing on iOS
#if defined(OS_IOS)
#define MAYBE_IntermediateFromAia200Der DISABLED_IntermediateFromAia200Der
#else
#define MAYBE_IntermediateFromAia200Der IntermediateFromAia200Der
#endif
TEST_P(CertVerifyProcInternalWithNetFetchingTest,
       MAYBE_IntermediateFromAia200Der) {
  const char kHostname[] = "www.example.com";

  // Create a chain where the leaf has an AIA that points to test server.
  scoped_refptr<X509Certificate> leaf;
  std::string ca_issuers_path;
  bssl::UniquePtr<CRYPTO_BUFFER> intermediate;
  scoped_refptr<X509Certificate> root;
  CreateSimpleChainWithAIA(&leaf, &ca_issuers_path, &intermediate, &root);

  // Setup the test server to reply with the correct intermediate.
  RegisterSimpleTestServerHandler(
      ca_issuers_path, HTTP_OK, "application/pkix-cert",
      x509_util::CryptoBufferAsStringPiece(intermediate.get()).as_string());

  // Trust the root certificate.
  ScopedTestRoot scoped_root(root.get());

  // The chain being verified is solely the leaf certificate (missing the
  // intermediate and root).
  ASSERT_EQ(0u, leaf->intermediate_buffers().size());

  const int flags = 0;
  int error;
  CertVerifyResult verify_result;

  // Verifying the chain should succeed as the missing intermediate can be
  // fetched via AIA.
  error = Verify(leaf.get(), kHostname, flags, CRLSet::BuiltinCRLSet().get(),
                 CertificateList(), &verify_result);
  EXPECT_THAT(error, IsOk());
}

// This test is the same as IntermediateFromAia200Der, except the certificate is
// served as PEM rather than DER.
//
// Tries verifying a certificate chain that is missing an intermediate. The
// intermediate is available via AIA, however is served as a PEM file rather
// than DER.
// TODO(crbug.com/860189): Failing on iOS
#if defined(OS_IOS)
#define MAYBE_IntermediateFromAia200Pem DISABLED_IntermediateFromAia200Pem
#else
#define MAYBE_IntermediateFromAia200Pem IntermediateFromAia200Pem
#endif
TEST_P(CertVerifyProcInternalWithNetFetchingTest,
       MAYBE_IntermediateFromAia200Pem) {
  const char kHostname[] = "www.example.com";

  // Create a chain where the leaf has an AIA that points to test server.
  scoped_refptr<X509Certificate> leaf;
  std::string ca_issuers_path;
  bssl::UniquePtr<CRYPTO_BUFFER> intermediate;
  scoped_refptr<X509Certificate> root;
  CreateSimpleChainWithAIA(&leaf, &ca_issuers_path, &intermediate, &root);

  std::string intermediate_pem;
  ASSERT_TRUE(
      X509Certificate::GetPEMEncoded(intermediate.get(), &intermediate_pem));

  // Setup the test server to reply with the correct intermediate.
  RegisterSimpleTestServerHandler(
      ca_issuers_path, HTTP_OK, "application/x-x509-ca-cert", intermediate_pem);

  // Trust the root certificate.
  ScopedTestRoot scoped_root(root.get());

  // The chain being verified is solely the leaf certificate (missing the
  // intermediate and root).
  ASSERT_EQ(0u, leaf->intermediate_buffers().size());

  const int flags = 0;
  int error;
  CertVerifyResult verify_result;

  // Verifying the chain should succeed as the missing intermediate can be
  // fetched via AIA.
  error = Verify(leaf.get(), kHostname, flags, CRLSet::BuiltinCRLSet().get(),
                 CertificateList(), &verify_result);

  if (verify_proc_type() == CERT_VERIFY_PROC_ANDROID) {
    // Android doesn't support PEM - https://crbug.com/725180
    EXPECT_THAT(error, IsError(ERR_CERT_AUTHORITY_INVALID));
  } else {
    EXPECT_THAT(error, IsOk());
  }
}

// This test is the same as IntermediateFromAia200Pem, but with a different
// formatting on the PEM data.
//
// TODO(crbug.com/860189): Failing on iOS
#if defined(OS_IOS)
#define MAYBE_IntermediateFromAia200Pem2 DISABLED_IntermediateFromAia200Pem2
#else
#define MAYBE_IntermediateFromAia200Pem2 IntermediateFromAia200Pem2
#endif
TEST_P(CertVerifyProcInternalWithNetFetchingTest,
       MAYBE_IntermediateFromAia200Pem2) {
  const char kHostname[] = "www.example.com";

  // Create a chain where the leaf has an AIA that points to test server.
  scoped_refptr<X509Certificate> leaf;
  std::string ca_issuers_path;
  bssl::UniquePtr<CRYPTO_BUFFER> intermediate;
  scoped_refptr<X509Certificate> root;
  CreateSimpleChainWithAIA(&leaf, &ca_issuers_path, &intermediate, &root);

  std::string intermediate_pem;
  ASSERT_TRUE(
      X509Certificate::GetPEMEncoded(intermediate.get(), &intermediate_pem));
  intermediate_pem = "Text at start of file\n" + intermediate_pem;

  // Setup the test server to reply with the correct intermediate.
  RegisterSimpleTestServerHandler(
      ca_issuers_path, HTTP_OK, "application/x-x509-ca-cert", intermediate_pem);

  // Trust the root certificate.
  ScopedTestRoot scoped_root(root.get());

  // The chain being verified is solely the leaf certificate (missing the
  // intermediate and root).
  ASSERT_EQ(0u, leaf->intermediate_buffers().size());

  const int flags = 0;
  int error;
  CertVerifyResult verify_result;

  // Verifying the chain should succeed as the missing intermediate can be
  // fetched via AIA.
  error = Verify(leaf.get(), kHostname, flags, CRLSet::BuiltinCRLSet().get(),
                 CertificateList(), &verify_result);

  if (verify_proc_type() == CERT_VERIFY_PROC_ANDROID) {
    // Android doesn't support PEM - https://crbug.com/725180
    EXPECT_THAT(error, IsError(ERR_CERT_AUTHORITY_INVALID));
  } else {
    EXPECT_THAT(error, IsOk());
  }
}

// Tries verifying a certificate chain that uses a SHA1 intermediate,
// however, chasing the AIA can discover a SHA256 version of the intermediate.
//
// Path building should discover the stronger intermediate and use it.
TEST_P(CertVerifyProcInternalWithNetFetchingTest,
       Sha1IntermediateButAIAHasSha256) {
  const char kHostname[] = "www.example.com";

  base::FilePath certs_dir =
      GetTestNetDataDirectory()
          .AppendASCII("verify_certificate_chain_unittest")
          .AppendASCII("target-and-intermediate");

  CertificateList orig_certs = CreateCertificateListFromFile(
      certs_dir, "chain.pem", X509Certificate::FORMAT_AUTO);
  ASSERT_EQ(3U, orig_certs.size());

  // Build slightly modified variants of |orig_certs|.
  CertBuilder root(orig_certs[2]->cert_buffer(), nullptr);
  CertBuilder intermediate(orig_certs[1]->cert_buffer(), &root);
  CertBuilder leaf(orig_certs[0]->cert_buffer(), &intermediate);

  // Make the leaf certificate have an AIA (CA Issuers) that points to the
  // embedded test server. This uses a random URL for predictable behavior in
  // the presence of global caching.
  std::string ca_issuers_path = MakeRandomPath(".cer");
  GURL ca_issuers_url = GetTestServerAbsoluteUrl(ca_issuers_path);
  leaf.SetCaIssuersUrl(ca_issuers_url);
  leaf.SetSubjectAltName(kHostname);

  // Make two versions of the intermediate - one that is SHA256 signed, and one
  // that is SHA1 signed.
  intermediate.SetSignatureAlgorithmRsaPkca1(DigestAlgorithm::Sha256);
  intermediate.SetRandomSerialNumber();
  auto intermediate_sha256 = intermediate.DupCertBuffer();

  intermediate.SetSignatureAlgorithmRsaPkca1(DigestAlgorithm::Sha1);
  intermediate.SetRandomSerialNumber();
  auto intermediate_sha1 = intermediate.DupCertBuffer();

  // Trust the root certificate.
  auto root_cert = root.GetX509Certificate();
  ScopedTestRoot scoped_root(root_cert.get());

  // Setup the test server to reply with the SHA256 intermediate.
  RegisterSimpleTestServerHandler(
      ca_issuers_path, HTTP_OK, "application/pkix-cert",
      x509_util::CryptoBufferAsStringPiece(intermediate_sha256.get())
          .as_string());

  // Build a chain to verify that includes the SHA1 intermediate.
  std::vector<bssl::UniquePtr<CRYPTO_BUFFER>> intermediates;
  intermediates.push_back(bssl::UpRef(intermediate_sha1.get()));
  scoped_refptr<X509Certificate> chain_sha1 = X509Certificate::CreateFromBuffer(
      leaf.DupCertBuffer(), std::move(intermediates));
  ASSERT_TRUE(chain_sha1.get());

  const int flags = 0;
  CertVerifyResult verify_result;
  int error =
      Verify(chain_sha1.get(), kHostname, flags, CRLSet::BuiltinCRLSet().get(),
             CertificateList(), &verify_result);

  if (verify_proc_type() == CERT_VERIFY_PROC_BUILTIN ||
      verify_proc_type() == CERT_VERIFY_PROC_MAC) {
    // Should have built a chain through the SHA256 intermediate. This was only
    // available via AIA, and not the (SHA1) one provided directly to path
    // building.
    ASSERT_EQ(2u, verify_result.verified_cert->intermediate_buffers().size());
    EXPECT_TRUE(x509_util::CryptoBufferEqual(
        verify_result.verified_cert->intermediate_buffers()[0].get(),
        intermediate_sha256.get()));
    ASSERT_EQ(2u, verify_result.verified_cert->intermediate_buffers().size());

    EXPECT_FALSE(verify_result.has_sha1);
    EXPECT_THAT(error, IsOk());
  } else if (verify_proc_type() == CERT_VERIFY_PROC_WIN) {
    // TODO(eroman): Make these test expectations exact.
    // This seemed to be working on Windows when !AreSHA1IntermediatesAllowed()
    // from previous testing, but then failed on the Windows 10 bot.
    if (error != OK) {
      EXPECT_TRUE(verify_result.cert_status &
                  CERT_STATUS_WEAK_SIGNATURE_ALGORITHM);
      EXPECT_TRUE(verify_result.cert_status &
                  CERT_STATUS_SHA1_SIGNATURE_PRESENT);
      EXPECT_TRUE(verify_result.has_sha1);
      EXPECT_THAT(error, IsError(ERR_CERT_WEAK_SIGNATURE_ALGORITHM));
    }
  } else {
    EXPECT_NE(OK, error);
    EXPECT_TRUE(verify_result.cert_status &
                CERT_STATUS_WEAK_SIGNATURE_ALGORITHM);
    EXPECT_TRUE(verify_result.cert_status & CERT_STATUS_SHA1_SIGNATURE_PRESENT);
    EXPECT_TRUE(verify_result.has_sha1);
  }
}

TEST_P(CertVerifyProcInternalWithNetFetchingTest, RevocationHardFailNoCrls) {
  if (!SupportsRevCheckingRequiredLocalAnchors()) {
    LOG(INFO) << "Skipping test as verifier doesn't support "
                 "VERIFY_REV_CHECKING_REQUIRED_LOCAL_ANCHORS";
    return;
  }

  // Create certs which have no AIA or CRL distribution points.
  const char kHostname[] = "www.example.com";
  std::unique_ptr<CertBuilder> leaf, intermediate, root;
  CertBuilder::CreateSimpleChain(&leaf, &intermediate, &root);
  ASSERT_TRUE(leaf && intermediate && root);

  // Trust the root and build a chain to verify that includes the intermediate.
  ScopedTestRoot scoped_root(root->GetX509Certificate().get());
  scoped_refptr<X509Certificate> chain = leaf->GetX509CertificateChain();
  ASSERT_TRUE(chain.get());

  // Verify with hard-fail revocation checking for local anchors.
  const int flags = CertVerifyProc::VERIFY_REV_CHECKING_REQUIRED_LOCAL_ANCHORS;
  CertVerifyResult verify_result;
  int error =
      Verify(chain.get(), kHostname, flags, CRLSet::BuiltinCRLSet().get(),
             CertificateList(), &verify_result);

  EXPECT_THAT(error, IsError(ERR_CERT_NO_REVOCATION_MECHANISM));
  EXPECT_TRUE(verify_result.cert_status & CERT_STATUS_REV_CHECKING_ENABLED);
}

// CRL hard fail test where both leaf and intermediate are covered by valid
// CRLs which have empty (non-present) revokedCertificates list. Verification
// should succeed.
TEST_P(CertVerifyProcInternalWithNetFetchingTest,
       RevocationHardFailCrlGoodNoRevokedCertificates) {
  if (!SupportsRevCheckingRequiredLocalAnchors()) {
    LOG(INFO) << "Skipping test as verifier doesn't support "
                 "VERIFY_REV_CHECKING_REQUIRED_LOCAL_ANCHORS";
    return;
  }

  const char kHostname[] = "www.example.com";
  std::unique_ptr<CertBuilder> leaf, intermediate, root;
  CertBuilder::CreateSimpleChain(&leaf, &intermediate, &root);
  ASSERT_TRUE(leaf && intermediate && root);

  // Serve a root-issued CRL which does not revoke intermediate.
  intermediate->SetCrlDistributionPointUrl(CreateAndServeCrl(root.get(), {}));

  // Serve an intermediate-issued CRL which does not revoke leaf.
  leaf->SetCrlDistributionPointUrl(CreateAndServeCrl(intermediate.get(), {}));

  // Trust the root and build a chain to verify that includes the intermediate.
  ScopedTestRoot scoped_root(root->GetX509Certificate().get());
  scoped_refptr<X509Certificate> chain = leaf->GetX509CertificateChain();
  ASSERT_TRUE(chain.get());

  // Verify with hard-fail revocation checking for local anchors.
  const int flags = CertVerifyProc::VERIFY_REV_CHECKING_REQUIRED_LOCAL_ANCHORS;
  CertVerifyResult verify_result;
  int error =
      Verify(chain.get(), kHostname, flags, CRLSet::BuiltinCRLSet().get(),
             CertificateList(), &verify_result);

  // Should pass, leaf and intermediate were covered by CRLs and were not
  // revoked.
  EXPECT_THAT(error, IsOk());
  EXPECT_TRUE(verify_result.cert_status & CERT_STATUS_REV_CHECKING_ENABLED);
}

// CRL hard fail test where both leaf and intermediate are covered by valid
// CRLs which have revokedCertificates lists that revoke other irrelevant
// serial numbers. Verification should succeed.
TEST_P(CertVerifyProcInternalWithNetFetchingTest,
       RevocationHardFailCrlGoodIrrelevantSerialsRevoked) {
  if (!SupportsRevCheckingRequiredLocalAnchors()) {
    LOG(INFO) << "Skipping test as verifier doesn't support "
                 "VERIFY_REV_CHECKING_REQUIRED_LOCAL_ANCHORS";
    return;
  }

  const char kHostname[] = "www.example.com";
  std::unique_ptr<CertBuilder> leaf, intermediate, root;
  CertBuilder::CreateSimpleChain(&leaf, &intermediate, &root);
  ASSERT_TRUE(leaf && intermediate && root);

  // Root-issued CRL revokes leaf's serial number. This is irrelevant.
  intermediate->SetCrlDistributionPointUrl(
      CreateAndServeCrl(root.get(), {leaf->GetSerialNumber()}));

  // Intermediate-issued CRL revokes intermediates's serial number. This is
  // irrelevant.
  leaf->SetCrlDistributionPointUrl(
      CreateAndServeCrl(intermediate.get(), {intermediate->GetSerialNumber()}));

  // Trust the root and build a chain to verify that includes the intermediate.
  ScopedTestRoot scoped_root(root->GetX509Certificate().get());
  scoped_refptr<X509Certificate> chain = leaf->GetX509CertificateChain();
  ASSERT_TRUE(chain.get());

  // Verify with hard-fail revocation checking for local anchors.
  const int flags = CertVerifyProc::VERIFY_REV_CHECKING_REQUIRED_LOCAL_ANCHORS;
  CertVerifyResult verify_result;
  int error =
      Verify(chain.get(), kHostname, flags, CRLSet::BuiltinCRLSet().get(),
             CertificateList(), &verify_result);

  // Should pass, leaf and intermediate were covered by CRLs and were not
  // revoked.
  EXPECT_THAT(error, IsOk());
  EXPECT_TRUE(verify_result.cert_status & CERT_STATUS_REV_CHECKING_ENABLED);
}

TEST_P(CertVerifyProcInternalWithNetFetchingTest,
       RevocationHardFailLeafRevokedByCrl) {
  if (!SupportsRevCheckingRequiredLocalAnchors()) {
    LOG(INFO) << "Skipping test as verifier doesn't support "
                 "VERIFY_REV_CHECKING_REQUIRED_LOCAL_ANCHORS";
    return;
  }

  const char kHostname[] = "www.example.com";
  std::unique_ptr<CertBuilder> leaf, intermediate, root;
  CertBuilder::CreateSimpleChain(&leaf, &intermediate, &root);
  ASSERT_TRUE(leaf && intermediate && root);

  // Root-issued CRL which does not revoke intermediate.
  intermediate->SetCrlDistributionPointUrl(CreateAndServeCrl(root.get(), {}));

  // Leaf is revoked by intermediate issued CRL.
  leaf->SetCrlDistributionPointUrl(
      CreateAndServeCrl(intermediate.get(), {leaf->GetSerialNumber()}));

  // Trust the root and build a chain to verify that includes the intermediate.
  ScopedTestRoot scoped_root(root->GetX509Certificate().get());
  scoped_refptr<X509Certificate> chain = leaf->GetX509CertificateChain();
  ASSERT_TRUE(chain.get());

  // Verify with hard-fail revocation checking for local anchors.
  const int flags = CertVerifyProc::VERIFY_REV_CHECKING_REQUIRED_LOCAL_ANCHORS;
  CertVerifyResult verify_result;
  int error =
      Verify(chain.get(), kHostname, flags, CRLSet::BuiltinCRLSet().get(),
             CertificateList(), &verify_result);

  // Should fail, leaf is revoked.
  EXPECT_THAT(error, IsError(ERR_CERT_REVOKED));
  EXPECT_TRUE(verify_result.cert_status & CERT_STATUS_REV_CHECKING_ENABLED);
}

TEST_P(CertVerifyProcInternalWithNetFetchingTest,
       RevocationHardFailIntermediateRevokedByCrl) {
  if (!SupportsRevCheckingRequiredLocalAnchors()) {
    LOG(INFO) << "Skipping test as verifier doesn't support "
                 "VERIFY_REV_CHECKING_REQUIRED_LOCAL_ANCHORS";
    return;
  }

  const char kHostname[] = "www.example.com";
  std::unique_ptr<CertBuilder> leaf, intermediate, root;
  CertBuilder::CreateSimpleChain(&leaf, &intermediate, &root);
  ASSERT_TRUE(leaf && intermediate && root);

  // Intermediate is revoked by root issued CRL.
  intermediate->SetCrlDistributionPointUrl(
      CreateAndServeCrl(root.get(), {intermediate->GetSerialNumber()}));

  // Intermediate-issued CRL which does not revoke leaf.
  leaf->SetCrlDistributionPointUrl(CreateAndServeCrl(intermediate.get(), {}));

  // Trust the root and build a chain to verify that includes the intermediate.
  ScopedTestRoot scoped_root(root->GetX509Certificate().get());
  scoped_refptr<X509Certificate> chain = leaf->GetX509CertificateChain();
  ASSERT_TRUE(chain.get());

  // Verify with hard-fail revocation checking for local anchors.
  const int flags = CertVerifyProc::VERIFY_REV_CHECKING_REQUIRED_LOCAL_ANCHORS;
  CertVerifyResult verify_result;
  int error =
      Verify(chain.get(), kHostname, flags, CRLSet::BuiltinCRLSet().get(),
             CertificateList(), &verify_result);

  // Should fail, intermediate is revoked.
  EXPECT_THAT(error, IsError(ERR_CERT_REVOKED));
  EXPECT_TRUE(verify_result.cert_status & CERT_STATUS_REV_CHECKING_ENABLED);
}

// CRL hard fail test where the intermediate certificate has a good CRL, but
// the leaf's distribution point returns an http error. Verification should
// fail.
TEST_P(CertVerifyProcInternalWithNetFetchingTest,
       RevocationHardFailLeafCrlDpHttpError) {
  if (!SupportsRevCheckingRequiredLocalAnchors()) {
    LOG(INFO) << "Skipping test as verifier doesn't support "
                 "VERIFY_REV_CHECKING_REQUIRED_LOCAL_ANCHORS";
    return;
  }

  const char kHostname[] = "www.example.com";
  std::unique_ptr<CertBuilder> leaf, intermediate, root;
  CertBuilder::CreateSimpleChain(&leaf, &intermediate, &root);
  ASSERT_TRUE(leaf && intermediate && root);

  // Serve a root-issued CRL which does not revoke intermediate.
  intermediate->SetCrlDistributionPointUrl(CreateAndServeCrl(root.get(), {}));

  // Serve a 404 for the intermediate-issued CRL distribution point url.
  leaf->SetCrlDistributionPointUrl(RegisterSimpleTestServerHandler(
      MakeRandomPath(".crl"), HTTP_NOT_FOUND, "text/plain", "Not Found"));

  // Trust the root and build a chain to verify that includes the intermediate.
  ScopedTestRoot scoped_root(root->GetX509Certificate().get());
  scoped_refptr<X509Certificate> chain = leaf->GetX509CertificateChain();
  ASSERT_TRUE(chain.get());

  // Verify with hard-fail revocation checking for local anchors.
  const int flags = CertVerifyProc::VERIFY_REV_CHECKING_REQUIRED_LOCAL_ANCHORS;
  CertVerifyResult verify_result;
  int error =
      Verify(chain.get(), kHostname, flags, CRLSet::BuiltinCRLSet().get(),
             CertificateList(), &verify_result);

  // Should fail since no revocation information was available for the leaf.
  EXPECT_THAT(error, IsError(ERR_CERT_UNABLE_TO_CHECK_REVOCATION));
  EXPECT_TRUE(verify_result.cert_status & CERT_STATUS_REV_CHECKING_ENABLED);
}

// CRL hard fail test where the leaf certificate has a good CRL, but
// the intermediate's distribution point returns an http error. Verification
// should fail.
TEST_P(CertVerifyProcInternalWithNetFetchingTest,
       RevocationHardFailIntermediateCrlDpHttpError) {
  if (!SupportsRevCheckingRequiredLocalAnchors()) {
    LOG(INFO) << "Skipping test as verifier doesn't support "
                 "VERIFY_REV_CHECKING_REQUIRED_LOCAL_ANCHORS";
    return;
  }

  const char kHostname[] = "www.example.com";
  std::unique_ptr<CertBuilder> leaf, intermediate, root;
  CertBuilder::CreateSimpleChain(&leaf, &intermediate, &root);
  ASSERT_TRUE(leaf && intermediate && root);

  // Serve a 404 for the root-issued CRL distribution point url.
  intermediate->SetCrlDistributionPointUrl(RegisterSimpleTestServerHandler(
      MakeRandomPath(".crl"), HTTP_NOT_FOUND, "text/plain", "Not Found"));

  // Serve an intermediate-issued CRL which does not revoke leaf.
  leaf->SetCrlDistributionPointUrl(CreateAndServeCrl(intermediate.get(), {}));

  // Trust the root and build a chain to verify that includes the intermediate.
  ScopedTestRoot scoped_root(root->GetX509Certificate().get());
  scoped_refptr<X509Certificate> chain = leaf->GetX509CertificateChain();
  ASSERT_TRUE(chain.get());

  // Verify with hard-fail revocation checking for local anchors.
  const int flags = CertVerifyProc::VERIFY_REV_CHECKING_REQUIRED_LOCAL_ANCHORS;
  CertVerifyResult verify_result;
  int error =
      Verify(chain.get(), kHostname, flags, CRLSet::BuiltinCRLSet().get(),
             CertificateList(), &verify_result);

  // Should fail since no revocation information was available for the
  // intermediate.
  EXPECT_THAT(error, IsError(ERR_CERT_UNABLE_TO_CHECK_REVOCATION));
  EXPECT_TRUE(verify_result.cert_status & CERT_STATUS_REV_CHECKING_ENABLED);
}

TEST_P(CertVerifyProcInternalWithNetFetchingTest, RevocationSoftFailNoCrls) {
  if (!SupportsSoftFailRevChecking()) {
    LOG(INFO) << "Skipping test as verifier doesn't support "
                 "VERIFY_REV_CHECKING_ENABLED";
    return;
  }

  // Create certs which have no AIA or CRL distribution points.
  const char kHostname[] = "www.example.com";
  std::unique_ptr<CertBuilder> leaf, intermediate, root;
  CertBuilder::CreateSimpleChain(&leaf, &intermediate, &root);
  ASSERT_TRUE(leaf && intermediate && root);

  // Trust the root and build a chain to verify that includes the intermediate.
  ScopedTestRoot scoped_root(root->GetX509Certificate().get());
  scoped_refptr<X509Certificate> chain = leaf->GetX509CertificateChain();
  ASSERT_TRUE(chain.get());

  // Verify with soft-fail revocation checking.
  const int flags = CertVerifyProc::VERIFY_REV_CHECKING_ENABLED;
  CertVerifyResult verify_result;
  int error =
      Verify(chain.get(), kHostname, flags, CRLSet::BuiltinCRLSet().get(),
             CertificateList(), &verify_result);

  EXPECT_THAT(error, IsOk());
  EXPECT_FALSE(verify_result.cert_status & CERT_STATUS_NO_REVOCATION_MECHANISM);
  EXPECT_FALSE(verify_result.cert_status &
               CERT_STATUS_UNABLE_TO_CHECK_REVOCATION);
  EXPECT_TRUE(verify_result.cert_status & CERT_STATUS_REV_CHECKING_ENABLED);
}

// CRL soft fail test where both leaf and intermediate are covered by valid
// CRLs which have empty (non-present) revokedCertificates list. Verification
// should succeed.
TEST_P(CertVerifyProcInternalWithNetFetchingTest,
       RevocationSoftFailCrlGoodNoRevokedCertificates) {
  if (!SupportsSoftFailRevChecking()) {
    LOG(INFO) << "Skipping test as verifier doesn't support "
                 "VERIFY_REV_CHECKING_ENABLED";
    return;
  }

  const char kHostname[] = "www.example.com";
  std::unique_ptr<CertBuilder> leaf, intermediate, root;
  CertBuilder::CreateSimpleChain(&leaf, &intermediate, &root);
  ASSERT_TRUE(leaf && intermediate && root);

  // Serve a root-issued CRL which does not revoke intermediate.
  intermediate->SetCrlDistributionPointUrl(CreateAndServeCrl(root.get(), {}));

  // Serve an intermediate-issued CRL which does not revoke leaf.
  leaf->SetCrlDistributionPointUrl(CreateAndServeCrl(intermediate.get(), {}));

  // Trust the root and build a chain to verify that includes the intermediate.
  ScopedTestRoot scoped_root(root->GetX509Certificate().get());
  scoped_refptr<X509Certificate> chain = leaf->GetX509CertificateChain();
  ASSERT_TRUE(chain.get());

  // Verify with soft-fail revocation checking.
  const int flags = CertVerifyProc::VERIFY_REV_CHECKING_ENABLED;
  CertVerifyResult verify_result;
  int error =
      Verify(chain.get(), kHostname, flags, CRLSet::BuiltinCRLSet().get(),
             CertificateList(), &verify_result);

  EXPECT_THAT(error, IsOk());
  EXPECT_TRUE(verify_result.cert_status & CERT_STATUS_REV_CHECKING_ENABLED);
}

// CRL soft fail test where both leaf and intermediate are covered by valid
// CRLs which have revokedCertificates lists that revoke other irrelevant
// serial numbers. Verification should succeed.
TEST_P(CertVerifyProcInternalWithNetFetchingTest,
       RevocationSoftFailCrlGoodIrrelevantSerialsRevoked) {
  if (!SupportsSoftFailRevChecking()) {
    LOG(INFO) << "Skipping test as verifier doesn't support "
                 "VERIFY_REV_CHECKING_ENABLED";
    return;
  }

  const char kHostname[] = "www.example.com";
  std::unique_ptr<CertBuilder> leaf, intermediate, root;
  CertBuilder::CreateSimpleChain(&leaf, &intermediate, &root);
  ASSERT_TRUE(leaf && intermediate && root);

  // Root-issued CRL revokes leaf's serial number. This is irrelevant.
  intermediate->SetCrlDistributionPointUrl(
      CreateAndServeCrl(root.get(), {leaf->GetSerialNumber()}));

  // Intermediate-issued CRL revokes intermediates's serial number. This is
  // irrelevant.
  leaf->SetCrlDistributionPointUrl(
      CreateAndServeCrl(intermediate.get(), {intermediate->GetSerialNumber()}));

  // Trust the root and build a chain to verify that includes the intermediate.
  ScopedTestRoot scoped_root(root->GetX509Certificate().get());
  scoped_refptr<X509Certificate> chain = leaf->GetX509CertificateChain();
  ASSERT_TRUE(chain.get());

  // Verify with soft-fail revocation checking.
  const int flags = CertVerifyProc::VERIFY_REV_CHECKING_ENABLED;
  CertVerifyResult verify_result;
  int error =
      Verify(chain.get(), kHostname, flags, CRLSet::BuiltinCRLSet().get(),
             CertificateList(), &verify_result);

  EXPECT_THAT(error, IsOk());
  EXPECT_TRUE(verify_result.cert_status & CERT_STATUS_REV_CHECKING_ENABLED);
}

TEST_P(CertVerifyProcInternalWithNetFetchingTest,
       RevocationSoftFailLeafRevokedByCrl) {
  if (!SupportsSoftFailRevChecking()) {
    LOG(INFO) << "Skipping test as verifier doesn't support "
                 "VERIFY_REV_CHECKING_ENABLED";
    return;
  }

  const char kHostname[] = "www.example.com";
  std::unique_ptr<CertBuilder> leaf, intermediate, root;
  CertBuilder::CreateSimpleChain(&leaf, &intermediate, &root);
  ASSERT_TRUE(leaf && intermediate && root);

  // Root-issued CRL which does not revoke intermediate.
  intermediate->SetCrlDistributionPointUrl(CreateAndServeCrl(root.get(), {}));

  // Leaf is revoked by intermediate issued CRL.
  leaf->SetCrlDistributionPointUrl(
      CreateAndServeCrl(intermediate.get(), {leaf->GetSerialNumber()}));

  // Trust the root and build a chain to verify that includes the intermediate.
  ScopedTestRoot scoped_root(root->GetX509Certificate().get());
  scoped_refptr<X509Certificate> chain = leaf->GetX509CertificateChain();
  ASSERT_TRUE(chain.get());

  // Verify with soft-fail revocation checking.
  const int flags = CertVerifyProc::VERIFY_REV_CHECKING_ENABLED;
  CertVerifyResult verify_result;
  int error =
      Verify(chain.get(), kHostname, flags, CRLSet::BuiltinCRLSet().get(),
             CertificateList(), &verify_result);

  if (verify_proc_type() == CERT_VERIFY_PROC_MAC && IsMacAtLeastOS10_12()) {
    // CRL handling seems broken on macOS >= 10.12.
    // TODO(mattm): followup on this.
    EXPECT_THAT(error, IsOk());
  } else {
    // Should fail, leaf is revoked.
    EXPECT_THAT(error, IsError(ERR_CERT_REVOKED));
  }
  EXPECT_TRUE(verify_result.cert_status & CERT_STATUS_REV_CHECKING_ENABLED);
}

TEST_P(CertVerifyProcInternalWithNetFetchingTest,
       RevocationSoftFailIntermediateRevokedByCrl) {
  if (!SupportsSoftFailRevChecking()) {
    LOG(INFO) << "Skipping test as verifier doesn't support "
                 "VERIFY_REV_CHECKING_ENABLED";
    return;
  }

  const char kHostname[] = "www.example.com";
  std::unique_ptr<CertBuilder> leaf, intermediate, root;
  CertBuilder::CreateSimpleChain(&leaf, &intermediate, &root);
  ASSERT_TRUE(leaf && intermediate && root);

  // Intermediate is revoked by root issued CRL.
  intermediate->SetCrlDistributionPointUrl(
      CreateAndServeCrl(root.get(), {intermediate->GetSerialNumber()}));

  // Intermediate-issued CRL which does not revoke leaf.
  leaf->SetCrlDistributionPointUrl(CreateAndServeCrl(intermediate.get(), {}));

  // Trust the root and build a chain to verify that includes the intermediate.
  ScopedTestRoot scoped_root(root->GetX509Certificate().get());
  scoped_refptr<X509Certificate> chain = leaf->GetX509CertificateChain();
  ASSERT_TRUE(chain.get());

  // Verify with soft-fail revocation checking.
  const int flags = CertVerifyProc::VERIFY_REV_CHECKING_ENABLED;
  CertVerifyResult verify_result;
  int error =
      Verify(chain.get(), kHostname, flags, CRLSet::BuiltinCRLSet().get(),
             CertificateList(), &verify_result);

  if (verify_proc_type() == CERT_VERIFY_PROC_MAC && IsMacAtLeastOS10_12()) {
    // CRL handling seems broken on macOS >= 10.12.
    // TODO(mattm): followup on this.
    EXPECT_THAT(error, IsOk());
  } else {
    // Should fail, intermediate is revoked.
    EXPECT_THAT(error, IsError(ERR_CERT_REVOKED));
  }
  EXPECT_TRUE(verify_result.cert_status & CERT_STATUS_REV_CHECKING_ENABLED);
}

TEST_P(CertVerifyProcInternalWithNetFetchingTest,
       RevocationSoftFailLeafRevokedBySha1Crl) {
  if (!SupportsSoftFailRevChecking()) {
    LOG(INFO) << "Skipping test as verifier doesn't support "
                 "VERIFY_REV_CHECKING_ENABLED";
    return;
  }

  const char kHostname[] = "www.example.com";
  std::unique_ptr<CertBuilder> leaf, intermediate, root;
  CertBuilder::CreateSimpleChain(&leaf, &intermediate, &root);
  ASSERT_TRUE(leaf && intermediate && root);

  // Root-issued CRL which does not revoke intermediate.
  intermediate->SetCrlDistributionPointUrl(CreateAndServeCrl(root.get(), {}));

  // Leaf is revoked by intermediate issued CRL which is signed with
  // sha1WithRSAEncryption.
  leaf->SetCrlDistributionPointUrl(CreateAndServeCrl(
      intermediate.get(), {leaf->GetSerialNumber()}, DigestAlgorithm::Sha1));

  // Trust the root and build a chain to verify that includes the intermediate.
  ScopedTestRoot scoped_root(root->GetX509Certificate().get());
  scoped_refptr<X509Certificate> chain = leaf->GetX509CertificateChain();
  ASSERT_TRUE(chain.get());

  // Verify with soft-fail revocation checking.
  const int flags = CertVerifyProc::VERIFY_REV_CHECKING_ENABLED;
  CertVerifyResult verify_result;
  int error =
      Verify(chain.get(), kHostname, flags, CRLSet::BuiltinCRLSet().get(),
             CertificateList(), &verify_result);

  if (verify_proc_type() == CERT_VERIFY_PROC_MAC && IsMacAtLeastOS10_12()) {
    // CRL handling seems broken on macOS >= 10.12.
    // TODO(mattm): followup on this.
    EXPECT_THAT(error, IsOk());
  } else {
    // Should fail, leaf is revoked.
    EXPECT_THAT(error, IsError(ERR_CERT_REVOKED));
  }
  EXPECT_TRUE(verify_result.cert_status & CERT_STATUS_REV_CHECKING_ENABLED);
}

TEST_P(CertVerifyProcInternalWithNetFetchingTest,
       RevocationSoftFailLeafRevokedByMd5Crl) {
  if (!SupportsSoftFailRevChecking()) {
    LOG(INFO) << "Skipping test as verifier doesn't support "
                 "VERIFY_REV_CHECKING_ENABLED";
    return;
  }

  const char kHostname[] = "www.example.com";
  std::unique_ptr<CertBuilder> leaf, intermediate, root;
  CertBuilder::CreateSimpleChain(&leaf, &intermediate, &root);
  ASSERT_TRUE(leaf && intermediate && root);

  // Root-issued CRL which does not revoke intermediate.
  intermediate->SetCrlDistributionPointUrl(CreateAndServeCrl(root.get(), {}));

  // Leaf is revoked by intermediate issued CRL which is signed with
  // md5WithRSAEncryption.
  leaf->SetCrlDistributionPointUrl(CreateAndServeCrl(
      intermediate.get(), {leaf->GetSerialNumber()}, DigestAlgorithm::Md5));

  // Trust the root and build a chain to verify that includes the intermediate.
  ScopedTestRoot scoped_root(root->GetX509Certificate().get());
  scoped_refptr<X509Certificate> chain = leaf->GetX509CertificateChain();
  ASSERT_TRUE(chain.get());

  // Verify with soft-fail revocation checking.
  const int flags = CertVerifyProc::VERIFY_REV_CHECKING_ENABLED;
  CertVerifyResult verify_result;
  int error =
      Verify(chain.get(), kHostname, flags, CRLSet::BuiltinCRLSet().get(),
             CertificateList(), &verify_result);

  if (verify_proc_type() == CERT_VERIFY_PROC_WIN ||
      (verify_proc_type() == CERT_VERIFY_PROC_MAC && !IsMacAtLeastOS10_12())) {
    // Windows and Mac <= 10.11 honor MD5 CRLs. ¯\_(ツ)_/¯
    EXPECT_THAT(error, IsError(ERR_CERT_REVOKED));
  } else {
    // Verification should succeed: MD5 signature algorithm is not supported
    // and soft-fail checking will ignore the inability to get revocation
    // status.
    EXPECT_THAT(error, IsOk());
  }
  EXPECT_TRUE(verify_result.cert_status & CERT_STATUS_REV_CHECKING_ENABLED);
}

// CRL soft fail test where the intermediate certificate has a good CRL, but
// the leaf's distribution point returns an http error. Verification should
// succeed.
TEST_P(CertVerifyProcInternalWithNetFetchingTest,
       RevocationSoftFailLeafCrlDpHttpError) {
  if (!SupportsSoftFailRevChecking()) {
    LOG(INFO) << "Skipping test as verifier doesn't support "
                 "VERIFY_REV_CHECKING_ENABLED";
    return;
  }

  const char kHostname[] = "www.example.com";
  std::unique_ptr<CertBuilder> leaf, intermediate, root;
  CertBuilder::CreateSimpleChain(&leaf, &intermediate, &root);
  ASSERT_TRUE(leaf && intermediate && root);

  // Serve a root-issued CRL which does not revoke intermediate.
  intermediate->SetCrlDistributionPointUrl(CreateAndServeCrl(root.get(), {}));

  // Serve a 404 for the intermediate-issued CRL distribution point url.
  leaf->SetCrlDistributionPointUrl(RegisterSimpleTestServerHandler(
      MakeRandomPath(".crl"), HTTP_NOT_FOUND, "text/plain", "Not Found"));

  // Trust the root and build a chain to verify that includes the intermediate.
  ScopedTestRoot scoped_root(root->GetX509Certificate().get());
  scoped_refptr<X509Certificate> chain = leaf->GetX509CertificateChain();
  ASSERT_TRUE(chain.get());

  // Verify with soft-fail revocation checking.
  const int flags = CertVerifyProc::VERIFY_REV_CHECKING_ENABLED;
  CertVerifyResult verify_result;
  int error =
      Verify(chain.get(), kHostname, flags, CRLSet::BuiltinCRLSet().get(),
             CertificateList(), &verify_result);

  // Should succeed due to soft-fail revocation checking.
  EXPECT_THAT(error, IsOk());
  EXPECT_TRUE(verify_result.cert_status & CERT_STATUS_REV_CHECKING_ENABLED);
}

// CRL soft fail test where the leaf certificate has a good CRL, but
// the intermediate's distribution point returns an http error. Verification
// should succeed.
TEST_P(CertVerifyProcInternalWithNetFetchingTest,
       RevocationSoftFailIntermediateCrlDpHttpError) {
  if (!SupportsSoftFailRevChecking()) {
    LOG(INFO) << "Skipping test as verifier doesn't support "
                 "VERIFY_REV_CHECKING_ENABLED";
    return;
  }

  const char kHostname[] = "www.example.com";
  std::unique_ptr<CertBuilder> leaf, intermediate, root;
  CertBuilder::CreateSimpleChain(&leaf, &intermediate, &root);
  ASSERT_TRUE(leaf && intermediate && root);

  // Serve a 404 for the root-issued CRL distribution point url.
  intermediate->SetCrlDistributionPointUrl(RegisterSimpleTestServerHandler(
      MakeRandomPath(".crl"), HTTP_NOT_FOUND, "text/plain", "Not Found"));

  // Serve an intermediate-issued CRL which does not revoke leaf.
  leaf->SetCrlDistributionPointUrl(CreateAndServeCrl(intermediate.get(), {}));

  // Trust the root and build a chain to verify that includes the intermediate.
  ScopedTestRoot scoped_root(root->GetX509Certificate().get());
  scoped_refptr<X509Certificate> chain = leaf->GetX509CertificateChain();
  ASSERT_TRUE(chain.get());

  // Verify with soft-fail revocation checking.
  const int flags = CertVerifyProc::VERIFY_REV_CHECKING_ENABLED;
  CertVerifyResult verify_result;
  int error =
      Verify(chain.get(), kHostname, flags, CRLSet::BuiltinCRLSet().get(),
             CertificateList(), &verify_result);

  // Should succeed due to soft-fail revocation checking.
  EXPECT_THAT(error, IsOk());
  EXPECT_TRUE(verify_result.cert_status & CERT_STATUS_REV_CHECKING_ENABLED);
}

TEST(CertVerifyProcTest, RejectsMD2) {
  scoped_refptr<X509Certificate> cert(
      ImportCertFromFile(GetTestCertsDirectory(), "ok_cert.pem"));
  ASSERT_TRUE(cert);

  CertVerifyResult result;
  result.has_md2 = true;
  scoped_refptr<CertVerifyProc> verify_proc = new MockCertVerifyProc(result);

  int flags = 0;
  CertVerifyResult verify_result;
  int error = verify_proc->Verify(
      cert.get(), "127.0.0.1", /*ocsp_response=*/std::string(),
      /*sct_list=*/std::string(), flags, CRLSet::BuiltinCRLSet().get(),
      CertificateList(), &verify_result, NetLogWithSource());
  EXPECT_THAT(error, IsError(ERR_CERT_INVALID));
  EXPECT_TRUE(verify_result.cert_status & CERT_STATUS_INVALID);
}

TEST(CertVerifyProcTest, RejectsMD4) {
  scoped_refptr<X509Certificate> cert(
      ImportCertFromFile(GetTestCertsDirectory(), "ok_cert.pem"));
  ASSERT_TRUE(cert);

  CertVerifyResult result;
  result.has_md4 = true;
  scoped_refptr<CertVerifyProc> verify_proc = new MockCertVerifyProc(result);

  int flags = 0;
  CertVerifyResult verify_result;
  int error = verify_proc->Verify(
      cert.get(), "127.0.0.1", /*ocsp_response=*/std::string(),
      /*sct_list=*/std::string(), flags, CRLSet::BuiltinCRLSet().get(),
      CertificateList(), &verify_result, NetLogWithSource());
  EXPECT_THAT(error, IsError(ERR_CERT_INVALID));
  EXPECT_TRUE(verify_result.cert_status & CERT_STATUS_INVALID);
}

TEST(CertVerifyProcTest, RejectsMD5) {
  scoped_refptr<X509Certificate> cert(
      ImportCertFromFile(GetTestCertsDirectory(), "ok_cert.pem"));
  ASSERT_TRUE(cert);

  CertVerifyResult result;
  result.has_md5 = true;
  scoped_refptr<CertVerifyProc> verify_proc = new MockCertVerifyProc(result);

  int flags = 0;
  CertVerifyResult verify_result;
  int error = verify_proc->Verify(
      cert.get(), "127.0.0.1", /*ocsp_response=*/std::string(),
      /*sct_list=*/std::string(), flags, CRLSet::BuiltinCRLSet().get(),
      CertificateList(), &verify_result, NetLogWithSource());
  EXPECT_THAT(error, IsError(ERR_CERT_WEAK_SIGNATURE_ALGORITHM));
  EXPECT_TRUE(verify_result.cert_status & CERT_STATUS_WEAK_SIGNATURE_ALGORITHM);
}

TEST(CertVerifyProcTest, RejectsPublicSHA1Leaves) {
  scoped_refptr<X509Certificate> cert(
      ImportCertFromFile(GetTestCertsDirectory(), "ok_cert.pem"));
  ASSERT_TRUE(cert);

  CertVerifyResult result;
  result.has_sha1 = true;
  result.has_sha1_leaf = true;
  result.is_issued_by_known_root = true;
  scoped_refptr<CertVerifyProc> verify_proc = new MockCertVerifyProc(result);

  int flags = 0;
  CertVerifyResult verify_result;
  int error = verify_proc->Verify(
      cert.get(), "127.0.0.1", /*ocsp_response=*/std::string(),
      /*sct_list=*/std::string(), flags, CRLSet::BuiltinCRLSet().get(),
      CertificateList(), &verify_result, NetLogWithSource());
  EXPECT_THAT(error, IsError(ERR_CERT_WEAK_SIGNATURE_ALGORITHM));
  EXPECT_TRUE(verify_result.cert_status & CERT_STATUS_WEAK_SIGNATURE_ALGORITHM);
}

TEST(CertVerifyProcTest, RejectsPublicSHA1IntermediatesUnlessAllowed) {
  scoped_refptr<X509Certificate> cert(ImportCertFromFile(
      GetTestCertsDirectory(), "39_months_after_2015_04.pem"));
  ASSERT_TRUE(cert);

  CertVerifyResult result;
  result.has_sha1 = true;
  result.has_sha1_leaf = false;
  result.is_issued_by_known_root = true;
  scoped_refptr<CertVerifyProc> verify_proc = new MockCertVerifyProc(result);

  int flags = 0;
  CertVerifyResult verify_result;
  int error = verify_proc->Verify(
      cert.get(), "127.0.0.1", /*ocsp_response=*/std::string(),
      /*sct_list=*/std::string(), flags, CRLSet::BuiltinCRLSet().get(),
      CertificateList(), &verify_result, NetLogWithSource());
  if (AreSHA1IntermediatesAllowed()) {
    EXPECT_THAT(error, IsOk());
    EXPECT_TRUE(verify_result.cert_status & CERT_STATUS_SHA1_SIGNATURE_PRESENT);
  } else {
    EXPECT_THAT(error, IsError(ERR_CERT_WEAK_SIGNATURE_ALGORITHM));
    EXPECT_TRUE(verify_result.cert_status &
                CERT_STATUS_WEAK_SIGNATURE_ALGORITHM);
  }
}

TEST(CertVerifyProcTest, RejectsPrivateSHA1UnlessFlag) {
  scoped_refptr<X509Certificate> cert(
      ImportCertFromFile(GetTestCertsDirectory(), "ok_cert.pem"));
  ASSERT_TRUE(cert);

  CertVerifyResult result;
  result.has_sha1 = true;
  result.has_sha1_leaf = true;
  result.is_issued_by_known_root = false;
  scoped_refptr<CertVerifyProc> verify_proc = new MockCertVerifyProc(result);

  // SHA-1 should be rejected by default for private roots...
  int flags = 0;
  CertVerifyResult verify_result;
  int error = verify_proc->Verify(
      cert.get(), "127.0.0.1", /*ocsp_response=*/std::string(),
      /*sct_list=*/std::string(), flags, CRLSet::BuiltinCRLSet().get(),
      CertificateList(), &verify_result, NetLogWithSource());
  EXPECT_THAT(error, IsError(ERR_CERT_WEAK_SIGNATURE_ALGORITHM));
  EXPECT_TRUE(verify_result.cert_status & CERT_STATUS_SHA1_SIGNATURE_PRESENT);

  // ... unless VERIFY_ENABLE_SHA1_LOCAL_ANCHORS was supplied.
  flags = CertVerifyProc::VERIFY_ENABLE_SHA1_LOCAL_ANCHORS;
  verify_result.Reset();
  error = verify_proc->Verify(
      cert.get(), "127.0.0.1", /*ocsp_response=*/std::string(),
      /*sct_list=*/std::string(), flags, CRLSet::BuiltinCRLSet().get(),
      CertificateList(), &verify_result, NetLogWithSource());
  EXPECT_THAT(error, IsOk());
  EXPECT_TRUE(verify_result.cert_status & CERT_STATUS_SHA1_SIGNATURE_PRESENT);
}

enum ExpectedAlgorithms {
  EXPECT_MD2 = 1 << 0,
  EXPECT_MD4 = 1 << 1,
  EXPECT_MD5 = 1 << 2,
  EXPECT_SHA1 = 1 << 3,
  EXPECT_SHA1_LEAF = 1 << 4,
};

struct WeakDigestTestData {
  const char* root_cert_filename;
  const char* intermediate_cert_filename;
  const char* ee_cert_filename;
  int expected_algorithms;
};

const char* StringOrDefault(const char* str, const char* default_value) {
  if (!str)
    return default_value;
  return str;
}

// GTest 'magic' pretty-printer, so that if/when a test fails, it knows how
// to output the parameter that was passed. Without this, it will simply
// attempt to print out the first twenty bytes of the object, which depending
// on platform and alignment, may result in an invalid read.
void PrintTo(const WeakDigestTestData& data, std::ostream* os) {
  *os << "root: " << StringOrDefault(data.root_cert_filename, "none")
      << "; intermediate: "
      << StringOrDefault(data.intermediate_cert_filename, "none")
      << "; end-entity: " << data.ee_cert_filename;
}

class CertVerifyProcWeakDigestTest
    : public testing::TestWithParam<WeakDigestTestData> {
 public:
  CertVerifyProcWeakDigestTest() = default;
  virtual ~CertVerifyProcWeakDigestTest() = default;
};

// Tests that the CertVerifyProc::Verify() properly surfaces the (weak) hash
// algorithms used in the chain.
TEST_P(CertVerifyProcWeakDigestTest, VerifyDetectsAlgorithm) {
  WeakDigestTestData data = GetParam();
  base::FilePath certs_dir = GetTestCertsDirectory();

  // Build |intermediates| as the full chain (including trust anchor).
  std::vector<bssl::UniquePtr<CRYPTO_BUFFER>> intermediates;

  if (data.intermediate_cert_filename) {
    scoped_refptr<X509Certificate> intermediate_cert =
        ImportCertFromFile(certs_dir, data.intermediate_cert_filename);
    ASSERT_TRUE(intermediate_cert);
    intermediates.push_back(bssl::UpRef(intermediate_cert->cert_buffer()));
  }

  if (data.root_cert_filename) {
    scoped_refptr<X509Certificate> root_cert =
        ImportCertFromFile(certs_dir, data.root_cert_filename);
    ASSERT_TRUE(root_cert);
    intermediates.push_back(bssl::UpRef(root_cert->cert_buffer()));
  }

  scoped_refptr<X509Certificate> ee_cert =
      ImportCertFromFile(certs_dir, data.ee_cert_filename);
  ASSERT_TRUE(ee_cert);

  scoped_refptr<X509Certificate> ee_chain = X509Certificate::CreateFromBuffer(
      bssl::UpRef(ee_cert->cert_buffer()), std::move(intermediates));
  ASSERT_TRUE(ee_chain);

  int flags = 0;
  CertVerifyResult verify_result;

  // Use a mock CertVerifyProc that returns success with a verified_cert of
  // |ee_chain|.
  //
  // This is sufficient for the purposes of this test, as the checking for weak
  // hash algorithms is done by CertVerifyProc::Verify().
  scoped_refptr<CertVerifyProc> proc =
      new MockCertVerifyProc(CertVerifyResult());
  proc->Verify(ee_chain.get(), "127.0.0.1", /*ocsp_response=*/std::string(),
               /*sct_list=*/std::string(), flags, CRLSet::BuiltinCRLSet().get(),
               CertificateList(), &verify_result, NetLogWithSource());
  EXPECT_EQ(!!(data.expected_algorithms & EXPECT_MD2), verify_result.has_md2);
  EXPECT_EQ(!!(data.expected_algorithms & EXPECT_MD4), verify_result.has_md4);
  EXPECT_EQ(!!(data.expected_algorithms & EXPECT_MD5), verify_result.has_md5);
  EXPECT_EQ(!!(data.expected_algorithms & EXPECT_SHA1), verify_result.has_sha1);
  EXPECT_EQ(!!(data.expected_algorithms & EXPECT_SHA1_LEAF),
            verify_result.has_sha1_leaf);
}

// The signature algorithm of the root CA should not matter.
const WeakDigestTestData kVerifyRootCATestData[] = {
    {"weak_digest_md5_root.pem", "weak_digest_sha1_intermediate.pem",
     "weak_digest_sha1_ee.pem", EXPECT_SHA1 | EXPECT_SHA1_LEAF},
    {"weak_digest_md4_root.pem", "weak_digest_sha1_intermediate.pem",
     "weak_digest_sha1_ee.pem", EXPECT_SHA1 | EXPECT_SHA1_LEAF},
    {"weak_digest_md2_root.pem", "weak_digest_sha1_intermediate.pem",
     "weak_digest_sha1_ee.pem", EXPECT_SHA1 | EXPECT_SHA1_LEAF},
};
INSTANTIATE_TEST_SUITE_P(VerifyRoot,
                         CertVerifyProcWeakDigestTest,
                         testing::ValuesIn(kVerifyRootCATestData));

// The signature algorithm of intermediates should be properly detected.
const WeakDigestTestData kVerifyIntermediateCATestData[] = {
    {"weak_digest_sha1_root.pem", "weak_digest_md5_intermediate.pem",
     "weak_digest_sha1_ee.pem", EXPECT_MD5 | EXPECT_SHA1 | EXPECT_SHA1_LEAF},
    {"weak_digest_sha1_root.pem", "weak_digest_md4_intermediate.pem",
     "weak_digest_sha1_ee.pem", EXPECT_MD4 | EXPECT_SHA1 | EXPECT_SHA1_LEAF},
    {"weak_digest_sha1_root.pem", "weak_digest_md2_intermediate.pem",
     "weak_digest_sha1_ee.pem", EXPECT_MD2 | EXPECT_SHA1 | EXPECT_SHA1_LEAF},
};

INSTANTIATE_TEST_SUITE_P(VerifyIntermediate,
                         CertVerifyProcWeakDigestTest,
                         testing::ValuesIn(kVerifyIntermediateCATestData));

// The signature algorithm of end-entity should be properly detected.
const WeakDigestTestData kVerifyEndEntityTestData[] = {
    {"weak_digest_sha1_root.pem", "weak_digest_sha1_intermediate.pem",
     "weak_digest_md5_ee.pem", EXPECT_MD5 | EXPECT_SHA1},
    {"weak_digest_sha1_root.pem", "weak_digest_sha1_intermediate.pem",
     "weak_digest_md4_ee.pem", EXPECT_MD4 | EXPECT_SHA1},
    {"weak_digest_sha1_root.pem", "weak_digest_sha1_intermediate.pem",
     "weak_digest_md2_ee.pem", EXPECT_MD2 | EXPECT_SHA1},
};

INSTANTIATE_TEST_SUITE_P(VerifyEndEntity,
                         CertVerifyProcWeakDigestTest,
                         testing::ValuesIn(kVerifyEndEntityTestData));

// Incomplete chains do not report the status of the intermediate.
// Note: really each of these tests should also expect the digest algorithm of
// the intermediate (included as a comment). However CertVerifyProc::Verify() is
// unable to distinguish that this is an intermediate and not a trust anchor, so
// this intermediate is treated like a trust anchor.
const WeakDigestTestData kVerifyIncompleteIntermediateTestData[] = {
    {nullptr, "weak_digest_md5_intermediate.pem", "weak_digest_sha1_ee.pem",
     /*EXPECT_MD5 |*/ EXPECT_SHA1 | EXPECT_SHA1_LEAF},
    {nullptr, "weak_digest_md4_intermediate.pem", "weak_digest_sha1_ee.pem",
     /*EXPECT_MD4 |*/ EXPECT_SHA1 | EXPECT_SHA1_LEAF},
    {nullptr, "weak_digest_md2_intermediate.pem", "weak_digest_sha1_ee.pem",
     /*EXPECT_MD2 |*/ EXPECT_SHA1 | EXPECT_SHA1_LEAF},
};

INSTANTIATE_TEST_SUITE_P(
    MAYBE_VerifyIncompleteIntermediate,
    CertVerifyProcWeakDigestTest,
    testing::ValuesIn(kVerifyIncompleteIntermediateTestData));

// Incomplete chains should report the status of the end-entity.
// Note: really each of these tests should also expect EXPECT_SHA1 (included as
// a comment). However CertVerifyProc::Verify() is unable to distinguish that
// this is an intermediate and not a trust anchor, so this intermediate is
// treated like a trust anchor.
const WeakDigestTestData kVerifyIncompleteEETestData[] = {
    {nullptr, "weak_digest_sha1_intermediate.pem", "weak_digest_md5_ee.pem",
     /*EXPECT_SHA1 |*/ EXPECT_MD5},
    {nullptr, "weak_digest_sha1_intermediate.pem", "weak_digest_md4_ee.pem",
     /*EXPECT_SHA1 |*/ EXPECT_MD4},
    {nullptr, "weak_digest_sha1_intermediate.pem", "weak_digest_md2_ee.pem",
     /*EXPECT_SHA1 |*/ EXPECT_MD2},
};

INSTANTIATE_TEST_SUITE_P(VerifyIncompleteEndEntity,
                         CertVerifyProcWeakDigestTest,
                         testing::ValuesIn(kVerifyIncompleteEETestData));

// Differing algorithms between the intermediate and the EE should still be
// reported.
const WeakDigestTestData kVerifyMixedTestData[] = {
    {"weak_digest_sha1_root.pem", "weak_digest_md5_intermediate.pem",
     "weak_digest_md2_ee.pem", EXPECT_MD2 | EXPECT_MD5},
    {"weak_digest_sha1_root.pem", "weak_digest_md2_intermediate.pem",
     "weak_digest_md5_ee.pem", EXPECT_MD2 | EXPECT_MD5},
    {"weak_digest_sha1_root.pem", "weak_digest_md4_intermediate.pem",
     "weak_digest_md2_ee.pem", EXPECT_MD2 | EXPECT_MD4},
};

INSTANTIATE_TEST_SUITE_P(VerifyMixed,
                         CertVerifyProcWeakDigestTest,
                         testing::ValuesIn(kVerifyMixedTestData));

// The EE is a trusted certificate. Even though it uses weak hashes, these
// should not be reported.
const WeakDigestTestData kVerifyTrustedEETestData[] = {
    {nullptr, nullptr, "weak_digest_md5_ee.pem", 0},
    {nullptr, nullptr, "weak_digest_md4_ee.pem", 0},
    {nullptr, nullptr, "weak_digest_md2_ee.pem", 0},
    {nullptr, nullptr, "weak_digest_sha1_ee.pem", 0},
};

INSTANTIATE_TEST_SUITE_P(VerifyTrustedEE,
                         CertVerifyProcWeakDigestTest,
                         testing::ValuesIn(kVerifyTrustedEETestData));

// Test fixture for verifying certificate names.
class CertVerifyProcNameTest : public ::testing::Test {
 protected:
  void VerifyCertName(const char* hostname, bool valid) {
    scoped_refptr<X509Certificate> cert(ImportCertFromFile(
        GetTestCertsDirectory(), "subjectAltName_sanity_check.pem"));
    ASSERT_TRUE(cert);
    CertVerifyResult result;
    result.is_issued_by_known_root = false;
    scoped_refptr<CertVerifyProc> verify_proc = new MockCertVerifyProc(result);

    CertVerifyResult verify_result;
    int error = verify_proc->Verify(
        cert.get(), hostname, /*ocsp_response=*/std::string(),
        /*sct_list=*/std::string(), 0, CRLSet::BuiltinCRLSet().get(),
        CertificateList(), &verify_result, NetLogWithSource());
    if (valid) {
      EXPECT_THAT(error, IsOk());
      EXPECT_FALSE(verify_result.cert_status & CERT_STATUS_COMMON_NAME_INVALID);
    } else {
      EXPECT_THAT(error, IsError(ERR_CERT_COMMON_NAME_INVALID));
      EXPECT_TRUE(verify_result.cert_status & CERT_STATUS_COMMON_NAME_INVALID);
    }
  }
};

// Don't match the common name
TEST_F(CertVerifyProcNameTest, DontMatchCommonName) {
  VerifyCertName("127.0.0.1", false);
}

// Matches the iPAddress SAN (IPv4)
TEST_F(CertVerifyProcNameTest, MatchesIpSanIpv4) {
  VerifyCertName("127.0.0.2", true);
}

// Matches the iPAddress SAN (IPv6)
TEST_F(CertVerifyProcNameTest, MatchesIpSanIpv6) {
  VerifyCertName("FE80:0:0:0:0:0:0:1", true);
}

// Should not match the iPAddress SAN
TEST_F(CertVerifyProcNameTest, DoesntMatchIpSanIpv6) {
  VerifyCertName("[FE80:0:0:0:0:0:0:1]", false);
}

// Compressed form matches the iPAddress SAN (IPv6)
TEST_F(CertVerifyProcNameTest, MatchesIpSanCompressedIpv6) {
  VerifyCertName("FE80::1", true);
}

// IPv6 mapped form should NOT match iPAddress SAN
TEST_F(CertVerifyProcNameTest, DoesntMatchIpSanIPv6Mapped) {
  VerifyCertName("::127.0.0.2", false);
}

// Matches the dNSName SAN
TEST_F(CertVerifyProcNameTest, MatchesDnsSan) {
  VerifyCertName("test.example", true);
}

// Matches the dNSName SAN (trailing . ignored)
TEST_F(CertVerifyProcNameTest, MatchesDnsSanTrailingDot) {
  VerifyCertName("test.example.", true);
}

// Should not match the dNSName SAN
TEST_F(CertVerifyProcNameTest, DoesntMatchDnsSan) {
  VerifyCertName("www.test.example", false);
}

// Should not match the dNSName SAN
TEST_F(CertVerifyProcNameTest, DoesntMatchDnsSanInvalid) {
  VerifyCertName("test..example", false);
}

// Should not match the dNSName SAN
TEST_F(CertVerifyProcNameTest, DoesntMatchDnsSanTwoTrailingDots) {
  VerifyCertName("test.example..", false);
}

// Should not match the dNSName SAN
TEST_F(CertVerifyProcNameTest, DoesntMatchDnsSanLeadingAndTrailingDot) {
  VerifyCertName(".test.example.", false);
}

// Should not match the dNSName SAN
TEST_F(CertVerifyProcNameTest, DoesntMatchDnsSanTrailingDot) {
  VerifyCertName(".test.example", false);
}

// Tests that CertVerifyProc records a histogram correctly when a
// certificate chaining to a private root contains the TLS feature
// extension and does not have a stapled OCSP response.
TEST(CertVerifyProcTest, HasTLSFeatureExtensionUMA) {
  base::HistogramTester histograms;
  scoped_refptr<X509Certificate> cert(
      ImportCertFromFile(GetTestCertsDirectory(), "tls_feature_extension.pem"));
  ASSERT_TRUE(cert);
  CertVerifyResult result;
  result.is_issued_by_known_root = false;
  scoped_refptr<CertVerifyProc> verify_proc = new MockCertVerifyProc(result);

  histograms.ExpectTotalCount(kTLSFeatureExtensionHistogram, 0);
  histograms.ExpectTotalCount(kTLSFeatureExtensionOCSPHistogram, 0);

  int flags = 0;
  CertVerifyResult verify_result;
  int error = verify_proc->Verify(
      cert.get(), "127.0.0.1", /*ocsp_response=*/std::string(),
      /*sct_list=*/std::string(), flags, CRLSet::BuiltinCRLSet().get(),
      CertificateList(), &verify_result, NetLogWithSource());
  EXPECT_EQ(OK, error);
  histograms.ExpectTotalCount(kTLSFeatureExtensionHistogram, 1);
  histograms.ExpectBucketCount(kTLSFeatureExtensionHistogram, true, 1);
  histograms.ExpectTotalCount(kTLSFeatureExtensionOCSPHistogram, 1);
  histograms.ExpectBucketCount(kTLSFeatureExtensionOCSPHistogram, false, 1);
}

// Tests that CertVerifyProc records a histogram correctly when a
// certificate chaining to a private root contains the TLS feature
// extension and does have a stapled OCSP response.
TEST(CertVerifyProcTest, HasTLSFeatureExtensionWithStapleUMA) {
  base::HistogramTester histograms;
  scoped_refptr<X509Certificate> cert(
      ImportCertFromFile(GetTestCertsDirectory(), "tls_feature_extension.pem"));
  ASSERT_TRUE(cert);
  CertVerifyResult result;
  result.is_issued_by_known_root = false;
  scoped_refptr<CertVerifyProc> verify_proc = new MockCertVerifyProc(result);

  histograms.ExpectTotalCount(kTLSFeatureExtensionHistogram, 0);
  histograms.ExpectTotalCount(kTLSFeatureExtensionOCSPHistogram, 0);

  int flags = 0;
  CertVerifyResult verify_result;
  int error = verify_proc->Verify(
      cert.get(), "127.0.0.1", "dummy response", /*sct_list=*/std::string(),
      flags, CRLSet::BuiltinCRLSet().get(), CertificateList(), &verify_result,
      NetLogWithSource());
  EXPECT_EQ(OK, error);
  histograms.ExpectTotalCount(kTLSFeatureExtensionHistogram, 1);
  histograms.ExpectBucketCount(kTLSFeatureExtensionHistogram, true, 1);
  histograms.ExpectTotalCount(kTLSFeatureExtensionOCSPHistogram, 1);
  histograms.ExpectBucketCount(kTLSFeatureExtensionOCSPHistogram, true, 1);
}

// Tests that CertVerifyProc records a histogram correctly when a
// certificate chaining to a private root does not contain the TLS feature
// extension.
TEST(CertVerifyProcTest, DoesNotHaveTLSFeatureExtensionUMA) {
  base::HistogramTester histograms;
  scoped_refptr<X509Certificate> cert(
      ImportCertFromFile(GetTestCertsDirectory(), "ok_cert.pem"));
  ASSERT_TRUE(cert);
  CertVerifyResult result;
  result.is_issued_by_known_root = false;
  scoped_refptr<CertVerifyProc> verify_proc = new MockCertVerifyProc(result);

  histograms.ExpectTotalCount(kTLSFeatureExtensionHistogram, 0);
  histograms.ExpectTotalCount(kTLSFeatureExtensionOCSPHistogram, 0);

  int flags = 0;
  CertVerifyResult verify_result;
  int error = verify_proc->Verify(
      cert.get(), "127.0.0.1", /*ocsp_response=*/std::string(),
      /*sct_list=*/std::string(), flags, CRLSet::BuiltinCRLSet().get(),
      CertificateList(), &verify_result, NetLogWithSource());
  EXPECT_EQ(OK, error);
  histograms.ExpectTotalCount(kTLSFeatureExtensionHistogram, 1);
  histograms.ExpectBucketCount(kTLSFeatureExtensionHistogram, false, 1);
  histograms.ExpectTotalCount(kTLSFeatureExtensionOCSPHistogram, 0);
}

// Tests that CertVerifyProc does not record a histogram when a
// certificate contains the TLS feature extension but chains to a public
// root.
TEST(CertVerifyProcTest, HasTLSFeatureExtensionWithPublicRootUMA) {
  base::HistogramTester histograms;
  scoped_refptr<X509Certificate> cert(
      ImportCertFromFile(GetTestCertsDirectory(), "tls_feature_extension.pem"));
  ASSERT_TRUE(cert);
  CertVerifyResult result;
  result.is_issued_by_known_root = true;
  scoped_refptr<CertVerifyProc> verify_proc = new MockCertVerifyProc(result);

  histograms.ExpectTotalCount(kTLSFeatureExtensionHistogram, 0);

  int flags = 0;
  CertVerifyResult verify_result;
  int error = verify_proc->Verify(
      cert.get(), "127.0.0.1", /*ocsp_response=*/std::string(),
      /*sct_list=*/std::string(), flags, CRLSet::BuiltinCRLSet().get(),
      CertificateList(), &verify_result, NetLogWithSource());
  EXPECT_EQ(OK, error);
  histograms.ExpectTotalCount(kTLSFeatureExtensionHistogram, 0);
  histograms.ExpectTotalCount(kTLSFeatureExtensionOCSPHistogram, 0);
}

// Test that trust anchors are appropriately recorded via UMA.
TEST(CertVerifyProcTest, HasTrustAnchorVerifyUMA) {
  base::HistogramTester histograms;
  scoped_refptr<X509Certificate> cert(
      ImportCertFromFile(GetTestCertsDirectory(), "ok_cert.pem"));
  ASSERT_TRUE(cert);

  CertVerifyResult result;

  // Simulate a certificate chain issued by "C=US, O=Google Trust Services LLC,
  // CN=GTS Root R4". This publicly-trusted root was chosen as it was included
  // in 2017 and is not anticipated to be removed from all supported platforms
  // for a few decades.
  // Note: The actual cert in |cert| does not matter for this testing, so long
  // as it's not violating any CertVerifyProc::Verify() policies.
  SHA256HashValue leaf_hash = {{0}};
  SHA256HashValue intermediate_hash = {{1}};
  SHA256HashValue root_hash = {
      {0x98, 0x47, 0xe5, 0x65, 0x3e, 0x5e, 0x9e, 0x84, 0x75, 0x16, 0xe5,
       0xcb, 0x81, 0x86, 0x06, 0xaa, 0x75, 0x44, 0xa1, 0x9b, 0xe6, 0x7f,
       0xd7, 0x36, 0x6d, 0x50, 0x69, 0x88, 0xe8, 0xd8, 0x43, 0x47}};
  result.public_key_hashes.push_back(HashValue(leaf_hash));
  result.public_key_hashes.push_back(HashValue(intermediate_hash));
  result.public_key_hashes.push_back(HashValue(root_hash));

  const base::HistogramBase::Sample kGTSRootR4HistogramID = 486;

  scoped_refptr<CertVerifyProc> verify_proc = new MockCertVerifyProc(result);

  histograms.ExpectTotalCount(kTrustAnchorVerifyHistogram, 0);

  int flags = 0;
  CertVerifyResult verify_result;
  int error = verify_proc->Verify(
      cert.get(), "127.0.0.1", /*ocsp_response=*/std::string(),
      /*sct_list=*/std::string(), flags, CRLSet::BuiltinCRLSet().get(),
      CertificateList(), &verify_result, NetLogWithSource());
  EXPECT_EQ(OK, error);
  histograms.ExpectUniqueSample(kTrustAnchorVerifyHistogram,
                                kGTSRootR4HistogramID, 1);
}

// Test that certificates with multiple trust anchors present result in
// only a single trust anchor being recorded, and that being the most specific
// trust anchor.
TEST(CertVerifyProcTest, LogsOnlyMostSpecificTrustAnchorUMA) {
  base::HistogramTester histograms;
  scoped_refptr<X509Certificate> cert(
      ImportCertFromFile(GetTestCertsDirectory(), "ok_cert.pem"));
  ASSERT_TRUE(cert);

  CertVerifyResult result;

  // Simulate a chain of "C=US, O=Google Trust Services LLC, CN=GTS Root R4"
  // signing "C=US, O=Google Trust Services LLC, CN=GTS Root R3" signing an
  // intermediate and a leaf.
  // Note: The actual cert in |cert| does not matter for this testing, so long
  // as it's not violating any CertVerifyProc::Verify() policies.
  SHA256HashValue leaf_hash = {{0}};
  SHA256HashValue intermediate_hash = {{1}};
  SHA256HashValue gts_root_r3_hash = {
      {0x41, 0x79, 0xed, 0xd9, 0x81, 0xef, 0x74, 0x74, 0x77, 0xb4, 0x96,
       0x26, 0x40, 0x8a, 0xf4, 0x3d, 0xaa, 0x2c, 0xa7, 0xab, 0x7f, 0x9e,
       0x08, 0x2c, 0x10, 0x60, 0xf8, 0x40, 0x96, 0x77, 0x43, 0x48}};
  SHA256HashValue gts_root_r4_hash = {
      {0x98, 0x47, 0xe5, 0x65, 0x3e, 0x5e, 0x9e, 0x84, 0x75, 0x16, 0xe5,
       0xcb, 0x81, 0x86, 0x06, 0xaa, 0x75, 0x44, 0xa1, 0x9b, 0xe6, 0x7f,
       0xd7, 0x36, 0x6d, 0x50, 0x69, 0x88, 0xe8, 0xd8, 0x43, 0x47}};
  result.public_key_hashes.push_back(HashValue(leaf_hash));
  result.public_key_hashes.push_back(HashValue(intermediate_hash));
  result.public_key_hashes.push_back(HashValue(gts_root_r3_hash));
  result.public_key_hashes.push_back(HashValue(gts_root_r4_hash));

  const base::HistogramBase::Sample kGTSRootR3HistogramID = 485;

  scoped_refptr<CertVerifyProc> verify_proc = new MockCertVerifyProc(result);

  histograms.ExpectTotalCount(kTrustAnchorVerifyHistogram, 0);

  int flags = 0;
  CertVerifyResult verify_result;
  int error = verify_proc->Verify(
      cert.get(), "127.0.0.1", /*ocsp_response=*/std::string(),
      /*sct_list=*/std::string(), flags, CRLSet::BuiltinCRLSet().get(),
      CertificateList(), &verify_result, NetLogWithSource());
  EXPECT_EQ(OK, error);

  // Only GTS Root R3 should be recorded.
  histograms.ExpectUniqueSample(kTrustAnchorVerifyHistogram,
                                kGTSRootR3HistogramID, 1);
}

// Test that trust anchors histograms record whether or not
// is_issued_by_known_root was derived from the OS.
TEST(CertVerifyProcTest, HasTrustAnchorVerifyOutOfDateUMA) {
  base::HistogramTester histograms;
  scoped_refptr<X509Certificate> cert(ImportCertFromFile(
      GetTestCertsDirectory(), "39_months_based_on_last_day.pem"));
  ASSERT_TRUE(cert);

  CertVerifyResult result;

  // Simulate a certificate chain that is recognized as trusted (from a known
  // root), but no certificates in the chain are tracked as known trust
  // anchors.
  SHA256HashValue leaf_hash = {{0}};
  SHA256HashValue intermediate_hash = {{1}};
  SHA256HashValue root_hash = {{2}};
  result.public_key_hashes.push_back(HashValue(leaf_hash));
  result.public_key_hashes.push_back(HashValue(intermediate_hash));
  result.public_key_hashes.push_back(HashValue(root_hash));
  result.is_issued_by_known_root = true;

  scoped_refptr<CertVerifyProc> verify_proc = new MockCertVerifyProc(result);

  histograms.ExpectTotalCount(kTrustAnchorVerifyHistogram, 0);
  histograms.ExpectTotalCount(kTrustAnchorVerifyOutOfDateHistogram, 0);

  int flags = 0;
  CertVerifyResult verify_result;
  int error = verify_proc->Verify(
      cert.get(), "127.0.0.1", /*ocsp_response=*/std::string(),
      /*sct_list=*/std::string(), flags, CRLSet::BuiltinCRLSet().get(),
      CertificateList(), &verify_result, NetLogWithSource());
  EXPECT_EQ(OK, error);
  const base::HistogramBase::Sample kUnknownRootHistogramID = 0;
  histograms.ExpectUniqueSample(kTrustAnchorVerifyHistogram,
                                kUnknownRootHistogramID, 1);
  histograms.ExpectUniqueSample(kTrustAnchorVerifyOutOfDateHistogram, true, 1);
}

// If the CertVerifyProc::VerifyInternal implementation calculated the stapled
// OCSP results in the CertVerifyResult, CertVerifyProc::Verify should not
// re-calculate them.
TEST(CertVerifyProcTest, DoesNotRecalculateStapledOCSPResult) {
  scoped_refptr<X509Certificate> cert = CreateCertificateChainFromFile(
      GetTestCertsDirectory(), "ok_cert_by_intermediate.pem",
      X509Certificate::FORMAT_AUTO);
  ASSERT_TRUE(cert);
  ASSERT_EQ(1U, cert->intermediate_buffers().size());

  CertVerifyResult result;

  result.ocsp_result.response_status = OCSPVerifyResult::PROVIDED;
  result.ocsp_result.revocation_status = OCSPRevocationStatus::GOOD;

  scoped_refptr<CertVerifyProc> verify_proc = new MockCertVerifyProc(result);

  int flags = 0;
  CertVerifyResult verify_result;
  int error = verify_proc->Verify(
      cert.get(), "127.0.0.1",
      /*ocsp_response=*/"invalid OCSP data",
      /*sct_list=*/std::string(), flags, CRLSet::BuiltinCRLSet().get(),
      CertificateList(), &verify_result, NetLogWithSource());
  EXPECT_EQ(OK, error);

  EXPECT_EQ(OCSPVerifyResult::PROVIDED,
            verify_result.ocsp_result.response_status);
  EXPECT_EQ(OCSPRevocationStatus::GOOD,
            verify_result.ocsp_result.revocation_status);
}

TEST(CertVerifyProcTest, CalculateStapledOCSPResultIfNotAlreadyDone) {
  scoped_refptr<X509Certificate> cert = CreateCertificateChainFromFile(
      GetTestCertsDirectory(), "ok_cert_by_intermediate.pem",
      X509Certificate::FORMAT_AUTO);
  ASSERT_TRUE(cert);
  ASSERT_EQ(1U, cert->intermediate_buffers().size());

  CertVerifyResult result;

  // Confirm the default-constructed values are as expected.
  EXPECT_EQ(OCSPVerifyResult::NOT_CHECKED, result.ocsp_result.response_status);
  EXPECT_EQ(OCSPRevocationStatus::UNKNOWN,
            result.ocsp_result.revocation_status);

  scoped_refptr<CertVerifyProc> verify_proc = new MockCertVerifyProc(result);

  int flags = 0;
  CertVerifyResult verify_result;
  int error = verify_proc->Verify(
      cert.get(), "127.0.0.1", /*ocsp_response=*/"invalid OCSP data",
      /*sct_list=*/std::string(), flags, CRLSet::BuiltinCRLSet().get(),
      CertificateList(), &verify_result, NetLogWithSource());
  EXPECT_EQ(OK, error);

  EXPECT_EQ(OCSPVerifyResult::PARSE_RESPONSE_ERROR,
            verify_result.ocsp_result.response_status);
  EXPECT_EQ(OCSPRevocationStatus::UNKNOWN,
            verify_result.ocsp_result.revocation_status);
}

}  // namespace net<|MERGE_RESOLUTION|>--- conflicted
+++ resolved
@@ -221,11 +221,8 @@
     CERT_VERIFY_PROC_MAC, CERT_VERIFY_PROC_BUILTIN
 #elif defined(OS_WIN)
     CERT_VERIFY_PROC_WIN
-<<<<<<< HEAD
-#elif defined(OS_FUCHSIA) || defined(OS_OS2)
-=======
-#elif defined(OS_FUCHSIA) || defined(OS_LINUX) || defined(OS_CHROMEOS)
->>>>>>> da3a29ec
+#elif defined(OS_FUCHSIA) || defined(OS_LINUX) || defined(OS_CHROMEOS) || \
+    defined(OS_OS2)
     CERT_VERIFY_PROC_BUILTIN
 #else
 #error Unsupported platform
