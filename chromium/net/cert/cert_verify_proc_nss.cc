// Copyright (c) 2012 The Chromium Authors. All rights reserved.
// Use of this source code is governed by a BSD-style license that can be
// found in the LICENSE file.

#include "net/cert/cert_verify_proc_nss.h"

#include <cert.h>
#include <nss.h>
#include <prerror.h>
#include <secerr.h>
#include <sechash.h>
#include <sslerr.h>

#include <memory>
#include <string>
#include <vector>

#include "base/compiler_specific.h"
#include "base/logging.h"
#include "base/macros.h"
#include "base/stl_util.h"
#include "build/build_config.h"
#include "crypto/nss_util.h"
#include "crypto/scoped_nss_types.h"
#include "crypto/sha2.h"
#include "net/base/net_errors.h"
#include "net/cert/asn1_util.h"
#include "net/cert/cert_status_flags.h"
#include "net/cert/cert_verifier.h"
#include "net/cert/cert_verify_result.h"
#include "net/cert/crl_set.h"
#include "net/cert/ev_root_ca_metadata.h"
#include "net/cert/known_roots.h"
#include "net/cert/known_roots_nss.h"
#include "net/cert/x509_certificate.h"
#include "net/cert/x509_util_nss.h"
#include "net/cert_net/nss_ocsp.h"

#include <dlfcn.h>

namespace net {

namespace {

#if defined(OS_OS2)
// TODO: Remove once https://github.com/bitwiseworks/libc/issues/86 is done.
void* dlsym2(const char* sym)
{
  // NOTE: NSS3.DLL is statically linked and loaded at startup so there is
  // no need to dlclose it - dlopen is just to get its handle.
  void* handle = dlopen("nss3.dll", 0);
  return handle ? dlsym(handle, sym) : nullptr;
}
#endif

using CacheOCSPResponseFunction = SECStatus (*)(CERTCertDBHandle* handle,
                                                CERTCertificate* cert,
                                                PRTime time,
                                                const SECItem* encodedResponse,
                                                void* pwArg);

<<<<<<< HEAD
static PROTECTED_MEMORY_SECTION base::ProtectedMemory<CacheOCSPResponseFunction>
    g_cache_ocsp_response;

// The function pointer for CERT_CacheOCSPResponseFromSideChannel is saved to
// read-only memory after being dynamically resolved as a security mitigation to
// prevent the pointer from being tampered with. See crbug.com/771365 for
// details.
const base::ProtectedMemory<CacheOCSPResponseFunction>&
ResolveCacheOCSPResponse() {
#if defined(OS_OS2)
  // TODO: We need to use dlopen + dlsym (and underscore) since RTLD_DEFAULT is
  // not yet implemented in LIBCn (check
  // https://github.com/bitwiseworks/libc/issues/86 for details).
  static base::ProtectedMemory<CacheOCSPResponseFunction>::Initializer init(
      &g_cache_ocsp_response,
      reinterpret_cast<CacheOCSPResponseFunction>(
          dlsym2("_CERT_CacheOCSPResponseFromSideChannel")));
#else
  static base::ProtectedMemory<CacheOCSPResponseFunction>::Initializer init(
      &g_cache_ocsp_response,
      reinterpret_cast<CacheOCSPResponseFunction>(
          dlsym(RTLD_DEFAULT, "CERT_CacheOCSPResponseFromSideChannel")));
#endif
  return g_cache_ocsp_response;
}

=======
>>>>>>> 0e6778f1
typedef std::unique_ptr<
    CERTCertificatePolicies,
    crypto::NSSDestroyer<CERTCertificatePolicies,
                         CERT_DestroyCertificatePoliciesExtension>>
    ScopedCERTCertificatePolicies;

typedef std::unique_ptr<
    CERTCertList,
    crypto::NSSDestroyer<CERTCertList, CERT_DestroyCertList>>
    ScopedCERTCertList;

// ScopedCERTValOutParam manages destruction of values in the CERTValOutParam
// array that cvout points to.  cvout must be initialized as passed to
// CERT_PKIXVerifyCert, so that the array must be terminated with
// cert_po_end type.
// When it goes out of scope, it destroys values of cert_po_trustAnchor
// and cert_po_certList types, but doesn't release the array itself.
class ScopedCERTValOutParam {
 public:
  explicit ScopedCERTValOutParam(CERTValOutParam* cvout) : cvout_(cvout) {}

  ~ScopedCERTValOutParam() {
    Clear();
  }

  // Free the internal resources, but do not release the array itself.
  void Clear() {
    if (cvout_ == NULL)
      return;
    for (CERTValOutParam *p = cvout_; p->type != cert_po_end; p++) {
      switch (p->type) {
        case cert_po_trustAnchor:
          if (p->value.pointer.cert) {
            CERT_DestroyCertificate(p->value.pointer.cert);
            p->value.pointer.cert = NULL;
          }
          break;
        case cert_po_certList:
          if (p->value.pointer.chain) {
            CERT_DestroyCertList(p->value.pointer.chain);
            p->value.pointer.chain = NULL;
          }
          break;
        default:
          break;
      }
    }
  }

 private:
  CERTValOutParam* cvout_;

  DISALLOW_COPY_AND_ASSIGN(ScopedCERTValOutParam);
};

// Map PORT_GetError() return values to our network error codes.
int MapSecurityError(int err) {
  switch (err) {
    case PR_DIRECTORY_LOOKUP_ERROR:  // DNS lookup error.
      return ERR_NAME_NOT_RESOLVED;
    case SEC_ERROR_INVALID_ARGS:
      return ERR_INVALID_ARGUMENT;
    case SSL_ERROR_BAD_CERT_DOMAIN:
      return ERR_CERT_COMMON_NAME_INVALID;
    case SEC_ERROR_INVALID_TIME:
    case SEC_ERROR_EXPIRED_CERTIFICATE:
    case SEC_ERROR_EXPIRED_ISSUER_CERTIFICATE:
      return ERR_CERT_DATE_INVALID;
    case SEC_ERROR_UNKNOWN_ISSUER:
    case SEC_ERROR_UNTRUSTED_ISSUER:
    case SEC_ERROR_CA_CERT_INVALID:
    case SEC_ERROR_BAD_SIGNATURE:
    case SEC_ERROR_APPLICATION_CALLBACK_ERROR:  // Rejected by
                                                // chain_verify_callback.
      return ERR_CERT_AUTHORITY_INVALID;
    // TODO(port): map ERR_CERT_NO_REVOCATION_MECHANISM.
    case SEC_ERROR_OCSP_BAD_HTTP_RESPONSE:
    case SEC_ERROR_OCSP_SERVER_ERROR:
      return ERR_CERT_UNABLE_TO_CHECK_REVOCATION;
    case SEC_ERROR_REVOKED_CERTIFICATE:
    case SEC_ERROR_UNTRUSTED_CERT:  // Treat as revoked.
      return ERR_CERT_REVOKED;
    case SEC_ERROR_CERT_NOT_IN_NAME_SPACE:
      return ERR_CERT_NAME_CONSTRAINT_VIOLATION;
    case SEC_ERROR_BAD_DER:
    case SEC_ERROR_CERT_NOT_VALID:
    // TODO(port): add an ERR_CERT_WRONG_USAGE error code.
    case SEC_ERROR_CERT_USAGES_INVALID:
    case SEC_ERROR_INADEQUATE_KEY_USAGE:  // Key usage.
    case SEC_ERROR_INADEQUATE_CERT_TYPE:  // Extended key usage and whether
                                          // the certificate is a CA.
    case SEC_ERROR_POLICY_VALIDATION_FAILED:
    case SEC_ERROR_PATH_LEN_CONSTRAINT_INVALID:
    case SEC_ERROR_UNKNOWN_CRITICAL_EXTENSION:
    case SEC_ERROR_EXTENSION_VALUE_INVALID:
      return ERR_CERT_INVALID;
    case SEC_ERROR_CERT_SIGNATURE_ALGORITHM_DISABLED:
      return ERR_CERT_WEAK_SIGNATURE_ALGORITHM;
    default:
      LOG(WARNING) << "Unknown error " << err << " mapped to net::ERR_FAILED";
      return ERR_FAILED;
  }
}

// Map PORT_GetError() return values to our cert status flags.
CertStatus MapCertErrorToCertStatus(int err) {
  int net_error = MapSecurityError(err);
  return MapNetErrorToCertStatus(net_error);
}

// Extracts the certificate chain from |cert_list| (and optionally |root_cert|)
// into an X509Certificate. If this fails, returns nullptr.
// Note that cert_list[0] is the end entity certificate.
scoped_refptr<X509Certificate> GetCertChainInfo(CERTCertList* cert_list,
                                                CERTCertificate* root_cert) {
  if (!cert_list)
    return nullptr;

  CERTCertificate* verified_cert = NULL;
  std::vector<CERTCertificate*> verified_chain;
  size_t i = 0;
  for (CERTCertListNode* node = CERT_LIST_HEAD(cert_list);
       !CERT_LIST_END(node, cert_list);
       node = CERT_LIST_NEXT(node), ++i) {
    if (i == 0) {
      verified_cert = node->cert;
    } else {
      // Because of an NSS bug, CERT_PKIXVerifyCert may chain a self-signed
      // certificate of a root CA to another certificate of the same root CA
      // key.  Detect that error and ignore the root CA certificate.
      // See https://bugzilla.mozilla.org/show_bug.cgi?id=721288.
      if (node->cert->isRoot) {
        // NOTE: isRoot doesn't mean the certificate is a trust anchor.  It
        // means the certificate is self-signed.  Here we assume isRoot only
        // implies the certificate is self-issued.
        CERTCertListNode* next_node = CERT_LIST_NEXT(node);
        CERTCertificate* next_cert;
        if (!CERT_LIST_END(next_node, cert_list)) {
          next_cert = next_node->cert;
        } else {
          next_cert = root_cert;
        }
        // Test that |node->cert| is actually a self-signed certificate
        // whose key is equal to |next_cert|, and not a self-issued
        // certificate signed by another key of the same CA.
        if (next_cert && SECITEM_ItemsAreEqual(&node->cert->derPublicKey,
                                               &next_cert->derPublicKey)) {
          continue;
        }
      }
      verified_chain.push_back(node->cert);
    }
  }

  if (root_cert)
    verified_chain.push_back(root_cert);

  return x509_util::CreateX509CertificateFromCERTCertificate(verified_cert,
                                                             verified_chain);
}

// Returns true if the given certificate is one of the additional trust anchors.
bool IsAdditionalTrustAnchor(CERTCertList* additional_trust_anchors,
                             CERTCertificate* root) {
  if (!additional_trust_anchors || !root)
    return false;
  for (CERTCertListNode* node = CERT_LIST_HEAD(additional_trust_anchors);
       !CERT_LIST_END(node, additional_trust_anchors);
       node = CERT_LIST_NEXT(node)) {
    if (CERT_CompareCerts(node->cert, root))
      return true;
  }
  return false;
}

enum CRLSetResult {
  kCRLSetOk,
  kCRLSetRevoked,
  kCRLSetUnknown,
};

// CheckRevocationWithCRLSet attempts to check each element of |cert_list|
// against |crl_set|. It returns:
//   kCRLSetRevoked: if any element of the chain is known to have been revoked.
//   kCRLSetUnknown: if there is no fresh information about the leaf
//       certificate in the chain or if the CRLSet has expired.
//
//       Only the leaf certificate is considered for coverage because some
//       intermediates have CRLs with no revocations (after filtering) and
//       those CRLs are pruned from the CRLSet at generation time. This means
//       that some EV sites would otherwise take the hit of an OCSP lookup for
//       no reason.
//   kCRLSetOk: otherwise.
CRLSetResult CheckRevocationWithCRLSet(const CERTCertList* cert_list,
                                       CERTCertificate* root,
                                       CRLSet* crl_set) {
  std::vector<CERTCertificate*> certs;

  if (cert_list) {
    for (CERTCertListNode* node = CERT_LIST_HEAD(cert_list);
         !CERT_LIST_END(node, cert_list);
         node = CERT_LIST_NEXT(node)) {
      certs.push_back(node->cert);
    }
  }
  if (root)
    certs.push_back(root);

  // Set to true if any errors are found, which will cause such chains to not be
  // treated as covered by the CRLSet.
  bool error = false;
  // Set to the coverage state of the previous certificate.  As the certificates
  // are iterated over from root to leaf, at the end of the iteration, this
  // indicates the coverage state of the leaf certificate.
  bool last_covered = false;

  // We iterate from the root certificate down to the leaf, keeping track of
  // the issuer's SPKI at each step.
  std::string issuer_spki_hash;
  for (auto i = certs.rbegin(); i != certs.rend(); ++i) {
    CERTCertificate* cert = *i;

    base::StringPiece der(reinterpret_cast<char*>(cert->derCert.data),
                          cert->derCert.len);

    base::StringPiece spki, subject;
    if (!asn1::ExtractSPKIFromDERCert(der, &spki) ||
        !asn1::ExtractSubjectFromDERCert(der, &subject)) {
      NOTREACHED();
      error = true;
      continue;
    }
    const std::string spki_hash = crypto::SHA256HashString(spki);

    base::StringPiece serial_number = base::StringPiece(
        reinterpret_cast<char*>(cert->serialNumber.data),
        cert->serialNumber.len);

    CRLSet::Result result = crl_set->CheckSPKI(spki_hash);

    if (result != CRLSet::REVOKED)
      result = crl_set->CheckSubject(subject, spki_hash);
    if (result != CRLSet::REVOKED && !issuer_spki_hash.empty())
      result = crl_set->CheckSerial(serial_number, issuer_spki_hash);

    issuer_spki_hash = spki_hash;

    switch (result) {
      case CRLSet::REVOKED:
        return kCRLSetRevoked;
      case CRLSet::UNKNOWN:
        last_covered = false;
        continue;
      case CRLSet::GOOD:
        last_covered = true;
        continue;
      default:
        NOTREACHED();
        error = true;
        continue;
    }
  }

  if (error || !last_covered || crl_set->IsExpired())
    return kCRLSetUnknown;
  return kCRLSetOk;
}

// Arguments for CheckChainRevocationWithCRLSet that are curried within the
// CERTChainVerifyCallback's isChainValidArg.
struct CheckChainRevocationArgs {
  // The CRLSet to evaluate against.
  CRLSet* crl_set = nullptr;

  ScopedCERTCertList chain;

  // The next callback to invoke, if the CRLSet does not report any errors.
  CERTChainVerifyCallback* next_callback = nullptr;

  // Indicates that the application callback failure was due to a CRLSet
  // revocation, rather than due to |next_callback| rejecting it. This is
  // used to map the error back to the proper caller-visible error code.
  bool was_revoked = false;
};

SECStatus CheckChainRevocationWithCRLSet(void* is_chain_valid_arg,
                                         const CERTCertList* current_chain,
                                         PRBool* chain_ok) {
  CHECK(is_chain_valid_arg);

  CheckChainRevocationArgs* args =
      static_cast<CheckChainRevocationArgs*>(is_chain_valid_arg);

  args->was_revoked = false;
  args->chain.reset();

  CRLSetResult crlset_result = kCRLSetUnknown;
  if (args->crl_set) {
    crlset_result =
        CheckRevocationWithCRLSet(current_chain, nullptr, args->crl_set);
  }

  if (crlset_result == kCRLSetRevoked) {
    // Record the current chain; as an application callback, libpkix will try
    // to build a better chain, if possible, or otherwise unwind the path graph
    // and forget that it found a potentially-valid, but application-rejected
    // chain. For ease with later functions, this is implemented by duplicating
    // the CERTCertList, which will take ownership of the certs inside it.
    args->chain.reset(CERT_NewCertList());
    for (CERTCertListNode* node = CERT_LIST_HEAD(current_chain);
         !CERT_LIST_END(node, current_chain); node = CERT_LIST_NEXT(node)) {
      if (CERT_AddCertToListTail(args->chain.get(),
                                 CERT_DupCertificate(node->cert)) !=
          SECSuccess) {
        args->chain.reset();
        break;
      }
    }
    args->was_revoked = true;
    *chain_ok = PR_FALSE;
    return SECSuccess;
  }

  *chain_ok = PR_TRUE;
  if (!args->next_callback || !args->next_callback->isChainValid)
    return SECSuccess;

  return (*args->next_callback->isChainValid)(
      args->next_callback->isChainValidArg, current_chain, chain_ok);
}

// Forward declarations.
SECStatus RetryPKIXVerifyCertWithWorkarounds(CERTCertificate* cert_handle,
                                             int num_policy_oids,
                                             std::vector<CERTValInParam>* cvin,
                                             CERTValOutParam* cvout);
SECOidTag GetFirstCertPolicy(CERTCertificate* cert_handle);

// Call CERT_PKIXVerifyCert for the cert_handle.
// Verification results are stored in an array of CERTValOutParam.
// If |hard_fail| is true, and no policy_oids are supplied (eg: EV is NOT being
// checked), then the failure to obtain valid CRL/OCSP information for all
// certificates that contain CRL/OCSP URLs will cause the certificate to be
// treated as if it was revoked. Since failures may be caused by transient
// network failures or by malicious attackers, in general, hard_fail should be
// false.
// If policy_oids is not NULL and num_policy_oids is positive, policies
// are also checked.
// additional_trust_anchors is an optional list of certificates that can be
// trusted as anchors when building a certificate chain.
// Caller must initialize cvout before calling this function.
SECStatus PKIXVerifyCert(CERTCertificate* cert_handle,
                         bool check_revocation,
                         bool hard_fail,
                         const SECOidTag* policy_oids,
                         int num_policy_oids,
                         CERTCertList* additional_trust_anchors,
                         CERTChainVerifyCallback* chain_verify_callback,
                         CERTValOutParam* cvout) {
  bool use_crl = check_revocation;
  bool use_ocsp = check_revocation;

  PRUint64 revocation_method_flags =
      CERT_REV_M_DO_NOT_TEST_USING_THIS_METHOD |
      CERT_REV_M_ALLOW_NETWORK_FETCHING |
      CERT_REV_M_IGNORE_IMPLICIT_DEFAULT_SOURCE |
      CERT_REV_M_IGNORE_MISSING_FRESH_INFO |
      CERT_REV_M_STOP_TESTING_ON_FRESH_INFO;
  PRUint64 revocation_method_independent_flags =
      CERT_REV_MI_TEST_ALL_LOCAL_INFORMATION_FIRST;
  if (check_revocation && policy_oids && num_policy_oids > 0) {
    // EV verification requires revocation checking.  Consider the certificate
    // revoked if we don't have revocation info.
    // TODO(wtc): Add a bool parameter to expressly specify we're doing EV
    // verification or we want strict revocation flags.
    revocation_method_flags |= CERT_REV_M_REQUIRE_INFO_ON_MISSING_SOURCE;
    revocation_method_independent_flags |=
        CERT_REV_MI_REQUIRE_SOME_FRESH_INFO_AVAILABLE;
  } else if (check_revocation && hard_fail) {
    revocation_method_flags |= CERT_REV_M_FAIL_ON_MISSING_FRESH_INFO;
    revocation_method_independent_flags |=
        CERT_REV_MI_REQUIRE_SOME_FRESH_INFO_AVAILABLE;
  } else {
    revocation_method_flags |= CERT_REV_M_SKIP_TEST_ON_MISSING_SOURCE;
    revocation_method_independent_flags |=
        CERT_REV_MI_NO_OVERALL_INFO_REQUIREMENT;
  }
  PRUint64 method_flags[2];
  method_flags[cert_revocation_method_crl] = revocation_method_flags;
  method_flags[cert_revocation_method_ocsp] = revocation_method_flags;

  if (use_crl) {
    method_flags[cert_revocation_method_crl] |=
        CERT_REV_M_TEST_USING_THIS_METHOD;
  }
  if (use_ocsp) {
    method_flags[cert_revocation_method_ocsp] |=
        CERT_REV_M_TEST_USING_THIS_METHOD;
  }

  CERTRevocationMethodIndex preferred_revocation_methods[1];
  if (use_ocsp) {
    preferred_revocation_methods[0] = cert_revocation_method_ocsp;
  } else {
    preferred_revocation_methods[0] = cert_revocation_method_crl;
  }

  CERTRevocationFlags revocation_flags;
  revocation_flags.leafTests.number_of_defined_methods =
      base::size(method_flags);
  revocation_flags.leafTests.cert_rev_flags_per_method = method_flags;
  revocation_flags.leafTests.number_of_preferred_methods =
      base::size(preferred_revocation_methods);
  revocation_flags.leafTests.preferred_methods = preferred_revocation_methods;
  revocation_flags.leafTests.cert_rev_method_independent_flags =
      revocation_method_independent_flags;

  revocation_flags.chainTests.number_of_defined_methods =
      base::size(method_flags);
  revocation_flags.chainTests.cert_rev_flags_per_method = method_flags;
  revocation_flags.chainTests.number_of_preferred_methods =
      base::size(preferred_revocation_methods);
  revocation_flags.chainTests.preferred_methods = preferred_revocation_methods;
  revocation_flags.chainTests.cert_rev_method_independent_flags =
      revocation_method_independent_flags;


  std::vector<CERTValInParam> cvin;
  cvin.reserve(7);
  CERTValInParam in_param;
  in_param.type = cert_pi_revocationFlags;
  in_param.value.pointer.revocation = &revocation_flags;
  cvin.push_back(in_param);
  if (policy_oids && num_policy_oids > 0) {
    in_param.type = cert_pi_policyOID;
    in_param.value.arraySize = num_policy_oids;
    in_param.value.array.oids = policy_oids;
    cvin.push_back(in_param);
  }
  if (additional_trust_anchors) {
    in_param.type = cert_pi_trustAnchors;
    in_param.value.pointer.chain = additional_trust_anchors;
    cvin.push_back(in_param);
    in_param.type = cert_pi_useOnlyTrustAnchors;
    in_param.value.scalar.b = PR_FALSE;
    cvin.push_back(in_param);
  }
  if (chain_verify_callback) {
    in_param.type = cert_pi_chainVerifyCallback;
    in_param.value.pointer.chainVerifyCallback = chain_verify_callback;
    cvin.push_back(in_param);
  }
  in_param.type = cert_pi_end;
  cvin.push_back(in_param);

  SECStatus rv = CERT_PKIXVerifyCert(cert_handle, certificateUsageSSLServer,
                                     cvin.data(), cvout, nullptr);
  if (rv != SECSuccess) {
    rv = RetryPKIXVerifyCertWithWorkarounds(cert_handle, num_policy_oids, &cvin,
                                            cvout);
  }
  return rv;
}

// PKIXVerifyCert calls this function to work around some bugs in
// CERT_PKIXVerifyCert.  All the arguments of this function are either the
// arguments or local variables of PKIXVerifyCert.
SECStatus RetryPKIXVerifyCertWithWorkarounds(CERTCertificate* cert_handle,
                                             int num_policy_oids,
                                             std::vector<CERTValInParam>* cvin,
                                             CERTValOutParam* cvout) {
  // We call this function when the first CERT_PKIXVerifyCert call in
  // PKIXVerifyCert failed,  so we initialize |rv| to SECFailure.
  SECStatus rv = SECFailure;
  int nss_error = PORT_GetError();
  CERTValInParam in_param;

  // If we get SEC_ERROR_UNKNOWN_ISSUER, we may be missing an intermediate
  // CA certificate, so we retry with cert_pi_useAIACertFetch.
  // cert_pi_useAIACertFetch has several bugs in its error handling and
  // error reporting (NSS bug 528743), so we don't use it by default.
  // Note: When building a certificate chain, CERT_PKIXVerifyCert may
  // incorrectly pick a CA certificate with the same subject name as the
  // missing intermediate CA certificate, and  fail with the
  // SEC_ERROR_BAD_SIGNATURE error (NSS bug 524013), so we also retry with
  // cert_pi_useAIACertFetch on SEC_ERROR_BAD_SIGNATURE.
  if ((nss_error == SEC_ERROR_UNKNOWN_ISSUER ||
       nss_error == SEC_ERROR_BAD_SIGNATURE)) {
    DCHECK_EQ(cvin->back().type,  cert_pi_end);
    cvin->pop_back();
    in_param.type = cert_pi_useAIACertFetch;
    in_param.value.scalar.b = PR_TRUE;
    cvin->push_back(in_param);
    in_param.type = cert_pi_end;
    cvin->push_back(in_param);
    rv = CERT_PKIXVerifyCert(cert_handle, certificateUsageSSLServer,
                             &(*cvin)[0], cvout, NULL);
    if (rv == SECSuccess)
      return rv;
    int new_nss_error = PORT_GetError();
    if (new_nss_error == SEC_ERROR_INVALID_ARGS ||
        new_nss_error == SEC_ERROR_UNKNOWN_AIA_LOCATION_TYPE ||
        new_nss_error == SEC_ERROR_BAD_INFO_ACCESS_LOCATION ||
        new_nss_error == SEC_ERROR_BAD_HTTP_RESPONSE ||
        new_nss_error == SEC_ERROR_BAD_LDAP_RESPONSE ||
        !IS_SEC_ERROR(new_nss_error)) {
      // Use the original error code because of cert_pi_useAIACertFetch's
      // bad error reporting.
      PORT_SetError(nss_error);
      return rv;
    }
    nss_error = new_nss_error;
  }

  // If an intermediate CA certificate has requireExplicitPolicy in its
  // policyConstraints extension, CERT_PKIXVerifyCert fails with
  // SEC_ERROR_POLICY_VALIDATION_FAILED because we didn't specify any
  // certificate policy (NSS bug 552775).  So we retry with the certificate
  // policy found in the server certificate.
  if (nss_error == SEC_ERROR_POLICY_VALIDATION_FAILED &&
      num_policy_oids == 0) {
    SECOidTag policy = GetFirstCertPolicy(cert_handle);
    if (policy != SEC_OID_UNKNOWN) {
      DCHECK_EQ(cvin->back().type,  cert_pi_end);
      cvin->pop_back();
      in_param.type = cert_pi_policyOID;
      in_param.value.arraySize = 1;
      in_param.value.array.oids = &policy;
      cvin->push_back(in_param);
      in_param.type = cert_pi_end;
      cvin->push_back(in_param);
      rv = CERT_PKIXVerifyCert(cert_handle, certificateUsageSSLServer,
                               &(*cvin)[0], cvout, NULL);
      if (rv != SECSuccess) {
        // Use the original error code.
        PORT_SetError(nss_error);
      }
    }
  }

  return rv;
}

// Decodes the certificatePolicies extension of the certificate.  Returns
// NULL if the certificate doesn't have the extension or the extension can't
// be decoded.  The returned value must be freed with a
// CERT_DestroyCertificatePoliciesExtension call.
CERTCertificatePolicies* DecodeCertPolicies(
    CERTCertificate* cert_handle) {
  SECItem policy_ext;
  SECStatus rv = CERT_FindCertExtension(cert_handle,
                                        SEC_OID_X509_CERTIFICATE_POLICIES,
                                        &policy_ext);
  if (rv != SECSuccess)
    return NULL;
  CERTCertificatePolicies* policies =
      CERT_DecodeCertificatePoliciesExtension(&policy_ext);
  SECITEM_FreeItem(&policy_ext, PR_FALSE);
  return policies;
}

// Returns the OID tag for the first certificate policy in the certificate's
// certificatePolicies extension.  Returns SEC_OID_UNKNOWN if the certificate
// has no certificate policy.
SECOidTag GetFirstCertPolicy(CERTCertificate* cert_handle) {
  ScopedCERTCertificatePolicies policies(DecodeCertPolicies(cert_handle));
  if (!policies.get())
    return SEC_OID_UNKNOWN;

  CERTPolicyInfo* policy_info = policies->policyInfos[0];
  if (!policy_info)
    return SEC_OID_UNKNOWN;
  if (policy_info->oid != SEC_OID_UNKNOWN)
    return policy_info->oid;

  // The certificate policy is unknown to NSS.  We need to create a dynamic
  // OID tag for the policy.
  SECOidData od;
  od.oid.len = policy_info->policyID.len;
  od.oid.data = policy_info->policyID.data;
  od.offset = SEC_OID_UNKNOWN;
  // NSS doesn't allow us to pass an empty description, so I use a hardcoded,
  // default description here.  The description doesn't need to be unique for
  // each OID.
  od.desc = "a certificate policy";
  od.mechanism = CKM_INVALID_MECHANISM;
  od.supportedExtension = INVALID_CERT_EXTENSION;
  return SECOID_AddEntry(&od);
}

HashValue CertPublicKeyHashSHA256(CERTCertificate* cert) {
  HashValue hash(HASH_VALUE_SHA256);
  SECStatus rv = HASH_HashBuf(HASH_AlgSHA256, hash.data(),
                              cert->derPublicKey.data, cert->derPublicKey.len);
  DCHECK_EQ(rv, SECSuccess);
  return hash;
}

void AppendPublicKeyHashesAndTestKnownRoot(CERTCertList* cert_list,
                                           CERTCertificate* root_cert,
                                           HashValueVector* hashes,
                                           bool* known_root) {
  *known_root = false;

  if (!cert_list)
    return;

  // First, traverse the list to build the list of public key hashes, in order
  // of leaf to root.
  for (CERTCertListNode* node = CERT_LIST_HEAD(cert_list);
       !CERT_LIST_END(node, cert_list); node = CERT_LIST_NEXT(node)) {
    hashes->push_back(CertPublicKeyHashSHA256(node->cert));
  }
  if (root_cert) {
    hashes->push_back(CertPublicKeyHashSHA256(root_cert));
  }

  // Second, as an optimization, work from the hashes from the last (presumed
  // root) to the leaf, checking against the built-in list.
  for (auto it = hashes->rbegin(); it != hashes->rend() && !*known_root; ++it) {
    *known_root = GetNetTrustAnchorHistogramIdForSPKI(*it) != 0;
  }

  // Third, see if a root_cert was provided, and if so, if it matches a
  // built-in root (it should, if provided).
  if (root_cert && !*known_root) {
    *known_root = IsKnownRoot(root_cert);
  }

  // Finally, if all else has failed and nothing short-circuited, walk the
  // remainder of the chain. As it's unlikely to reach this point, this just
  // walks from the leaf and is not optimized, favoring readability.
  for (CERTCertListNode* node = CERT_LIST_HEAD(cert_list);
       !*known_root && !CERT_LIST_END(node, cert_list);
       node = CERT_LIST_NEXT(node)) {
    *known_root = IsKnownRoot(node->cert);
  }
}

// Returns true if |cert_handle| contains a policy OID that is an EV policy
// OID according to |metadata|, storing the resulting policy OID in
// |*ev_policy_oid|. A true return is not sufficient to establish that a
// certificate is EV, but a false return is sufficient to establish the
// certificate cannot be EV.
bool IsEVCandidate(EVRootCAMetadata* metadata,
                   CERTCertificate* cert_handle,
                   SECOidTag* ev_policy_oid) {
  *ev_policy_oid = SEC_OID_UNKNOWN;
  DCHECK(cert_handle);
  ScopedCERTCertificatePolicies policies(DecodeCertPolicies(cert_handle));
  if (!policies.get())
    return false;

  CERTPolicyInfo** policy_infos = policies->policyInfos;
  while (*policy_infos != NULL) {
    CERTPolicyInfo* policy_info = *policy_infos++;
    // If the Policy OID is unknown, that implicitly means it has not been
    // registered as an EV policy.
    if (policy_info->oid == SEC_OID_UNKNOWN)
      continue;
    if (metadata->IsEVPolicyOID(policy_info->oid)) {
      *ev_policy_oid = policy_info->oid;

      // De-prioritize the CA/Browser forum Extended Validation policy
      // (2.23.140.1.1). See crbug.com/705285.
      if (!EVRootCAMetadata::IsCaBrowserForumEvOid(policy_info->oid))
        break;
    }
  }

  return *ev_policy_oid != SEC_OID_UNKNOWN;
}

// Studied Mozilla's code (esp. security/manager/ssl/src/nsIdentityChecking.cpp
// and nsNSSCertHelper.cpp) to learn how to verify EV certificate.
// TODO(wtc): A possible optimization is that we get the trust anchor from
// the first PKIXVerifyCert call.  We look up the EV policy for the trust
// anchor.  If the trust anchor has no EV policy, we know the cert isn't EV.
// Otherwise, we pass just that EV policy (as opposed to all the EV policies)
// to the second PKIXVerifyCert call.
bool VerifyEV(CERTCertificate* cert_handle,
              int flags,
              CRLSet* crl_set,
              bool rev_checking_enabled,
              EVRootCAMetadata* metadata,
              SECOidTag ev_policy_oid,
              CERTCertList* additional_trust_anchors,
              CERTChainVerifyCallback* chain_verify_callback) {
  CERTValOutParam cvout[3];
  int cvout_index = 0;
  cvout[cvout_index].type = cert_po_certList;
  cvout[cvout_index].value.pointer.chain = NULL;
  int cvout_cert_list_index = cvout_index;
  cvout_index++;
  cvout[cvout_index].type = cert_po_trustAnchor;
  cvout[cvout_index].value.pointer.cert = NULL;
  int cvout_trust_anchor_index = cvout_index;
  cvout_index++;
  cvout[cvout_index].type = cert_po_end;
  ScopedCERTValOutParam scoped_cvout(cvout);

  SECStatus status = PKIXVerifyCert(
      cert_handle,
      rev_checking_enabled,
      true, /* hard fail is implied in EV. */
      &ev_policy_oid,
      1,
      additional_trust_anchors,
      chain_verify_callback,
      cvout);
  if (status != SECSuccess)
    return false;

  CERTCertificate* root_ca =
      cvout[cvout_trust_anchor_index].value.pointer.cert;
  if (root_ca == NULL)
    return false;

  // This second PKIXVerifyCert call could have found a different certification
  // path and one or more of the certificates on this new path, that weren't on
  // the old path, might have been revoked.
  CRLSetResult crl_set_result = CheckRevocationWithCRLSet(
      cvout[cvout_cert_list_index].value.pointer.chain,
      cvout[cvout_trust_anchor_index].value.pointer.cert, crl_set);
  if (crl_set_result == kCRLSetRevoked)
    return false;

  SHA256HashValue fingerprint;
  crypto::SHA256HashString(
      base::StringPiece(reinterpret_cast<const char*>(root_ca->derCert.data),
                        root_ca->derCert.len),
      fingerprint.data, sizeof(fingerprint.data));
  return metadata->HasEVPolicyOID(fingerprint, ev_policy_oid);
}

// Convert a CertificateList to an NSS CERTCertList. If any certs couldn't be
// converted, they are silently ignored.
ScopedCERTCertList CertificateListToCERTCertListIgnoringErrors(
    const CertificateList& list) {
  ScopedCERTCertList result(CERT_NewCertList());
  for (size_t i = 0; i < list.size(); ++i) {
    ScopedCERTCertificate cert =
        x509_util::CreateCERTCertificateFromX509Certificate(list[i].get());
    if (cert)
      CERT_AddCertToListTail(result.get(), cert.release());
    else
      LOG(WARNING) << "ignoring cert: " << list[i]->subject().GetDisplayName();
  }
  return result;
}

}  // namespace

CertVerifyProcNSS::CertVerifyProcNSS() = default;

CertVerifyProcNSS::~CertVerifyProcNSS() = default;

bool CertVerifyProcNSS::SupportsAdditionalTrustAnchors() const {
  return true;
}

NO_SANITIZE("cfi-icall")
int CertVerifyProcNSS::VerifyInternalImpl(
    X509Certificate* cert,
    const std::string& hostname,
    const std::string& ocsp_response,
    int flags,
    CRLSet* crl_set,
    const CertificateList& additional_trust_anchors,
    CERTChainVerifyCallback* chain_verify_callback,
    CertVerifyResult* verify_result) {
  crypto::EnsureNSSInit();
  EnsureNSSHttpIOInit();

  // Convert the whole input chain into NSS certificates. Even though only the
  // target cert is explicitly referred to in this function, creating NSS
  // certificates for the intermediates is required for PKIXVerifyCert to find
  // them during chain building.
  ScopedCERTCertificateList input_chain =
      x509_util::CreateCERTCertificateListFromX509Certificate(
          cert, x509_util::InvalidIntermediateBehavior::kIgnore);
  if (input_chain.empty()) {
    verify_result->cert_status |= CERT_STATUS_INVALID;
    return ERR_CERT_INVALID;
  }
  CERTCertificate* cert_handle = input_chain[0].get();

  static CacheOCSPResponseFunction cache_ocsp_response_from_side_channel =
      reinterpret_cast<CacheOCSPResponseFunction>(
          dlsym(RTLD_DEFAULT, "CERT_CacheOCSPResponseFromSideChannel"));
  if (!ocsp_response.empty() && cache_ocsp_response_from_side_channel) {
    // Note: NSS uses a thread-safe global hash table, so this call will
    // affect any concurrent verification operations on |cert| or copies of
    // the same certificate. This is an unavoidable limitation of NSS's OCSP
    // API.
    SECItem ocsp_response_item;
    ocsp_response_item.data = reinterpret_cast<unsigned char*>(
        const_cast<char*>(ocsp_response.data()));
    ocsp_response_item.len = ocsp_response.size();
    cache_ocsp_response_from_side_channel(CERT_GetDefaultCertDB(), cert_handle,
                                          PR_Now(), &ocsp_response_item,
                                          nullptr);
  }

  // Setup a callback to call into CheckChainRevocationWithCRLSet with the
  // current CRLSet. If the CRLSet revokes a given chain, |was_revoked|
  // will be set to true.
  // The same callback and args are used for every invocation of
  // PKIXVerifyCert, as CheckChainRevocationWithCRLSet handles resetting
  // |was_revoked| as necessary.
  CheckChainRevocationArgs check_chain_revocation_args;
  check_chain_revocation_args.crl_set = crl_set;
  check_chain_revocation_args.next_callback = chain_verify_callback;

  CERTChainVerifyCallback crlset_callback;
  memset(&crlset_callback, 0, sizeof(crlset_callback));
  crlset_callback.isChainValid = &CheckChainRevocationWithCRLSet;
  crlset_callback.isChainValidArg =
      static_cast<void*>(&check_chain_revocation_args);

  // Make sure that the cert is valid now.
  SECCertTimeValidity validity = CERT_CheckCertValidTimes(
      cert_handle, PR_Now(), PR_TRUE);
  if (validity != secCertTimeValid)
    verify_result->cert_status |= CERT_STATUS_DATE_INVALID;

  CERTValOutParam cvout[3];
  int cvout_index = 0;
  cvout[cvout_index].type = cert_po_certList;
  cvout[cvout_index].value.pointer.chain = NULL;
  int cvout_cert_list_index = cvout_index;
  cvout_index++;
  cvout[cvout_index].type = cert_po_trustAnchor;
  cvout[cvout_index].value.pointer.cert = NULL;
  int cvout_trust_anchor_index = cvout_index;
  cvout_index++;
  cvout[cvout_index].type = cert_po_end;
  ScopedCERTValOutParam scoped_cvout(cvout);

  EVRootCAMetadata* metadata = EVRootCAMetadata::GetInstance();
  SECOidTag ev_policy_oid = SEC_OID_UNKNOWN;
  bool is_ev_candidate =
      IsEVCandidate(metadata, cert_handle, &ev_policy_oid);
  bool check_revocation = (flags & VERIFY_REV_CHECKING_ENABLED);
  if (check_revocation)
    verify_result->cert_status |= CERT_STATUS_REV_CHECKING_ENABLED;

  ScopedCERTCertList trust_anchors;
  if (!additional_trust_anchors.empty()) {
    trust_anchors =
        CertificateListToCERTCertListIgnoringErrors(additional_trust_anchors);
  }

  SECStatus status =
      PKIXVerifyCert(cert_handle, check_revocation, false, NULL, 0,
                     trust_anchors.get(), &crlset_callback, cvout);

  bool known_root = false;
  HashValueVector hashes;
  if (status == SECSuccess) {
    AppendPublicKeyHashesAndTestKnownRoot(
        cvout[cvout_cert_list_index].value.pointer.chain,
        cvout[cvout_trust_anchor_index].value.pointer.cert, &hashes,
        &known_root);
  } else if (status == SECFailure &&
             PORT_GetError() == SEC_ERROR_APPLICATION_CALLBACK_ERROR &&
             check_chain_revocation_args.was_revoked) {
    AppendPublicKeyHashesAndTestKnownRoot(
        check_chain_revocation_args.chain.get(), nullptr, &hashes, &known_root);
    // Restore the error (which may have been erased).
    PORT_SetError(SEC_ERROR_APPLICATION_CALLBACK_ERROR);
  }

  if (status == SECSuccess &&
      (flags & VERIFY_REV_CHECKING_REQUIRED_LOCAL_ANCHORS) && !known_root) {
    // TODO(rsleevi): Optimize this by supplying the constructed chain to
    // libpkix via cvin. Omitting for now, due to lack of coverage in upstream
    // NSS tests for that feature.
    scoped_cvout.Clear();
    verify_result->cert_status |= CERT_STATUS_REV_CHECKING_ENABLED;
    status = PKIXVerifyCert(cert_handle, true, true, NULL, 0,
                            trust_anchors.get(), &crlset_callback, cvout);
    if (status == SECSuccess) {
      AppendPublicKeyHashesAndTestKnownRoot(
          cvout[cvout_cert_list_index].value.pointer.chain,
          cvout[cvout_trust_anchor_index].value.pointer.cert, &hashes,
          &known_root);
    } else if (status == SECFailure &&
               PORT_GetError() == SEC_ERROR_APPLICATION_CALLBACK_ERROR &&
               check_chain_revocation_args.was_revoked) {
      AppendPublicKeyHashesAndTestKnownRoot(
          check_chain_revocation_args.chain.get(), nullptr, &hashes,
          &known_root);
      // Restore the error (which may have been erased).
      PORT_SetError(SEC_ERROR_APPLICATION_CALLBACK_ERROR);
    }
  }

  if (status == SECSuccess ||
      (status == SECFailure &&
       PORT_GetError() == SEC_ERROR_APPLICATION_CALLBACK_ERROR &&
       check_chain_revocation_args.was_revoked)) {
    verify_result->public_key_hashes = hashes;
    verify_result->is_issued_by_known_root = known_root;

    if (status == SECFailure) {
      verify_result->verified_cert =
          GetCertChainInfo(check_chain_revocation_args.chain.get(), nullptr);
      // Restore the error (which may have been erased).
      PORT_SetError(SEC_ERROR_APPLICATION_CALLBACK_ERROR);
    } else {
      verify_result->verified_cert =
          GetCertChainInfo(cvout[cvout_cert_list_index].value.pointer.chain,
                           cvout[cvout_trust_anchor_index].value.pointer.cert);
      verify_result->is_issued_by_additional_trust_anchor =
          IsAdditionalTrustAnchor(
              trust_anchors.get(),
              cvout[cvout_trust_anchor_index].value.pointer.cert);
    }
    if (!verify_result->verified_cert)
      verify_result->cert_status |= CERT_STATUS_INVALID;
  }

  CRLSetResult crl_set_result = kCRLSetUnknown;
  if (status == SECSuccess) {
    // Reverify the returned chain; NSS should have already called
    // CheckChainRevocationWithCRLSet prior to returning, but given the
    // edge cases (self-signed certs that are trusted; cached chains;
    // unreadable code), this is more about defense in depth than
    // functional necessity.
    crl_set_result = CheckRevocationWithCRLSet(
        cvout[cvout_cert_list_index].value.pointer.chain,
        cvout[cvout_trust_anchor_index].value.pointer.cert, crl_set);
    if (crl_set_result == kCRLSetRevoked) {
      PORT_SetError(SEC_ERROR_REVOKED_CERTIFICATE);
      status = SECFailure;
    }
  } else if (PORT_GetError() == SEC_ERROR_APPLICATION_CALLBACK_ERROR &&
             check_chain_revocation_args.was_revoked) {
    // If a CRLSet was supplied, and the error was an application callback
    // error, then it was directed through the CRLSet code and that
    // particular chain was revoked.
    PORT_SetError(SEC_ERROR_REVOKED_CERTIFICATE);
  }

  if (status != SECSuccess) {
    int err = PORT_GetError();
    LOG(ERROR) << "CERT_PKIXVerifyCert for " << hostname
               << " failed err=" << err;
    // CERT_PKIXVerifyCert rerports the wrong error code for
    // expired certificates (NSS bug 491174)
    if (err == SEC_ERROR_CERT_NOT_VALID &&
        (verify_result->cert_status & CERT_STATUS_DATE_INVALID))
      err = SEC_ERROR_EXPIRED_CERTIFICATE;
    CertStatus cert_status = MapCertErrorToCertStatus(err);
    if (cert_status) {
      verify_result->cert_status |= cert_status;
      return MapCertStatusToNetError(verify_result->cert_status);
    }
    // |err| is not a certificate error.
    return MapSecurityError(err);
  }

  if (IsCertStatusError(verify_result->cert_status))
    return MapCertStatusToNetError(verify_result->cert_status);

  if (is_ev_candidate) {
    check_revocation |= crl_set_result != kCRLSetOk;
    if (check_revocation)
      verify_result->cert_status |= CERT_STATUS_REV_CHECKING_ENABLED;

    // TODO(mattm): This is weird, VerifyEV might verify a different path but
    // the non-EV path is what actually gets returned just with the EV bit
    // added.
    if (VerifyEV(cert_handle, flags, crl_set, check_revocation, metadata,
                 ev_policy_oid, trust_anchors.get(), &crlset_callback)) {
      verify_result->cert_status |= CERT_STATUS_IS_EV;
    }
  }

  LogNameNormalizationMetrics(".NSS", verify_result->verified_cert.get(),
                              verify_result->is_issued_by_known_root);

  return OK;
}

int CertVerifyProcNSS::VerifyInternal(
    X509Certificate* cert,
    const std::string& hostname,
    const std::string& ocsp_response,
    const std::string& sct_list,
    int flags,
    CRLSet* crl_set,
    const CertificateList& additional_trust_anchors,
    CertVerifyResult* verify_result,
    const NetLogWithSource& net_log) {
  return VerifyInternalImpl(cert, hostname, ocsp_response, flags, crl_set,
                            additional_trust_anchors,
                            NULL,  // chain_verify_callback
                            verify_result);
}

}  // namespace net<|MERGE_RESOLUTION|>--- conflicted
+++ resolved
@@ -44,7 +44,7 @@
 
 #if defined(OS_OS2)
 // TODO: Remove once https://github.com/bitwiseworks/libc/issues/86 is done.
-void* dlsym2(const char* sym)
+static void* dlsym2(const char* sym)
 {
   // NOTE: NSS3.DLL is statically linked and loaded at startup so there is
   // no need to dlclose it - dlopen is just to get its handle.
@@ -59,35 +59,6 @@
                                                 const SECItem* encodedResponse,
                                                 void* pwArg);
 
-<<<<<<< HEAD
-static PROTECTED_MEMORY_SECTION base::ProtectedMemory<CacheOCSPResponseFunction>
-    g_cache_ocsp_response;
-
-// The function pointer for CERT_CacheOCSPResponseFromSideChannel is saved to
-// read-only memory after being dynamically resolved as a security mitigation to
-// prevent the pointer from being tampered with. See crbug.com/771365 for
-// details.
-const base::ProtectedMemory<CacheOCSPResponseFunction>&
-ResolveCacheOCSPResponse() {
-#if defined(OS_OS2)
-  // TODO: We need to use dlopen + dlsym (and underscore) since RTLD_DEFAULT is
-  // not yet implemented in LIBCn (check
-  // https://github.com/bitwiseworks/libc/issues/86 for details).
-  static base::ProtectedMemory<CacheOCSPResponseFunction>::Initializer init(
-      &g_cache_ocsp_response,
-      reinterpret_cast<CacheOCSPResponseFunction>(
-          dlsym2("_CERT_CacheOCSPResponseFromSideChannel")));
-#else
-  static base::ProtectedMemory<CacheOCSPResponseFunction>::Initializer init(
-      &g_cache_ocsp_response,
-      reinterpret_cast<CacheOCSPResponseFunction>(
-          dlsym(RTLD_DEFAULT, "CERT_CacheOCSPResponseFromSideChannel")));
-#endif
-  return g_cache_ocsp_response;
-}
-
-=======
->>>>>>> 0e6778f1
 typedef std::unique_ptr<
     CERTCertificatePolicies,
     crypto::NSSDestroyer<CERTCertificatePolicies,
@@ -877,7 +848,14 @@
 
   static CacheOCSPResponseFunction cache_ocsp_response_from_side_channel =
       reinterpret_cast<CacheOCSPResponseFunction>(
+#if defined(OS_OS2)
+          // TODO: We need to use dlopen + dlsym (and underscore) since
+          // RTLD_DEFAULT is not yet implemented in LIBCn (check
+          // https://github.com/bitwiseworks/libc/issues/86 for details).
+          dlsym2("_CERT_CacheOCSPResponseFromSideChannel")));
+#else  
           dlsym(RTLD_DEFAULT, "CERT_CacheOCSPResponseFromSideChannel"));
+#endif          
   if (!ocsp_response.empty() && cache_ocsp_response_from_side_channel) {
     // Note: NSS uses a thread-safe global hash table, so this call will
     // affect any concurrent verification operations on |cert| or copies of
