// Copyright (c) 2012 The Chromium Authors. All rights reserved.
// Use of this source code is governed by a BSD-style license that can be
// found in the LICENSE file.

#include "net/cert/cert_verifier.h"

#include <algorithm>

#include "base/strings/string_util.h"
#include "build/build_config.h"
#include "net/base/features.h"
#include "net/cert/cert_verify_proc.h"
#include "net/cert/crl_set.h"
#include "third_party/boringssl/src/include/openssl/pool.h"
#include "third_party/boringssl/src/include/openssl/sha.h"

#if defined(OS_NACL)
#include "base/notreached.h"
#else
#include "net/cert/caching_cert_verifier.h"
#include "net/cert/coalescing_cert_verifier.h"
#include "net/cert/multi_threaded_cert_verifier.h"
#endif

namespace net {

CertVerifier::Config::Config() = default;
CertVerifier::Config::Config(const Config&) = default;
CertVerifier::Config::Config(Config&&) = default;
CertVerifier::Config::~Config() = default;
CertVerifier::Config& CertVerifier::Config::operator=(const Config&) = default;
CertVerifier::Config& CertVerifier::Config::operator=(Config&&) = default;

CertVerifier::RequestParams::RequestParams() = default;

CertVerifier::RequestParams::RequestParams(
    scoped_refptr<X509Certificate> certificate,
    const std::string& hostname,
    int flags,
    const std::string& ocsp_response,
    const std::string& sct_list)
    : certificate_(std::move(certificate)),
      hostname_(hostname),
      flags_(flags),
      ocsp_response_(ocsp_response),
      sct_list_(sct_list) {
  // For efficiency sake, rather than compare all of the fields for each
  // comparison, compute a hash of their values. This is done directly in
  // this class, rather than as an overloaded hash operator, for efficiency's
  // sake.
  SHA256_CTX ctx;
  SHA256_Init(&ctx);
  SHA256_Update(&ctx, CRYPTO_BUFFER_data(certificate_->cert_buffer()),
                CRYPTO_BUFFER_len(certificate_->cert_buffer()));
  for (const auto& cert_handle : certificate_->intermediate_buffers()) {
    SHA256_Update(&ctx, CRYPTO_BUFFER_data(cert_handle.get()),
                  CRYPTO_BUFFER_len(cert_handle.get()));
  }
  SHA256_Update(&ctx, hostname_.data(), hostname.size());
  SHA256_Update(&ctx, &flags, sizeof(flags));
  SHA256_Update(&ctx, ocsp_response.data(), ocsp_response.size());
  SHA256_Update(&ctx, sct_list.data(), sct_list.size());
  SHA256_Final(reinterpret_cast<uint8_t*>(
                   base::WriteInto(&key_, SHA256_DIGEST_LENGTH + 1)),
               &ctx);
}

CertVerifier::RequestParams::RequestParams(const RequestParams& other) =
    default;
CertVerifier::RequestParams::~RequestParams() = default;

bool CertVerifier::RequestParams::operator==(
    const CertVerifier::RequestParams& other) const {
  return key_ == other.key_;
}

bool CertVerifier::RequestParams::operator<(
    const CertVerifier::RequestParams& other) const {
  return key_ < other.key_;
}

// static
std::unique_ptr<CertVerifier> CertVerifier::CreateDefaultWithoutCaching(
    scoped_refptr<CertNetFetcher> cert_net_fetcher) {
#if defined(OS_NACL)
  NOTIMPLEMENTED();
  return std::unique_ptr<CertVerifier>();
#else
  scoped_refptr<CertVerifyProc> verify_proc;
<<<<<<< HEAD
#if defined(OS_FUCHSIA) || defined(OS_OS2)
=======
#if defined(OS_FUCHSIA) || defined(OS_LINUX) || defined(OS_CHROMEOS)
>>>>>>> da3a29ec
  verify_proc =
      CertVerifyProc::CreateBuiltinVerifyProc(std::move(cert_net_fetcher));
#elif BUILDFLAG(BUILTIN_CERT_VERIFIER_FEATURE_SUPPORTED)
  if (base::FeatureList::IsEnabled(features::kCertVerifierBuiltinFeature)) {
    verify_proc =
        CertVerifyProc::CreateBuiltinVerifyProc(std::move(cert_net_fetcher));
  } else {
    verify_proc =
        CertVerifyProc::CreateSystemVerifyProc(std::move(cert_net_fetcher));
  }
#else
  verify_proc =
      CertVerifyProc::CreateSystemVerifyProc(std::move(cert_net_fetcher));
#endif

  return std::make_unique<MultiThreadedCertVerifier>(std::move(verify_proc));
#endif
}

// static
std::unique_ptr<CertVerifier> CertVerifier::CreateDefault(
    scoped_refptr<CertNetFetcher> cert_net_fetcher) {
  return std::make_unique<CachingCertVerifier>(
      std::make_unique<CoalescingCertVerifier>(
          CreateDefaultWithoutCaching(std::move(cert_net_fetcher))));
}

bool operator==(const CertVerifier::Config& lhs,
                const CertVerifier::Config& rhs) {
  return std::tie(
             lhs.enable_rev_checking, lhs.require_rev_checking_local_anchors,
             lhs.enable_sha1_local_anchors, lhs.disable_symantec_enforcement,
             lhs.crl_set, lhs.additional_trust_anchors,
             lhs.additional_untrusted_authorities) ==
         std::tie(
             rhs.enable_rev_checking, rhs.require_rev_checking_local_anchors,
             rhs.enable_sha1_local_anchors, rhs.disable_symantec_enforcement,
             rhs.crl_set, rhs.additional_trust_anchors,
             rhs.additional_untrusted_authorities);
}

bool operator!=(const CertVerifier::Config& lhs,
                const CertVerifier::Config& rhs) {
  return !(lhs == rhs);
}

}  // namespace net<|MERGE_RESOLUTION|>--- conflicted
+++ resolved
@@ -87,11 +87,8 @@
   return std::unique_ptr<CertVerifier>();
 #else
   scoped_refptr<CertVerifyProc> verify_proc;
-<<<<<<< HEAD
-#if defined(OS_FUCHSIA) || defined(OS_OS2)
-=======
-#if defined(OS_FUCHSIA) || defined(OS_LINUX) || defined(OS_CHROMEOS)
->>>>>>> da3a29ec
+#if defined(OS_FUCHSIA) || defined(OS_LINUX) || defined(OS_CHROMEOS) || \
+    defined(OS_OS2)
   verify_proc =
       CertVerifyProc::CreateBuiltinVerifyProc(std::move(cert_net_fetcher));
 #elif BUILDFLAG(BUILTIN_CERT_VERIFIER_FEATURE_SUPPORTED)
