--- conflicted
+++ resolved
@@ -47,12 +47,8 @@
 #include "third_party/boringssl/src/include/openssl/pool.h"
 #include "url/url_canon.h"
 
-<<<<<<< HEAD
-#if defined(OS_FUCHSIA) || defined(USE_NSS_CERTS) || \
-    (defined(OS_MACOSX) && !defined(OS_IOS)) || defined(OS_OS2)
-=======
-#if defined(OS_FUCHSIA) || defined(USE_NSS_CERTS) || defined(OS_MAC)
->>>>>>> da3a29ec
+#if defined(OS_FUCHSIA) || defined(USE_NSS_CERTS) || defined(OS_MAC) || \
+    defined(OS_OS2)
 #include "net/cert/cert_verify_proc_builtin.h"
 #endif
 
@@ -498,11 +494,8 @@
 
 }  // namespace
 
-<<<<<<< HEAD
-#if !defined(OS_FUCHSIA) && !defined(OS_OS2)
-=======
-#if !(defined(OS_FUCHSIA) || defined(OS_LINUX) || defined(OS_CHROMEOS))
->>>>>>> da3a29ec
+#if !(defined(OS_FUCHSIA) || defined(OS_LINUX) || defined(OS_CHROMEOS) || \
+    defined(OS_OS2))
 // static
 scoped_refptr<CertVerifyProc> CertVerifyProc::CreateSystemVerifyProc(
     scoped_refptr<CertNetFetcher> cert_net_fetcher) {
@@ -520,12 +513,8 @@
 }
 #endif
 
-<<<<<<< HEAD
-#if defined(OS_FUCHSIA) || defined(OS_OS2) || defined(USE_NSS_CERTS) || \
-    (defined(OS_MACOSX) && !defined(OS_IOS))
-=======
-#if defined(OS_FUCHSIA) || defined(USE_NSS_CERTS) || defined(OS_MAC)
->>>>>>> da3a29ec
+#if defined(OS_FUCHSIA) || defined(USE_NSS_CERTS) || defined(OS_MAC) || \
+    defined(OS_OS2)
 // static
 scoped_refptr<CertVerifyProc> CertVerifyProc::CreateBuiltinVerifyProc(
     scoped_refptr<CertNetFetcher> cert_net_fetcher) {
