// Copyright (c) 2012 The Chromium Authors. All rights reserved.
// Use of this source code is governed by a BSD-style license that can be
// found in the LICENSE file.

#include "net/dns/host_resolver_proc.h"

#include <tuple>

#include "build/build_config.h"

#include "base/check.h"
#include "base/threading/scoped_blocking_call.h"
#include "net/base/address_list.h"
#include "net/base/net_errors.h"
#include "net/base/sys_addrinfo.h"
#include "net/dns/address_info.h"
#include "net/dns/dns_reloader.h"
#include "net/dns/dns_util.h"
#include "net/dns/host_resolver.h"

#if defined(OS_OPENBSD) || defined(OS_OS2)
#define AI_ADDRCONFIG 0
#endif

namespace net {

HostResolverProc* HostResolverProc::default_proc_ = nullptr;

HostResolverProc::HostResolverProc(HostResolverProc* previous) {
  SetPreviousProc(previous);

  // Implicitly fall-back to the global default procedure.
  if (!previous)
    SetPreviousProc(default_proc_);
}

HostResolverProc::~HostResolverProc() = default;

int HostResolverProc::ResolveUsingPrevious(
    const std::string& host,
    AddressFamily address_family,
    HostResolverFlags host_resolver_flags,
    AddressList* addrlist,
    int* os_error) {
  if (previous_proc_.get()) {
    return previous_proc_->Resolve(
        host, address_family, host_resolver_flags, addrlist, os_error);
  }

  // Final fallback is the system resolver.
  return SystemHostResolverCall(host, address_family, host_resolver_flags,
                                addrlist, os_error);
}

void HostResolverProc::SetPreviousProc(HostResolverProc* proc) {
  HostResolverProc* current_previous = previous_proc_.get();
  previous_proc_ = nullptr;
  // Now that we've guaranteed |this| is the last proc in a chain, we can
  // detect potential cycles using GetLastProc().
  previous_proc_ = (GetLastProc(proc) == this) ? current_previous : proc;
}

void HostResolverProc::SetLastProc(HostResolverProc* proc) {
  GetLastProc(this)->SetPreviousProc(proc);
}

// static
HostResolverProc* HostResolverProc::GetLastProc(HostResolverProc* proc) {
  if (proc == nullptr)
    return nullptr;
  HostResolverProc* last_proc = proc;
  while (last_proc->previous_proc_.get() != nullptr)
    last_proc = last_proc->previous_proc_.get();
  return last_proc;
}

// static
HostResolverProc* HostResolverProc::SetDefault(HostResolverProc* proc) {
  HostResolverProc* old = default_proc_;
  default_proc_ = proc;
  return old;
}

// static
HostResolverProc* HostResolverProc::GetDefault() {
  return default_proc_;
}

namespace {

int AddressFamilyToAF(AddressFamily address_family) {
  switch (address_family) {
    case ADDRESS_FAMILY_IPV4:
      return AF_INET;
    case ADDRESS_FAMILY_IPV6:
      return AF_INET6;
    case ADDRESS_FAMILY_UNSPECIFIED:
      return AF_UNSPEC;
  }
}

}  // namespace

int SystemHostResolverCall(const std::string& host,
                           AddressFamily address_family,
                           HostResolverFlags host_resolver_flags,
                           AddressList* addrlist,
                           int* os_error_opt) {
  // |host| should be a valid domain name. HostResolverImpl::Resolve has checks
  // to fail early if this is not the case.
  DCHECK(IsValidDNSDomain(host));

  struct addrinfo hints = {0};
  hints.ai_family = AddressFamilyToAF(address_family);

#if defined(OS_WIN)
  // DO NOT USE AI_ADDRCONFIG ON WINDOWS.
  //
  // The following comment in <winsock2.h> is the best documentation I found
  // on AI_ADDRCONFIG for Windows:
  //   Flags used in "hints" argument to getaddrinfo()
  //       - AI_ADDRCONFIG is supported starting with Vista
  //       - default is AI_ADDRCONFIG ON whether the flag is set or not
  //         because the performance penalty in not having ADDRCONFIG in
  //         the multi-protocol stack environment is severe;
  //         this defaulting may be disabled by specifying the AI_ALL flag,
  //         in that case AI_ADDRCONFIG must be EXPLICITLY specified to
  //         enable ADDRCONFIG behavior
  //
  // Not only is AI_ADDRCONFIG unnecessary, but it can be harmful.  If the
  // computer is not connected to a network, AI_ADDRCONFIG causes getaddrinfo
  // to fail with WSANO_DATA (11004) for "localhost", probably because of the
  // following note on AI_ADDRCONFIG in the MSDN getaddrinfo page:
  //   The IPv4 or IPv6 loopback address is not considered a valid global
  //   address.
  // See http://crbug.com/5234.
  //
  // OpenBSD does not support it, either.
  hints.ai_flags = 0;
#else
  hints.ai_flags = AI_ADDRCONFIG;
#endif

  // On Linux AI_ADDRCONFIG doesn't consider loopback addresses, even if only
  // loopback addresses are configured. So don't use it when there are only
  // loopback addresses.
  if (host_resolver_flags & HOST_RESOLVER_LOOPBACK_ONLY)
    hints.ai_flags &= ~AI_ADDRCONFIG;

  if (host_resolver_flags & HOST_RESOLVER_CANONNAME)
    hints.ai_flags |= AI_CANONNAME;

  // Restrict result set to only this socket type to avoid duplicates.
  hints.ai_socktype = SOCK_STREAM;

  // This function can block for a long time. Use ScopedBlockingCall to increase
  // the current thread pool's capacity and thus avoid reducing CPU usage by the
  // current process during that time.
  base::ScopedBlockingCall scoped_blocking_call(FROM_HERE,
                                                base::BlockingType::WILL_BLOCK);

<<<<<<< HEAD
#if defined(OS_POSIX) && !defined(OS_MACOSX) && !defined(OS_OPENBSD) && \
    !defined(OS_ANDROID) && !defined(OS_FUCHSIA) && !defined(OS_OS2)
=======
#if defined(OS_POSIX) && !defined(OS_APPLE) && !defined(OS_OPENBSD) && \
    !defined(OS_ANDROID) && !defined(OS_FUCHSIA)
>>>>>>> da3a29ec
  DnsReloaderMaybeReload();
#endif
  base::Optional<AddressInfo> ai;
  int err = 0;
  int os_error = 0;
  std::tie(ai, err, os_error) = AddressInfo::Get(host, hints);
  bool should_retry = false;
  // If the lookup was restricted (either by address family, or address
  // detection), and the results where all localhost of a single family,
  // maybe we should retry.  There were several bugs related to these
  // issues, for example http://crbug.com/42058 and http://crbug.com/49024
  if ((hints.ai_family != AF_UNSPEC || hints.ai_flags & AI_ADDRCONFIG) && ai &&
      ai->IsAllLocalhostOfOneFamily()) {
    if (host_resolver_flags & HOST_RESOLVER_DEFAULT_FAMILY_SET_DUE_TO_NO_IPV6) {
      hints.ai_family = AF_UNSPEC;
      should_retry = true;
    }
    if (hints.ai_flags & AI_ADDRCONFIG) {
      hints.ai_flags &= ~AI_ADDRCONFIG;
      should_retry = true;
    }
  }
  if (should_retry) {
    std::tie(ai, err, os_error) = AddressInfo::Get(host, hints);
  }

  if (os_error_opt)
    *os_error_opt = os_error;

  if (!ai)
    return err;

  *addrlist = ai->CreateAddressList();
  return OK;
}

SystemHostResolverProc::SystemHostResolverProc() : HostResolverProc(nullptr) {}

int SystemHostResolverProc::Resolve(const std::string& hostname,
                                    AddressFamily address_family,
                                    HostResolverFlags host_resolver_flags,
                                    AddressList* addr_list,
                                    int* os_error) {
  return SystemHostResolverCall(hostname,
                                address_family,
                                host_resolver_flags,
                                addr_list,
                                os_error);
}

SystemHostResolverProc::~SystemHostResolverProc() = default;

const base::TimeDelta ProcTaskParams::kDnsDefaultUnresponsiveDelay =
    base::TimeDelta::FromSeconds(6);

ProcTaskParams::ProcTaskParams(HostResolverProc* resolver_proc,
                               size_t in_max_retry_attempts)
    : resolver_proc(resolver_proc),
      max_retry_attempts(in_max_retry_attempts),
      unresponsive_delay(kDnsDefaultUnresponsiveDelay),
      retry_factor(2) {
  // Maximum of 4 retry attempts for host resolution.
  static const size_t kDefaultMaxRetryAttempts = 4u;
  if (max_retry_attempts == HostResolver::ManagerOptions::kDefaultRetryAttempts)
    max_retry_attempts = kDefaultMaxRetryAttempts;
}

ProcTaskParams::ProcTaskParams(const ProcTaskParams& other) = default;

ProcTaskParams::~ProcTaskParams() = default;

}  // namespace net<|MERGE_RESOLUTION|>--- conflicted
+++ resolved
@@ -159,13 +159,8 @@
   base::ScopedBlockingCall scoped_blocking_call(FROM_HERE,
                                                 base::BlockingType::WILL_BLOCK);
 
-<<<<<<< HEAD
-#if defined(OS_POSIX) && !defined(OS_MACOSX) && !defined(OS_OPENBSD) && \
+#if defined(OS_POSIX) && !defined(OS_APPLE) && !defined(OS_OPENBSD) && \
     !defined(OS_ANDROID) && !defined(OS_FUCHSIA) && !defined(OS_OS2)
-=======
-#if defined(OS_POSIX) && !defined(OS_APPLE) && !defined(OS_OPENBSD) && \
-    !defined(OS_ANDROID) && !defined(OS_FUCHSIA)
->>>>>>> da3a29ec
   DnsReloaderMaybeReload();
 #endif
   base::Optional<AddressInfo> ai;
