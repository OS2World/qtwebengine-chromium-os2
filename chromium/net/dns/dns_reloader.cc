--- conflicted
+++ resolved
@@ -4,13 +4,8 @@
 
 #include "net/dns/dns_reloader.h"
 
-<<<<<<< HEAD
-#if defined(OS_POSIX) && !defined(OS_MACOSX) && !defined(OS_OPENBSD) && \
+#if defined(OS_POSIX) && !defined(OS_APPLE) && !defined(OS_OPENBSD) && \
     !defined(OS_ANDROID) && !defined(OS_FUCHSIA) && !defined(OS_OS2)
-=======
-#if defined(OS_POSIX) && !defined(OS_APPLE) && !defined(OS_OPENBSD) && \
-    !defined(OS_ANDROID) && !defined(OS_FUCHSIA)
->>>>>>> da3a29ec
 
 #include <resolv.h>
 
@@ -116,10 +111,5 @@
 
 }  // namespace net
 
-<<<<<<< HEAD
-#endif  // defined(OS_POSIX) && !defined(OS_MACOSX) && !defined(OS_OPENBSD) &&
-        // !defined(OS_ANDROID) && !defined(OS_FUCHSIA) && !defined(OS_OS2)
-=======
 #endif  // defined(OS_POSIX) && !defined(OS_APPLE) && !defined(OS_OPENBSD) &&
-        // !defined(OS_ANDROID)
->>>>>>> da3a29ec
+        // !defined(OS_ANDROID) && !defined(OS_OS2)