// Copyright (c) 2012 The Chromium Authors. All rights reserved.
// Use of this source code is governed by a BSD-style license that can be
// found in the LICENSE file.

#include "net/socket/socks5_client_socket.h"

#include <utility>

#include "base/bind.h"
#include "base/callback_helpers.h"
#include "base/compiler_specific.h"
#include "base/format_macros.h"
#include "base/stl_util.h"
#include "base/strings/string_util.h"
#include "base/sys_byteorder.h"
#include "base/trace_event/trace_event.h"
#include "net/base/io_buffer.h"
#include "net/log/net_log.h"
#include "net/log/net_log_event_type.h"
#include "net/traffic_annotation/network_traffic_annotation.h"

namespace net {

const unsigned int SOCKS5ClientSocket::kGreetReadHeaderSize = 2;
const unsigned int SOCKS5ClientSocket::kWriteHeaderSize = 10;
const unsigned int SOCKS5ClientSocket::kReadHeaderSize = 5;
const uint8_t SOCKS5ClientSocket::kSOCKS5Version = 0x05;
const uint8_t SOCKS5ClientSocket::kTunnelCommand = 0x01;
const uint8_t SOCKS5ClientSocket::kNullByte = 0x00;

static_assert(sizeof(struct in_addr) == 4, "incorrect system size of IPv4");
#if !defined(OS_OS2)
static_assert(sizeof(struct in6_addr) == 16, "incorrect system size of IPv6");
#endif

SOCKS5ClientSocket::SOCKS5ClientSocket(
    std::unique_ptr<StreamSocket> transport_socket,
    const HostPortPair& destination,
    const NetworkTrafficAnnotationTag& traffic_annotation)
    : io_callback_(base::BindRepeating(&SOCKS5ClientSocket::OnIOComplete,
                                       base::Unretained(this))),
      transport_socket_(std::move(transport_socket)),
      next_state_(STATE_NONE),
      completed_handshake_(false),
      bytes_sent_(0),
      bytes_received_(0),
      read_header_size(kReadHeaderSize),
      was_ever_used_(false),
      destination_(destination),
      net_log_(transport_socket_->NetLog()),
      traffic_annotation_(traffic_annotation) {}

SOCKS5ClientSocket::~SOCKS5ClientSocket() {
  Disconnect();
}

int SOCKS5ClientSocket::Connect(CompletionOnceCallback callback) {
  DCHECK(transport_socket_);
  DCHECK_EQ(STATE_NONE, next_state_);
  DCHECK(user_callback_.is_null());

  // If already connected, then just return OK.
  if (completed_handshake_)
    return OK;

  net_log_.BeginEvent(NetLogEventType::SOCKS5_CONNECT);

  next_state_ = STATE_GREET_WRITE;
  buffer_.clear();

  int rv = DoLoop(OK);
  if (rv == ERR_IO_PENDING) {
    user_callback_ = std::move(callback);
  } else {
    net_log_.EndEventWithNetErrorCode(NetLogEventType::SOCKS5_CONNECT, rv);
  }
  return rv;
}

void SOCKS5ClientSocket::Disconnect() {
  completed_handshake_ = false;
  transport_socket_->Disconnect();

  // Reset other states to make sure they aren't mistakenly used later.
  // These are the states initialized by Connect().
  next_state_ = STATE_NONE;
  user_callback_.Reset();
}

bool SOCKS5ClientSocket::IsConnected() const {
  return completed_handshake_ && transport_socket_->IsConnected();
}

bool SOCKS5ClientSocket::IsConnectedAndIdle() const {
  return completed_handshake_ && transport_socket_->IsConnectedAndIdle();
}

const NetLogWithSource& SOCKS5ClientSocket::NetLog() const {
  return net_log_;
}

bool SOCKS5ClientSocket::WasEverUsed() const {
  return was_ever_used_;
}

bool SOCKS5ClientSocket::WasAlpnNegotiated() const {
  if (transport_socket_)
    return transport_socket_->WasAlpnNegotiated();
  NOTREACHED();
  return false;
}

NextProto SOCKS5ClientSocket::GetNegotiatedProtocol() const {
  if (transport_socket_)
    return transport_socket_->GetNegotiatedProtocol();
  NOTREACHED();
  return kProtoUnknown;
}

bool SOCKS5ClientSocket::GetSSLInfo(SSLInfo* ssl_info) {
  if (transport_socket_)
    return transport_socket_->GetSSLInfo(ssl_info);
  NOTREACHED();
  return false;
}

void SOCKS5ClientSocket::GetConnectionAttempts(ConnectionAttempts* out) const {
  out->clear();
}

int64_t SOCKS5ClientSocket::GetTotalReceivedBytes() const {
  return transport_socket_->GetTotalReceivedBytes();
}

void SOCKS5ClientSocket::ApplySocketTag(const SocketTag& tag) {
  return transport_socket_->ApplySocketTag(tag);
}

// Read is called by the transport layer above to read. This can only be done
// if the SOCKS handshake is complete.
int SOCKS5ClientSocket::Read(IOBuffer* buf,
                             int buf_len,
                             CompletionOnceCallback callback) {
  DCHECK(completed_handshake_);
  DCHECK_EQ(STATE_NONE, next_state_);
  DCHECK(user_callback_.is_null());
  DCHECK(!callback.is_null());

  int rv = transport_socket_->Read(
      buf, buf_len,
      base::BindOnce(&SOCKS5ClientSocket::OnReadWriteComplete,
                     base::Unretained(this), std::move(callback)));
  if (rv > 0)
    was_ever_used_ = true;
  return rv;
}

// Write is called by the transport layer. This can only be done if the
// SOCKS handshake is complete.
int SOCKS5ClientSocket::Write(
    IOBuffer* buf,
    int buf_len,
    CompletionOnceCallback callback,
    const NetworkTrafficAnnotationTag& traffic_annotation) {
  DCHECK(completed_handshake_);
  DCHECK_EQ(STATE_NONE, next_state_);
  DCHECK(user_callback_.is_null());
  DCHECK(!callback.is_null());

  int rv = transport_socket_->Write(
      buf, buf_len,
      base::BindOnce(&SOCKS5ClientSocket::OnReadWriteComplete,
                     base::Unretained(this), std::move(callback)),
      traffic_annotation);
  if (rv > 0)
    was_ever_used_ = true;
  return rv;
}

int SOCKS5ClientSocket::SetReceiveBufferSize(int32_t size) {
  return transport_socket_->SetReceiveBufferSize(size);
}

int SOCKS5ClientSocket::SetSendBufferSize(int32_t size) {
  return transport_socket_->SetSendBufferSize(size);
}

void SOCKS5ClientSocket::DoCallback(int result) {
  DCHECK_NE(ERR_IO_PENDING, result);
  DCHECK(!user_callback_.is_null());

  // Since Run() may result in Read being called,
  // clear user_callback_ up front.
  std::move(user_callback_).Run(result);
}

void SOCKS5ClientSocket::OnIOComplete(int result) {
  DCHECK_NE(STATE_NONE, next_state_);
  int rv = DoLoop(result);
  if (rv != ERR_IO_PENDING) {
    net_log_.EndEvent(NetLogEventType::SOCKS5_CONNECT);
    DoCallback(rv);
  }
}

void SOCKS5ClientSocket::OnReadWriteComplete(CompletionOnceCallback callback,
                                             int result) {
  DCHECK_NE(ERR_IO_PENDING, result);
  DCHECK(!callback.is_null());

  if (result > 0)
    was_ever_used_ = true;
  std::move(callback).Run(result);
}

int SOCKS5ClientSocket::DoLoop(int last_io_result) {
  DCHECK_NE(next_state_, STATE_NONE);
  int rv = last_io_result;
  do {
    State state = next_state_;
    next_state_ = STATE_NONE;
    switch (state) {
      case STATE_GREET_WRITE:
        DCHECK_EQ(OK, rv);
        net_log_.BeginEvent(NetLogEventType::SOCKS5_GREET_WRITE);
        rv = DoGreetWrite();
        break;
      case STATE_GREET_WRITE_COMPLETE:
        rv = DoGreetWriteComplete(rv);
        net_log_.EndEventWithNetErrorCode(NetLogEventType::SOCKS5_GREET_WRITE,
                                          rv);
        break;
      case STATE_GREET_READ:
        DCHECK_EQ(OK, rv);
        net_log_.BeginEvent(NetLogEventType::SOCKS5_GREET_READ);
        rv = DoGreetRead();
        break;
      case STATE_GREET_READ_COMPLETE:
        rv = DoGreetReadComplete(rv);
        net_log_.EndEventWithNetErrorCode(NetLogEventType::SOCKS5_GREET_READ,
                                          rv);
        break;
      case STATE_HANDSHAKE_WRITE:
        DCHECK_EQ(OK, rv);
        net_log_.BeginEvent(NetLogEventType::SOCKS5_HANDSHAKE_WRITE);
        rv = DoHandshakeWrite();
        break;
      case STATE_HANDSHAKE_WRITE_COMPLETE:
        rv = DoHandshakeWriteComplete(rv);
        net_log_.EndEventWithNetErrorCode(
            NetLogEventType::SOCKS5_HANDSHAKE_WRITE, rv);
        break;
      case STATE_HANDSHAKE_READ:
        DCHECK_EQ(OK, rv);
        net_log_.BeginEvent(NetLogEventType::SOCKS5_HANDSHAKE_READ);
        rv = DoHandshakeRead();
        break;
      case STATE_HANDSHAKE_READ_COMPLETE:
        rv = DoHandshakeReadComplete(rv);
        net_log_.EndEventWithNetErrorCode(
            NetLogEventType::SOCKS5_HANDSHAKE_READ, rv);
        break;
      default:
        NOTREACHED() << "bad state";
        rv = ERR_UNEXPECTED;
        break;
    }
  } while (rv != ERR_IO_PENDING && next_state_ != STATE_NONE);
  return rv;
}

const char kSOCKS5GreetWriteData[] = { 0x05, 0x01, 0x00 };  // no authentication

int SOCKS5ClientSocket::DoGreetWrite() {
  // Since we only have 1 byte to send the hostname length in, if the
  // URL has a hostname longer than 255 characters we can't send it.
  if (0xFF < destination_.host().size()) {
    net_log_.AddEvent(NetLogEventType::SOCKS_HOSTNAME_TOO_BIG);
    return ERR_SOCKS_CONNECTION_FAILED;
  }

  if (buffer_.empty()) {
    buffer_ =
        std::string(kSOCKS5GreetWriteData, base::size(kSOCKS5GreetWriteData));
    bytes_sent_ = 0;
  }

  next_state_ = STATE_GREET_WRITE_COMPLETE;
  size_t handshake_buf_len = buffer_.size() - bytes_sent_;
  handshake_buf_ = base::MakeRefCounted<IOBuffer>(handshake_buf_len);
  memcpy(handshake_buf_->data(), &buffer_.data()[bytes_sent_],
         handshake_buf_len);
  return transport_socket_->Write(handshake_buf_.get(), handshake_buf_len,
                                  io_callback_, traffic_annotation_);
}

int SOCKS5ClientSocket::DoGreetWriteComplete(int result) {
  if (result < 0)
    return result;

  bytes_sent_ += result;
  if (bytes_sent_ == buffer_.size()) {
    buffer_.clear();
    bytes_received_ = 0;
    next_state_ = STATE_GREET_READ;
  } else {
    next_state_ = STATE_GREET_WRITE;
  }
  return OK;
}

int SOCKS5ClientSocket::DoGreetRead() {
  next_state_ = STATE_GREET_READ_COMPLETE;
  size_t handshake_buf_len = kGreetReadHeaderSize - bytes_received_;
  handshake_buf_ = base::MakeRefCounted<IOBuffer>(handshake_buf_len);
  return transport_socket_->Read(handshake_buf_.get(), handshake_buf_len,
                                 io_callback_);
}

int SOCKS5ClientSocket::DoGreetReadComplete(int result) {
  if (result < 0)
    return result;

  if (result == 0) {
    net_log_.AddEvent(
        NetLogEventType::SOCKS_UNEXPECTEDLY_CLOSED_DURING_GREETING);
    return ERR_SOCKS_CONNECTION_FAILED;
  }

  bytes_received_ += result;
  buffer_.append(handshake_buf_->data(), result);
  if (bytes_received_ < kGreetReadHeaderSize) {
    next_state_ = STATE_GREET_READ;
    return OK;
  }

  // Got the greet data.
  if (buffer_[0] != kSOCKS5Version) {
    net_log_.AddEventWithIntParams(NetLogEventType::SOCKS_UNEXPECTED_VERSION,
                                   "version", buffer_[0]);
    return ERR_SOCKS_CONNECTION_FAILED;
  }
  if (buffer_[1] != 0x00) {
    net_log_.AddEventWithIntParams(NetLogEventType::SOCKS_UNEXPECTED_AUTH,
                                   "method", buffer_[1]);
    return ERR_SOCKS_CONNECTION_FAILED;
  }

  buffer_.clear();
  next_state_ = STATE_HANDSHAKE_WRITE;
  return OK;
}

int SOCKS5ClientSocket::BuildHandshakeWriteBuffer(std::string* handshake)
    const {
  DCHECK(handshake->empty());

  handshake->push_back(kSOCKS5Version);
  handshake->push_back(kTunnelCommand);  // Connect command
  handshake->push_back(kNullByte);  // Reserved null

  handshake->push_back(kEndPointDomain);  // The type of the address.

  DCHECK_GE(static_cast<size_t>(0xFF), destination_.host().size());

  // First add the size of the hostname, followed by the hostname.
  handshake->push_back(static_cast<unsigned char>(destination_.host().size()));
  handshake->append(destination_.host());

  uint16_t nw_port = base::HostToNet16(destination_.port());
  handshake->append(reinterpret_cast<char*>(&nw_port), sizeof(nw_port));
  return OK;
}

// Writes the SOCKS handshake data to the underlying socket connection.
int SOCKS5ClientSocket::DoHandshakeWrite() {
  next_state_ = STATE_HANDSHAKE_WRITE_COMPLETE;

  if (buffer_.empty()) {
    int rv = BuildHandshakeWriteBuffer(&buffer_);
    if (rv != OK)
      return rv;
    bytes_sent_ = 0;
  }

  int handshake_buf_len = buffer_.size() - bytes_sent_;
  DCHECK_LT(0, handshake_buf_len);
  handshake_buf_ = base::MakeRefCounted<IOBuffer>(handshake_buf_len);
  memcpy(handshake_buf_->data(), &buffer_[bytes_sent_],
         handshake_buf_len);
  return transport_socket_->Write(handshake_buf_.get(), handshake_buf_len,
                                  io_callback_, traffic_annotation_);
}

int SOCKS5ClientSocket::DoHandshakeWriteComplete(int result) {
  if (result < 0)
    return result;

  // We ignore the case when result is 0, since the underlying Write
  // may return spurious writes while waiting on the socket.

  bytes_sent_ += result;
  if (bytes_sent_ == buffer_.size()) {
    next_state_ = STATE_HANDSHAKE_READ;
    buffer_.clear();
  } else if (bytes_sent_ < buffer_.size()) {
    next_state_ = STATE_HANDSHAKE_WRITE;
  } else {
    NOTREACHED();
  }

  return OK;
}

int SOCKS5ClientSocket::DoHandshakeRead() {
  next_state_ = STATE_HANDSHAKE_READ_COMPLETE;

  if (buffer_.empty()) {
    bytes_received_ = 0;
    read_header_size = kReadHeaderSize;
  }

  int handshake_buf_len = read_header_size - bytes_received_;
  handshake_buf_ = base::MakeRefCounted<IOBuffer>(handshake_buf_len);
  return transport_socket_->Read(handshake_buf_.get(), handshake_buf_len,
                                 io_callback_);
}

int SOCKS5ClientSocket::DoHandshakeReadComplete(int result) {
  if (result < 0)
    return result;

  // The underlying socket closed unexpectedly.
  if (result == 0) {
    net_log_.AddEvent(
        NetLogEventType::SOCKS_UNEXPECTEDLY_CLOSED_DURING_HANDSHAKE);
    return ERR_SOCKS_CONNECTION_FAILED;
  }

  buffer_.append(handshake_buf_->data(), result);
  bytes_received_ += result;

  // When the first few bytes are read, check how many more are required
  // and accordingly increase them
  if (bytes_received_ == kReadHeaderSize) {
    if (buffer_[0] != kSOCKS5Version || buffer_[2] != kNullByte) {
      net_log_.AddEventWithIntParams(NetLogEventType::SOCKS_UNEXPECTED_VERSION,
                                     "version", buffer_[0]);
      return ERR_SOCKS_CONNECTION_FAILED;
    }
    if (buffer_[1] != 0x00) {
      net_log_.AddEventWithIntParams(NetLogEventType::SOCKS_SERVER_ERROR,
                                     "error_code", buffer_[1]);
      return ERR_SOCKS_CONNECTION_FAILED;
    }

    // We check the type of IP/Domain the server returns and accordingly
    // increase the size of the response. For domains, we need to read the
    // size of the domain, so the initial request size is upto the domain
    // size. Since for IPv4/IPv6 the size is fixed and hence no 'size' is
    // read, we substract 1 byte from the additional request size.
    SocksEndPointAddressType address_type =
        static_cast<SocksEndPointAddressType>(buffer_[3]);
    if (address_type == kEndPointDomain) {
      read_header_size += static_cast<uint8_t>(buffer_[4]);
    } else if (address_type == kEndPointResolvedIPv4) {
      read_header_size += sizeof(struct in_addr) - 1;
<<<<<<< HEAD
#if !defined(OS_OS2)
    else if (address_type == kEndPointResolvedIPv6)
      read_header_size += sizeof(struct in6_addr) - 1;
#endif
    else {
      net_log_.AddEvent(NetLogEventType::SOCKS_UNKNOWN_ADDRESS_TYPE,
                        NetLog::IntCallback("address_type", buffer_[3]));
=======
    } else if (address_type == kEndPointResolvedIPv6) {
      read_header_size += sizeof(struct in6_addr) - 1;
    } else {
      net_log_.AddEventWithIntParams(
          NetLogEventType::SOCKS_UNKNOWN_ADDRESS_TYPE, "address_type",
          buffer_[3]);
>>>>>>> 0e6778f1
      return ERR_SOCKS_CONNECTION_FAILED;
    }

    read_header_size += 2;  // for the port.
    next_state_ = STATE_HANDSHAKE_READ;
    return OK;
  }

  // When the final bytes are read, setup handshake. We ignore the rest
  // of the response since they represent the SOCKSv5 endpoint and have
  // no use when doing a tunnel connection.
  if (bytes_received_ == read_header_size) {
    completed_handshake_ = true;
    buffer_.clear();
    next_state_ = STATE_NONE;
    return OK;
  }

  next_state_ = STATE_HANDSHAKE_READ;
  return OK;
}

int SOCKS5ClientSocket::GetPeerAddress(IPEndPoint* address) const {
  return transport_socket_->GetPeerAddress(address);
}

int SOCKS5ClientSocket::GetLocalAddress(IPEndPoint* address) const {
  return transport_socket_->GetLocalAddress(address);
}

}  // namespace net<|MERGE_RESOLUTION|>--- conflicted
+++ resolved
@@ -465,22 +465,14 @@
       read_header_size += static_cast<uint8_t>(buffer_[4]);
     } else if (address_type == kEndPointResolvedIPv4) {
       read_header_size += sizeof(struct in_addr) - 1;
-<<<<<<< HEAD
 #if !defined(OS_OS2)
-    else if (address_type == kEndPointResolvedIPv6)
+    } else if (address_type == kEndPointResolvedIPv6) {
       read_header_size += sizeof(struct in6_addr) - 1;
 #endif
-    else {
-      net_log_.AddEvent(NetLogEventType::SOCKS_UNKNOWN_ADDRESS_TYPE,
-                        NetLog::IntCallback("address_type", buffer_[3]));
-=======
-    } else if (address_type == kEndPointResolvedIPv6) {
-      read_header_size += sizeof(struct in6_addr) - 1;
     } else {
       net_log_.AddEventWithIntParams(
           NetLogEventType::SOCKS_UNKNOWN_ADDRESS_TYPE, "address_type",
           buffer_[3]);
->>>>>>> 0e6778f1
       return ERR_SOCKS_CONNECTION_FAILED;
     }
 
