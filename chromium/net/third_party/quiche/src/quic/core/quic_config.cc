// Copyright (c) 2013 The Chromium Authors. All rights reserved.
// Use of this source code is governed by a BSD-style license that can be
// found in the LICENSE file.

#include "net/third_party/quiche/src/quic/core/quic_config.h"

#include <algorithm>
#include <cstring>
#include <limits>
#include <string>
#include <utility>

#include "net/third_party/quiche/src/quic/core/crypto/crypto_handshake_message.h"
#include "net/third_party/quiche/src/quic/core/crypto/crypto_protocol.h"
#include "net/third_party/quiche/src/quic/core/quic_connection_id.h"
#include "net/third_party/quiche/src/quic/core/quic_constants.h"
#include "net/third_party/quiche/src/quic/core/quic_socket_address_coder.h"
#include "net/third_party/quiche/src/quic/core/quic_utils.h"
#include "net/third_party/quiche/src/quic/platform/api/quic_bug_tracker.h"
#include "net/third_party/quiche/src/quic/platform/api/quic_flag_utils.h"
#include "net/third_party/quiche/src/quic/platform/api/quic_flags.h"
#include "net/third_party/quiche/src/quic/platform/api/quic_logging.h"
#include "net/third_party/quiche/src/quic/platform/api/quic_macros.h"
#include "net/third_party/quiche/src/quic/platform/api/quic_socket_address.h"
#include "net/third_party/quiche/src/quic/platform/api/quic_uint128.h"
#include "net/third_party/quiche/src/common/platform/api/quiche_string_piece.h"

namespace quic {

// Reads the value corresponding to |name_| from |msg| into |out|. If the
// |name_| is absent in |msg| and |presence| is set to OPTIONAL |out| is set
// to |default_value|.
QuicErrorCode ReadUint32(const CryptoHandshakeMessage& msg,
                         QuicTag tag,
                         QuicConfigPresence presence,
                         uint32_t default_value,
                         uint32_t* out,
                         std::string* error_details) {
  DCHECK(error_details != nullptr);
  QuicErrorCode error = msg.GetUint32(tag, out);
  switch (error) {
    case QUIC_CRYPTO_MESSAGE_PARAMETER_NOT_FOUND:
      if (presence == PRESENCE_REQUIRED) {
        *error_details = "Missing " + QuicTagToString(tag);
        break;
      }
      error = QUIC_NO_ERROR;
      *out = default_value;
      break;
    case QUIC_NO_ERROR:
      break;
    default:
      *error_details = "Bad " + QuicTagToString(tag);
      break;
  }
  return error;
}

QuicConfigValue::QuicConfigValue(QuicTag tag, QuicConfigPresence presence)
    : tag_(tag), presence_(presence) {}
QuicConfigValue::~QuicConfigValue() {}

QuicFixedUint32::QuicFixedUint32(QuicTag tag, QuicConfigPresence presence)
    : QuicConfigValue(tag, presence),
      has_send_value_(false),
      has_receive_value_(false) {}
QuicFixedUint32::~QuicFixedUint32() {}

bool QuicFixedUint32::HasSendValue() const {
  return has_send_value_;
}

uint32_t QuicFixedUint32::GetSendValue() const {
  QUIC_BUG_IF(!has_send_value_)
      << "No send value to get for tag:" << QuicTagToString(tag_);
  return send_value_;
}

void QuicFixedUint32::SetSendValue(uint32_t value) {
  has_send_value_ = true;
  send_value_ = value;
}

bool QuicFixedUint32::HasReceivedValue() const {
  return has_receive_value_;
}

uint32_t QuicFixedUint32::GetReceivedValue() const {
  QUIC_BUG_IF(!has_receive_value_)
      << "No receive value to get for tag:" << QuicTagToString(tag_);
  return receive_value_;
}

void QuicFixedUint32::SetReceivedValue(uint32_t value) {
  has_receive_value_ = true;
  receive_value_ = value;
}

void QuicFixedUint32::ToHandshakeMessage(CryptoHandshakeMessage* out) const {
  if (tag_ == 0) {
    QUIC_BUG
        << "This parameter does not support writing to CryptoHandshakeMessage";
    return;
  }
  if (has_send_value_) {
    out->SetValue(tag_, send_value_);
  }
}

QuicErrorCode QuicFixedUint32::ProcessPeerHello(
    const CryptoHandshakeMessage& peer_hello,
    HelloType /*hello_type*/,
    std::string* error_details) {
  DCHECK(error_details != nullptr);
  if (tag_ == 0) {
    *error_details =
        "This parameter does not support reading from CryptoHandshakeMessage";
    QUIC_BUG << *error_details;
    return QUIC_CRYPTO_MESSAGE_PARAMETER_NOT_FOUND;
  }
  QuicErrorCode error = peer_hello.GetUint32(tag_, &receive_value_);
  switch (error) {
    case QUIC_CRYPTO_MESSAGE_PARAMETER_NOT_FOUND:
      if (presence_ == PRESENCE_OPTIONAL) {
        return QUIC_NO_ERROR;
      }
      *error_details = "Missing " + QuicTagToString(tag_);
      break;
    case QUIC_NO_ERROR:
      has_receive_value_ = true;
      break;
    default:
      *error_details = "Bad " + QuicTagToString(tag_);
      break;
  }
  return error;
}

QuicFixedUint62::QuicFixedUint62(QuicTag name, QuicConfigPresence presence)
    : QuicConfigValue(name, presence),
      has_send_value_(false),
      has_receive_value_(false) {}

QuicFixedUint62::~QuicFixedUint62() {}

bool QuicFixedUint62::HasSendValue() const {
  return has_send_value_;
}

uint64_t QuicFixedUint62::GetSendValue() const {
  if (!has_send_value_) {
    QUIC_BUG << "No send value to get for tag:" << QuicTagToString(tag_);
    return 0;
  }
  return send_value_;
}

void QuicFixedUint62::SetSendValue(uint64_t value) {
  if (value > kVarInt62MaxValue) {
    QUIC_BUG << "QuicFixedUint62 invalid value " << value;
    value = kVarInt62MaxValue;
  }
  has_send_value_ = true;
  send_value_ = value;
}

bool QuicFixedUint62::HasReceivedValue() const {
  return has_receive_value_;
}

uint64_t QuicFixedUint62::GetReceivedValue() const {
  if (!has_receive_value_) {
    QUIC_BUG << "No receive value to get for tag:" << QuicTagToString(tag_);
    return 0;
  }
  return receive_value_;
}

void QuicFixedUint62::SetReceivedValue(uint64_t value) {
  has_receive_value_ = true;
  receive_value_ = value;
}

void QuicFixedUint62::ToHandshakeMessage(CryptoHandshakeMessage* out) const {
  if (!has_send_value_) {
    return;
  }
  uint32_t send_value32;
  if (send_value_ > std::numeric_limits<uint32_t>::max()) {
    QUIC_BUG << "Attempting to send " << send_value_
             << " for tag:" << QuicTagToString(tag_);
    send_value32 = std::numeric_limits<uint32_t>::max();
  } else {
    send_value32 = static_cast<uint32_t>(send_value_);
  }
  out->SetValue(tag_, send_value32);
}

QuicErrorCode QuicFixedUint62::ProcessPeerHello(
    const CryptoHandshakeMessage& peer_hello,
    HelloType /*hello_type*/,
    std::string* error_details) {
  DCHECK(error_details != nullptr);
  uint32_t receive_value32;
  QuicErrorCode error = peer_hello.GetUint32(tag_, &receive_value32);
  // GetUint32 is guaranteed to always initialize receive_value32.
  receive_value_ = receive_value32;
  switch (error) {
    case QUIC_CRYPTO_MESSAGE_PARAMETER_NOT_FOUND:
      if (presence_ == PRESENCE_OPTIONAL) {
        return QUIC_NO_ERROR;
      }
      *error_details = "Missing " + QuicTagToString(tag_);
      break;
    case QUIC_NO_ERROR:
      has_receive_value_ = true;
      break;
    default:
      *error_details = "Bad " + QuicTagToString(tag_);
      break;
  }
  return error;
}

QuicFixedUint128::QuicFixedUint128(QuicTag tag, QuicConfigPresence presence)
    : QuicConfigValue(tag, presence),
      has_send_value_(false),
      has_receive_value_(false) {}
QuicFixedUint128::~QuicFixedUint128() {}

bool QuicFixedUint128::HasSendValue() const {
  return has_send_value_;
}

QuicUint128 QuicFixedUint128::GetSendValue() const {
  QUIC_BUG_IF(!has_send_value_)
      << "No send value to get for tag:" << QuicTagToString(tag_);
  return send_value_;
}

void QuicFixedUint128::SetSendValue(QuicUint128 value) {
  has_send_value_ = true;
  send_value_ = value;
}

bool QuicFixedUint128::HasReceivedValue() const {
  return has_receive_value_;
}

QuicUint128 QuicFixedUint128::GetReceivedValue() const {
  QUIC_BUG_IF(!has_receive_value_)
      << "No receive value to get for tag:" << QuicTagToString(tag_);
  return receive_value_;
}

void QuicFixedUint128::SetReceivedValue(QuicUint128 value) {
  has_receive_value_ = true;
  receive_value_ = value;
}

void QuicFixedUint128::ToHandshakeMessage(CryptoHandshakeMessage* out) const {
  if (has_send_value_) {
    out->SetValue(tag_, send_value_);
  }
}

QuicErrorCode QuicFixedUint128::ProcessPeerHello(
    const CryptoHandshakeMessage& peer_hello,
    HelloType /*hello_type*/,
    std::string* error_details) {
  DCHECK(error_details != nullptr);
  QuicErrorCode error = peer_hello.GetUint128(tag_, &receive_value_);
  switch (error) {
    case QUIC_CRYPTO_MESSAGE_PARAMETER_NOT_FOUND:
      if (presence_ == PRESENCE_OPTIONAL) {
        return QUIC_NO_ERROR;
      }
      *error_details = "Missing " + QuicTagToString(tag_);
      break;
    case QUIC_NO_ERROR:
      has_receive_value_ = true;
      break;
    default:
      *error_details = "Bad " + QuicTagToString(tag_);
      break;
  }
  return error;
}

QuicFixedTagVector::QuicFixedTagVector(QuicTag name,
                                       QuicConfigPresence presence)
    : QuicConfigValue(name, presence),
      has_send_values_(false),
      has_receive_values_(false) {}

QuicFixedTagVector::QuicFixedTagVector(const QuicFixedTagVector& other) =
    default;

QuicFixedTagVector::~QuicFixedTagVector() {}

bool QuicFixedTagVector::HasSendValues() const {
  return has_send_values_;
}

const QuicTagVector& QuicFixedTagVector::GetSendValues() const {
  QUIC_BUG_IF(!has_send_values_)
      << "No send values to get for tag:" << QuicTagToString(tag_);
  return send_values_;
}

void QuicFixedTagVector::SetSendValues(const QuicTagVector& values) {
  has_send_values_ = true;
  send_values_ = values;
}

bool QuicFixedTagVector::HasReceivedValues() const {
  return has_receive_values_;
}

const QuicTagVector& QuicFixedTagVector::GetReceivedValues() const {
  QUIC_BUG_IF(!has_receive_values_)
      << "No receive value to get for tag:" << QuicTagToString(tag_);
  return receive_values_;
}

void QuicFixedTagVector::SetReceivedValues(const QuicTagVector& values) {
  has_receive_values_ = true;
  receive_values_ = values;
}

void QuicFixedTagVector::ToHandshakeMessage(CryptoHandshakeMessage* out) const {
  if (has_send_values_) {
    out->SetVector(tag_, send_values_);
  }
}

QuicErrorCode QuicFixedTagVector::ProcessPeerHello(
    const CryptoHandshakeMessage& peer_hello,
    HelloType /*hello_type*/,
    std::string* error_details) {
  DCHECK(error_details != nullptr);
  QuicTagVector values;
  QuicErrorCode error = peer_hello.GetTaglist(tag_, &values);
  switch (error) {
    case QUIC_CRYPTO_MESSAGE_PARAMETER_NOT_FOUND:
      if (presence_ == PRESENCE_OPTIONAL) {
        return QUIC_NO_ERROR;
      }
      *error_details = "Missing " + QuicTagToString(tag_);
      break;
    case QUIC_NO_ERROR:
      QUIC_DVLOG(1) << "Received Connection Option tags from receiver.";
      has_receive_values_ = true;
      receive_values_.insert(receive_values_.end(), values.begin(),
                             values.end());
      break;
    default:
      *error_details = "Bad " + QuicTagToString(tag_);
      break;
  }
  return error;
}

QuicFixedSocketAddress::QuicFixedSocketAddress(QuicTag tag,
                                               QuicConfigPresence presence)
    : QuicConfigValue(tag, presence),
      has_send_value_(false),
      has_receive_value_(false) {}

QuicFixedSocketAddress::~QuicFixedSocketAddress() {}

bool QuicFixedSocketAddress::HasSendValue() const {
  return has_send_value_;
}

const QuicSocketAddress& QuicFixedSocketAddress::GetSendValue() const {
  QUIC_BUG_IF(!has_send_value_)
      << "No send value to get for tag:" << QuicTagToString(tag_);
  return send_value_;
}

void QuicFixedSocketAddress::SetSendValue(const QuicSocketAddress& value) {
  has_send_value_ = true;
  send_value_ = value;
}

bool QuicFixedSocketAddress::HasReceivedValue() const {
  return has_receive_value_;
}

const QuicSocketAddress& QuicFixedSocketAddress::GetReceivedValue() const {
  QUIC_BUG_IF(!has_receive_value_)
      << "No receive value to get for tag:" << QuicTagToString(tag_);
  return receive_value_;
}

void QuicFixedSocketAddress::SetReceivedValue(const QuicSocketAddress& value) {
  has_receive_value_ = true;
  receive_value_ = value;
}

void QuicFixedSocketAddress::ToHandshakeMessage(
    CryptoHandshakeMessage* out) const {
  if (has_send_value_) {
    QuicSocketAddressCoder address_coder(send_value_);
    out->SetStringPiece(tag_, address_coder.Encode());
  }
}

QuicErrorCode QuicFixedSocketAddress::ProcessPeerHello(
    const CryptoHandshakeMessage& peer_hello,
    HelloType /*hello_type*/,
    std::string* error_details) {
  quiche::QuicheStringPiece address;
  if (!peer_hello.GetStringPiece(tag_, &address)) {
    if (presence_ == PRESENCE_REQUIRED) {
      *error_details = "Missing " + QuicTagToString(tag_);
      return QUIC_CRYPTO_MESSAGE_PARAMETER_NOT_FOUND;
    }
  } else {
    QuicSocketAddressCoder address_coder;
    if (address_coder.Decode(address.data(), address.length())) {
      SetReceivedValue(
          QuicSocketAddress(address_coder.ip(), address_coder.port()));
    }
  }
  return QUIC_NO_ERROR;
}

QuicConfig::QuicConfig()
    : negotiated_(false),
      max_time_before_crypto_handshake_(QuicTime::Delta::Zero()),
      max_idle_time_before_crypto_handshake_(QuicTime::Delta::Zero()),
      max_undecryptable_packets_(0),
      connection_options_(kCOPT, PRESENCE_OPTIONAL),
      client_connection_options_(kCLOP, PRESENCE_OPTIONAL),
      max_idle_timeout_to_send_(QuicTime::Delta::Infinite()),
      max_bidirectional_streams_(kMIBS, PRESENCE_REQUIRED),
      max_unidirectional_streams_(kMIUS, PRESENCE_OPTIONAL),
      bytes_for_connection_id_(kTCID, PRESENCE_OPTIONAL),
      initial_round_trip_time_us_(kIRTT, PRESENCE_OPTIONAL),
      initial_max_stream_data_bytes_incoming_bidirectional_(0,
                                                            PRESENCE_OPTIONAL),
      initial_max_stream_data_bytes_outgoing_bidirectional_(0,
                                                            PRESENCE_OPTIONAL),
      initial_max_stream_data_bytes_unidirectional_(0, PRESENCE_OPTIONAL),
      initial_stream_flow_control_window_bytes_(kSFCW, PRESENCE_OPTIONAL),
      initial_session_flow_control_window_bytes_(kCFCW, PRESENCE_OPTIONAL),
      connection_migration_disabled_(kNCMR, PRESENCE_OPTIONAL),
      support_handshake_done_(0, PRESENCE_OPTIONAL),
      alternate_server_address_ipv6_(kASAD, PRESENCE_OPTIONAL),
      alternate_server_address_ipv4_(kASAD, PRESENCE_OPTIONAL),
      stateless_reset_token_(kSRST, PRESENCE_OPTIONAL),
      max_ack_delay_ms_(kMAD, PRESENCE_OPTIONAL),
      min_ack_delay_ms_(0, PRESENCE_OPTIONAL),
      ack_delay_exponent_(kADE, PRESENCE_OPTIONAL),
      max_udp_payload_size_(0, PRESENCE_OPTIONAL),
      max_datagram_frame_size_(0, PRESENCE_OPTIONAL),
      active_connection_id_limit_(0, PRESENCE_OPTIONAL) {
  SetDefaults();
}

QuicConfig::QuicConfig(const QuicConfig& other) = default;

QuicConfig::~QuicConfig() {}

bool QuicConfig::SetInitialReceivedConnectionOptions(
    const QuicTagVector& tags) {
  if (HasReceivedConnectionOptions()) {
    // If we have already received connection options (via handshake or due to
    // a previous call), don't re-initialize.
    return false;
  }
  connection_options_.SetReceivedValues(tags);
  return true;
}

void QuicConfig::SetConnectionOptionsToSend(
    const QuicTagVector& connection_options) {
  connection_options_.SetSendValues(connection_options);
}

bool QuicConfig::HasReceivedConnectionOptions() const {
  return connection_options_.HasReceivedValues();
}

const QuicTagVector& QuicConfig::ReceivedConnectionOptions() const {
  return connection_options_.GetReceivedValues();
}

bool QuicConfig::HasSendConnectionOptions() const {
  return connection_options_.HasSendValues();
}

const QuicTagVector& QuicConfig::SendConnectionOptions() const {
  return connection_options_.GetSendValues();
}

bool QuicConfig::HasClientSentConnectionOption(QuicTag tag,
                                               Perspective perspective) const {
  if (perspective == Perspective::IS_SERVER) {
    if (HasReceivedConnectionOptions() &&
        ContainsQuicTag(ReceivedConnectionOptions(), tag)) {
      return true;
    }
  } else if (HasSendConnectionOptions() &&
             ContainsQuicTag(SendConnectionOptions(), tag)) {
    return true;
  }
  return false;
}

void QuicConfig::SetClientConnectionOptions(
    const QuicTagVector& client_connection_options) {
  client_connection_options_.SetSendValues(client_connection_options);
}

bool QuicConfig::HasClientRequestedIndependentOption(
    QuicTag tag,
    Perspective perspective) const {
  if (perspective == Perspective::IS_SERVER) {
    return (HasReceivedConnectionOptions() &&
            ContainsQuicTag(ReceivedConnectionOptions(), tag));
  }

  return (client_connection_options_.HasSendValues() &&
          ContainsQuicTag(client_connection_options_.GetSendValues(), tag));
}

const QuicTagVector& QuicConfig::ClientRequestedIndependentOptions(
    Perspective perspective) const {
  static const QuicTagVector* no_options = new QuicTagVector;
  if (perspective == Perspective::IS_SERVER) {
    return HasReceivedConnectionOptions() ? ReceivedConnectionOptions()
                                          : *no_options;
  }

  return client_connection_options_.HasSendValues()
             ? client_connection_options_.GetSendValues()
             : *no_options;
}

void QuicConfig::SetIdleNetworkTimeout(QuicTime::Delta idle_network_timeout) {
  if (idle_network_timeout.ToMicroseconds() <= 0) {
    QUIC_BUG << "Invalid idle network timeout " << idle_network_timeout;
    return;
  }
  max_idle_timeout_to_send_ = idle_network_timeout;
}

QuicTime::Delta QuicConfig::IdleNetworkTimeout() const {
  // TODO(b/152032210) add a QUIC_BUG to ensure that is not called before we've
  // received the peer's values. This is true in production code but not in all
  // of our tests that use a fake QuicConfig.
  if (!received_max_idle_timeout_.has_value()) {
    return max_idle_timeout_to_send_;
  }
  return received_max_idle_timeout_.value();
}

void QuicConfig::SetMaxBidirectionalStreamsToSend(uint32_t max_streams) {
  max_bidirectional_streams_.SetSendValue(max_streams);
}

uint32_t QuicConfig::GetMaxBidirectionalStreamsToSend() const {
  return max_bidirectional_streams_.GetSendValue();
}

bool QuicConfig::HasReceivedMaxBidirectionalStreams() const {
  return max_bidirectional_streams_.HasReceivedValue();
}

uint32_t QuicConfig::ReceivedMaxBidirectionalStreams() const {
  return max_bidirectional_streams_.GetReceivedValue();
}

void QuicConfig::SetMaxUnidirectionalStreamsToSend(uint32_t max_streams) {
  max_unidirectional_streams_.SetSendValue(max_streams);
}

uint32_t QuicConfig::GetMaxUnidirectionalStreamsToSend() const {
  return max_unidirectional_streams_.GetSendValue();
}

bool QuicConfig::HasReceivedMaxUnidirectionalStreams() const {
  return max_unidirectional_streams_.HasReceivedValue();
}

uint32_t QuicConfig::ReceivedMaxUnidirectionalStreams() const {
  return max_unidirectional_streams_.GetReceivedValue();
}

void QuicConfig::SetMaxAckDelayToSendMs(uint32_t max_ack_delay_ms) {
  max_ack_delay_ms_.SetSendValue(max_ack_delay_ms);
}

uint32_t QuicConfig::GetMaxAckDelayToSendMs() const {
  return max_ack_delay_ms_.GetSendValue();
}

bool QuicConfig::HasReceivedMaxAckDelayMs() const {
  return max_ack_delay_ms_.HasReceivedValue();
}

uint32_t QuicConfig::ReceivedMaxAckDelayMs() const {
  return max_ack_delay_ms_.GetReceivedValue();
}

void QuicConfig::SetMinAckDelayMs(uint32_t min_ack_delay_ms) {
  min_ack_delay_ms_.SetSendValue(min_ack_delay_ms);
}

uint32_t QuicConfig::GetMinAckDelayToSendMs() const {
  return min_ack_delay_ms_.GetSendValue();
}

bool QuicConfig::HasReceivedMinAckDelayMs() const {
  return min_ack_delay_ms_.HasReceivedValue();
}

uint32_t QuicConfig::ReceivedMinAckDelayMs() const {
  return min_ack_delay_ms_.GetReceivedValue();
}

void QuicConfig::SetAckDelayExponentToSend(uint32_t exponent) {
  ack_delay_exponent_.SetSendValue(exponent);
}

uint32_t QuicConfig::GetAckDelayExponentToSend() const {
  return ack_delay_exponent_.GetSendValue();
}

bool QuicConfig::HasReceivedAckDelayExponent() const {
  return ack_delay_exponent_.HasReceivedValue();
}

uint32_t QuicConfig::ReceivedAckDelayExponent() const {
  return ack_delay_exponent_.GetReceivedValue();
}

void QuicConfig::SetMaxPacketSizeToSend(uint64_t max_udp_payload_size) {
  max_udp_payload_size_.SetSendValue(max_udp_payload_size);
}

uint64_t QuicConfig::GetMaxPacketSizeToSend() const {
  return max_udp_payload_size_.GetSendValue();
}

bool QuicConfig::HasReceivedMaxPacketSize() const {
  return max_udp_payload_size_.HasReceivedValue();
}

uint64_t QuicConfig::ReceivedMaxPacketSize() const {
  return max_udp_payload_size_.GetReceivedValue();
}

void QuicConfig::SetMaxDatagramFrameSizeToSend(
    uint64_t max_datagram_frame_size) {
  max_datagram_frame_size_.SetSendValue(max_datagram_frame_size);
}

uint64_t QuicConfig::GetMaxDatagramFrameSizeToSend() const {
  return max_datagram_frame_size_.GetSendValue();
}

bool QuicConfig::HasReceivedMaxDatagramFrameSize() const {
  return max_datagram_frame_size_.HasReceivedValue();
}

uint64_t QuicConfig::ReceivedMaxDatagramFrameSize() const {
  return max_datagram_frame_size_.GetReceivedValue();
}

void QuicConfig::SetActiveConnectionIdLimitToSend(
    uint64_t active_connection_id_limit) {
  active_connection_id_limit_.SetSendValue(active_connection_id_limit);
}

uint64_t QuicConfig::GetActiveConnectionIdLimitToSend() const {
  return active_connection_id_limit_.GetSendValue();
}

bool QuicConfig::HasReceivedActiveConnectionIdLimit() const {
  return active_connection_id_limit_.HasReceivedValue();
}

uint64_t QuicConfig::ReceivedActiveConnectionIdLimit() const {
  return active_connection_id_limit_.GetReceivedValue();
}

bool QuicConfig::HasSetBytesForConnectionIdToSend() const {
  return bytes_for_connection_id_.HasSendValue();
}

void QuicConfig::SetBytesForConnectionIdToSend(uint32_t bytes) {
  bytes_for_connection_id_.SetSendValue(bytes);
}

bool QuicConfig::HasReceivedBytesForConnectionId() const {
  return bytes_for_connection_id_.HasReceivedValue();
}

uint32_t QuicConfig::ReceivedBytesForConnectionId() const {
  return bytes_for_connection_id_.GetReceivedValue();
}

void QuicConfig::SetInitialRoundTripTimeUsToSend(uint64_t rtt) {
  initial_round_trip_time_us_.SetSendValue(rtt);
}

bool QuicConfig::HasReceivedInitialRoundTripTimeUs() const {
  return initial_round_trip_time_us_.HasReceivedValue();
}

uint64_t QuicConfig::ReceivedInitialRoundTripTimeUs() const {
  return initial_round_trip_time_us_.GetReceivedValue();
}

bool QuicConfig::HasInitialRoundTripTimeUsToSend() const {
  return initial_round_trip_time_us_.HasSendValue();
}

uint64_t QuicConfig::GetInitialRoundTripTimeUsToSend() const {
  return initial_round_trip_time_us_.GetSendValue();
}

void QuicConfig::SetInitialStreamFlowControlWindowToSend(
    uint64_t window_bytes) {
  if (window_bytes < kMinimumFlowControlSendWindow) {
    QUIC_BUG << "Initial stream flow control receive window (" << window_bytes
             << ") cannot be set lower than minimum ("
             << kMinimumFlowControlSendWindow << ").";
    window_bytes = kMinimumFlowControlSendWindow;
  }
  initial_stream_flow_control_window_bytes_.SetSendValue(window_bytes);
}

uint64_t QuicConfig::GetInitialStreamFlowControlWindowToSend() const {
  return initial_stream_flow_control_window_bytes_.GetSendValue();
}

bool QuicConfig::HasReceivedInitialStreamFlowControlWindowBytes() const {
  return initial_stream_flow_control_window_bytes_.HasReceivedValue();
}

uint64_t QuicConfig::ReceivedInitialStreamFlowControlWindowBytes() const {
  return initial_stream_flow_control_window_bytes_.GetReceivedValue();
}

void QuicConfig::SetInitialMaxStreamDataBytesIncomingBidirectionalToSend(
    uint64_t window_bytes) {
  initial_max_stream_data_bytes_incoming_bidirectional_.SetSendValue(
      window_bytes);
}

uint64_t QuicConfig::GetInitialMaxStreamDataBytesIncomingBidirectionalToSend()
    const {
  if (initial_max_stream_data_bytes_incoming_bidirectional_.HasSendValue()) {
    return initial_max_stream_data_bytes_incoming_bidirectional_.GetSendValue();
  }
  return initial_stream_flow_control_window_bytes_.GetSendValue();
}

bool QuicConfig::HasReceivedInitialMaxStreamDataBytesIncomingBidirectional()
    const {
  return initial_max_stream_data_bytes_incoming_bidirectional_
      .HasReceivedValue();
}

uint64_t QuicConfig::ReceivedInitialMaxStreamDataBytesIncomingBidirectional()
    const {
  return initial_max_stream_data_bytes_incoming_bidirectional_
      .GetReceivedValue();
}

void QuicConfig::SetInitialMaxStreamDataBytesOutgoingBidirectionalToSend(
    uint64_t window_bytes) {
  initial_max_stream_data_bytes_outgoing_bidirectional_.SetSendValue(
      window_bytes);
}

uint64_t QuicConfig::GetInitialMaxStreamDataBytesOutgoingBidirectionalToSend()
    const {
  if (initial_max_stream_data_bytes_outgoing_bidirectional_.HasSendValue()) {
    return initial_max_stream_data_bytes_outgoing_bidirectional_.GetSendValue();
  }
  return initial_stream_flow_control_window_bytes_.GetSendValue();
}

bool QuicConfig::HasReceivedInitialMaxStreamDataBytesOutgoingBidirectional()
    const {
  return initial_max_stream_data_bytes_outgoing_bidirectional_
      .HasReceivedValue();
}

uint64_t QuicConfig::ReceivedInitialMaxStreamDataBytesOutgoingBidirectional()
    const {
  return initial_max_stream_data_bytes_outgoing_bidirectional_
      .GetReceivedValue();
}

void QuicConfig::SetInitialMaxStreamDataBytesUnidirectionalToSend(
    uint64_t window_bytes) {
  initial_max_stream_data_bytes_unidirectional_.SetSendValue(window_bytes);
}

uint64_t QuicConfig::GetInitialMaxStreamDataBytesUnidirectionalToSend() const {
  if (initial_max_stream_data_bytes_unidirectional_.HasSendValue()) {
    return initial_max_stream_data_bytes_unidirectional_.GetSendValue();
  }
  return initial_stream_flow_control_window_bytes_.GetSendValue();
}

bool QuicConfig::HasReceivedInitialMaxStreamDataBytesUnidirectional() const {
  return initial_max_stream_data_bytes_unidirectional_.HasReceivedValue();
}

uint64_t QuicConfig::ReceivedInitialMaxStreamDataBytesUnidirectional() const {
  return initial_max_stream_data_bytes_unidirectional_.GetReceivedValue();
}

void QuicConfig::SetInitialSessionFlowControlWindowToSend(
    uint64_t window_bytes) {
  if (window_bytes < kMinimumFlowControlSendWindow) {
    QUIC_BUG << "Initial session flow control receive window (" << window_bytes
             << ") cannot be set lower than default ("
             << kMinimumFlowControlSendWindow << ").";
    window_bytes = kMinimumFlowControlSendWindow;
  }
  initial_session_flow_control_window_bytes_.SetSendValue(window_bytes);
}

uint64_t QuicConfig::GetInitialSessionFlowControlWindowToSend() const {
  return initial_session_flow_control_window_bytes_.GetSendValue();
}

bool QuicConfig::HasReceivedInitialSessionFlowControlWindowBytes() const {
  return initial_session_flow_control_window_bytes_.HasReceivedValue();
}

uint64_t QuicConfig::ReceivedInitialSessionFlowControlWindowBytes() const {
  return initial_session_flow_control_window_bytes_.GetReceivedValue();
}

void QuicConfig::SetDisableConnectionMigration() {
  connection_migration_disabled_.SetSendValue(1);
}

bool QuicConfig::DisableConnectionMigration() const {
  return connection_migration_disabled_.HasReceivedValue();
}

void QuicConfig::SetSupportHandshakeDone() {
  support_handshake_done_.SetSendValue(1);
}

bool QuicConfig::HandshakeDoneSupported() const {
  return support_handshake_done_.HasSendValue() &&
         support_handshake_done_.GetSendValue() > 0;
}

bool QuicConfig::PeerSupportsHandshakeDone() const {
  return support_handshake_done_.HasReceivedValue();
}

void QuicConfig::SetIPv6AlternateServerAddressToSend(
    const QuicSocketAddress& alternate_server_address_ipv6) {
  if (!alternate_server_address_ipv6.host().IsIPv6()) {
    QUIC_BUG << "Cannot use SetIPv6AlternateServerAddressToSend with "
             << alternate_server_address_ipv6;
    return;
  }
  alternate_server_address_ipv6_.SetSendValue(alternate_server_address_ipv6);
}

bool QuicConfig::HasReceivedIPv6AlternateServerAddress() const {
  return alternate_server_address_ipv6_.HasReceivedValue();
}

const QuicSocketAddress& QuicConfig::ReceivedIPv6AlternateServerAddress()
    const {
  return alternate_server_address_ipv6_.GetReceivedValue();
}

void QuicConfig::SetIPv4AlternateServerAddressToSend(
    const QuicSocketAddress& alternate_server_address_ipv4) {
  if (!alternate_server_address_ipv4.host().IsIPv4()) {
    QUIC_BUG << "Cannot use SetIPv4AlternateServerAddressToSend with "
             << alternate_server_address_ipv4;
    return;
  }
  alternate_server_address_ipv4_.SetSendValue(alternate_server_address_ipv4);
}

bool QuicConfig::HasReceivedIPv4AlternateServerAddress() const {
  return alternate_server_address_ipv4_.HasReceivedValue();
}

const QuicSocketAddress& QuicConfig::ReceivedIPv4AlternateServerAddress()
    const {
  return alternate_server_address_ipv4_.GetReceivedValue();
}

void QuicConfig::SetOriginalConnectionIdToSend(
    const QuicConnectionId& original_destination_connection_id) {
  original_destination_connection_id_to_send_ =
      original_destination_connection_id;
}

bool QuicConfig::HasReceivedOriginalConnectionId() const {
  return received_original_destination_connection_id_.has_value();
}

QuicConnectionId QuicConfig::ReceivedOriginalConnectionId() const {
  if (!HasReceivedOriginalConnectionId()) {
    QUIC_BUG << "No received original connection ID";
    return EmptyQuicConnectionId();
  }
  return received_original_destination_connection_id_.value();
}

void QuicConfig::SetInitialSourceConnectionIdToSend(
    const QuicConnectionId& initial_source_connection_id) {
  initial_source_connection_id_to_send_ = initial_source_connection_id;
}

bool QuicConfig::HasReceivedInitialSourceConnectionId() const {
  return received_initial_source_connection_id_.has_value();
}

QuicConnectionId QuicConfig::ReceivedInitialSourceConnectionId() const {
  if (!HasReceivedInitialSourceConnectionId()) {
    QUIC_BUG << "No received initial source connection ID";
    return EmptyQuicConnectionId();
  }
  return received_initial_source_connection_id_.value();
}

void QuicConfig::SetRetrySourceConnectionIdToSend(
    const QuicConnectionId& retry_source_connection_id) {
  retry_source_connection_id_to_send_ = retry_source_connection_id;
}

bool QuicConfig::HasReceivedRetrySourceConnectionId() const {
  return received_retry_source_connection_id_.has_value();
}

QuicConnectionId QuicConfig::ReceivedRetrySourceConnectionId() const {
  if (!HasReceivedRetrySourceConnectionId()) {
    QUIC_BUG << "No received retry source connection ID";
    return EmptyQuicConnectionId();
  }
  return received_retry_source_connection_id_.value();
}

void QuicConfig::SetStatelessResetTokenToSend(
    QuicUint128 stateless_reset_token) {
  stateless_reset_token_.SetSendValue(stateless_reset_token);
}

bool QuicConfig::HasReceivedStatelessResetToken() const {
  return stateless_reset_token_.HasReceivedValue();
}

QuicUint128 QuicConfig::ReceivedStatelessResetToken() const {
  return stateless_reset_token_.GetReceivedValue();
}

bool QuicConfig::negotiated() const {
  return negotiated_;
}

void QuicConfig::SetCreateSessionTagIndicators(QuicTagVector tags) {
  create_session_tag_indicators_ = std::move(tags);
}

const QuicTagVector& QuicConfig::create_session_tag_indicators() const {
  return create_session_tag_indicators_;
}

void QuicConfig::SetDefaults() {
  SetIdleNetworkTimeout(QuicTime::Delta::FromSeconds(kMaximumIdleTimeoutSecs));
  SetMaxBidirectionalStreamsToSend(kDefaultMaxStreamsPerConnection);
  SetMaxUnidirectionalStreamsToSend(kDefaultMaxStreamsPerConnection);
  max_time_before_crypto_handshake_ =
      QuicTime::Delta::FromSeconds(kMaxTimeForCryptoHandshakeSecs);
  max_idle_time_before_crypto_handshake_ =
      QuicTime::Delta::FromSeconds(kInitialIdleTimeoutSecs);
  max_undecryptable_packets_ = kDefaultMaxUndecryptablePackets;

  SetInitialStreamFlowControlWindowToSend(kMinimumFlowControlSendWindow);
  SetInitialSessionFlowControlWindowToSend(kMinimumFlowControlSendWindow);
  SetMaxAckDelayToSendMs(kDefaultDelayedAckTimeMs);
  SetAckDelayExponentToSend(kDefaultAckDelayExponent);
  SetMaxPacketSizeToSend(kMaxIncomingPacketSize);
  SetMaxDatagramFrameSizeToSend(kMaxAcceptedDatagramFrameSize);
}

void QuicConfig::ToHandshakeMessage(
    CryptoHandshakeMessage* out,
    QuicTransportVersion transport_version) const {
  // Idle timeout has custom rules that are different from other values.
  // We configure ourselves with the minumum value between the one sent and
  // the one received. Additionally, when QUIC_CRYPTO is used, the server
  // MUST send an idle timeout no greater than the idle timeout it received
  // from the client. We therefore send the received value if it is lower.
  QuicFixedUint32 max_idle_timeout_seconds(kICSL, PRESENCE_REQUIRED);
  uint32_t max_idle_timeout_to_send_seconds =
      max_idle_timeout_to_send_.ToSeconds();
  if (received_max_idle_timeout_.has_value() &&
      received_max_idle_timeout_->ToSeconds() <
          max_idle_timeout_to_send_seconds) {
    max_idle_timeout_to_send_seconds = received_max_idle_timeout_->ToSeconds();
  }
  max_idle_timeout_seconds.SetSendValue(max_idle_timeout_to_send_seconds);
  max_idle_timeout_seconds.ToHandshakeMessage(out);

  // Do not need a version check here, max...bi... will encode
  // as "MIDS" -- the max initial dynamic streams tag -- if
  // doing some version other than IETF QUIC.
  max_bidirectional_streams_.ToHandshakeMessage(out);
  if (VersionHasIetfQuicFrames(transport_version)) {
    max_unidirectional_streams_.ToHandshakeMessage(out);
    ack_delay_exponent_.ToHandshakeMessage(out);
  }
  if (max_ack_delay_ms_.GetSendValue() != kDefaultDelayedAckTimeMs) {
    // Only send max ack delay if it is using a non-default value, because
    // the default value is used by QuicSentPacketManager if it is not
    // sent during the handshake, and we want to save bytes.
    max_ack_delay_ms_.ToHandshakeMessage(out);
  }
  bytes_for_connection_id_.ToHandshakeMessage(out);
  initial_round_trip_time_us_.ToHandshakeMessage(out);
  initial_stream_flow_control_window_bytes_.ToHandshakeMessage(out);
  initial_session_flow_control_window_bytes_.ToHandshakeMessage(out);
  connection_migration_disabled_.ToHandshakeMessage(out);
  connection_options_.ToHandshakeMessage(out);
  if (alternate_server_address_ipv6_.HasSendValue()) {
    alternate_server_address_ipv6_.ToHandshakeMessage(out);
  } else {
    alternate_server_address_ipv4_.ToHandshakeMessage(out);
  }
  stateless_reset_token_.ToHandshakeMessage(out);
}

QuicErrorCode QuicConfig::ProcessPeerHello(
    const CryptoHandshakeMessage& peer_hello,
    HelloType hello_type,
    std::string* error_details) {
  DCHECK(error_details != nullptr);

  QuicErrorCode error = QUIC_NO_ERROR;
  if (error == QUIC_NO_ERROR) {
    // Idle timeout has custom rules that are different from other values.
    // We configure ourselves with the minumum value between the one sent and
    // the one received. Additionally, when QUIC_CRYPTO is used, the server
    // MUST send an idle timeout no greater than the idle timeout it received
    // from the client.
    QuicFixedUint32 max_idle_timeout_seconds(kICSL, PRESENCE_REQUIRED);
    error = max_idle_timeout_seconds.ProcessPeerHello(peer_hello, hello_type,
                                                      error_details);
    if (error == QUIC_NO_ERROR) {
      if (max_idle_timeout_seconds.GetReceivedValue() >
          max_idle_timeout_to_send_.ToSeconds()) {
        // The received value is higher than ours, ignore it if from the client
        // and raise an error if from the server.
        if (hello_type == SERVER) {
          error = QUIC_INVALID_NEGOTIATED_VALUE;
          *error_details =
              "Invalid value received for " + QuicTagToString(kICSL);
        }
      } else {
        received_max_idle_timeout_ = QuicTime::Delta::FromSeconds(
            max_idle_timeout_seconds.GetReceivedValue());
      }
    }
  }
  if (error == QUIC_NO_ERROR) {
    error = max_bidirectional_streams_.ProcessPeerHello(peer_hello, hello_type,
                                                        error_details);
  }
  if (error == QUIC_NO_ERROR) {
    error = max_unidirectional_streams_.ProcessPeerHello(peer_hello, hello_type,
                                                         error_details);
  }
  if (error == QUIC_NO_ERROR) {
    error = bytes_for_connection_id_.ProcessPeerHello(peer_hello, hello_type,
                                                      error_details);
  }
  if (error == QUIC_NO_ERROR) {
    error = initial_round_trip_time_us_.ProcessPeerHello(peer_hello, hello_type,
                                                         error_details);
  }
  if (error == QUIC_NO_ERROR) {
    error = initial_stream_flow_control_window_bytes_.ProcessPeerHello(
        peer_hello, hello_type, error_details);
  }
  if (error == QUIC_NO_ERROR) {
    error = initial_session_flow_control_window_bytes_.ProcessPeerHello(
        peer_hello, hello_type, error_details);
  }
  if (error == QUIC_NO_ERROR) {
    error = connection_migration_disabled_.ProcessPeerHello(
        peer_hello, hello_type, error_details);
  }
  if (error == QUIC_NO_ERROR) {
    error = connection_options_.ProcessPeerHello(peer_hello, hello_type,
                                                 error_details);
  }
  if (error == QUIC_NO_ERROR) {
    QuicFixedSocketAddress alternate_server_address(kASAD, PRESENCE_OPTIONAL);
    error = alternate_server_address.ProcessPeerHello(peer_hello, hello_type,
                                                      error_details);
    if (error == QUIC_NO_ERROR && alternate_server_address.HasReceivedValue()) {
      const QuicSocketAddress& received_address =
          alternate_server_address.GetReceivedValue();
      if (received_address.host().IsIPv6()) {
        alternate_server_address_ipv6_.SetReceivedValue(received_address);
      } else if (received_address.host().IsIPv4()) {
        alternate_server_address_ipv4_.SetReceivedValue(received_address);
      }
    }
  }
  if (error == QUIC_NO_ERROR) {
    error = stateless_reset_token_.ProcessPeerHello(peer_hello, hello_type,
                                                    error_details);
  }

  if (error == QUIC_NO_ERROR) {
    error = max_ack_delay_ms_.ProcessPeerHello(peer_hello, hello_type,
                                               error_details);
  }
  if (error == QUIC_NO_ERROR) {
    error = ack_delay_exponent_.ProcessPeerHello(peer_hello, hello_type,
                                                 error_details);
  }
  if (error == QUIC_NO_ERROR) {
    negotiated_ = true;
  }
  return error;
}

bool QuicConfig::FillTransportParameters(TransportParameters* params) const {
  if (original_destination_connection_id_to_send_.has_value()) {
    params->original_destination_connection_id =
        original_destination_connection_id_to_send_.value();
  }

  params->max_idle_timeout_ms.set_value(
      max_idle_timeout_to_send_.ToMilliseconds());

  if (stateless_reset_token_.HasSendValue()) {
    QuicUint128 stateless_reset_token = stateless_reset_token_.GetSendValue();
    params->stateless_reset_token.assign(
        reinterpret_cast<const char*>(&stateless_reset_token),
        reinterpret_cast<const char*>(&stateless_reset_token) +
            sizeof(stateless_reset_token));
  }

  params->max_udp_payload_size.set_value(GetMaxPacketSizeToSend());
  params->max_datagram_frame_size.set_value(GetMaxDatagramFrameSizeToSend());
  params->initial_max_data.set_value(
      GetInitialSessionFlowControlWindowToSend());
  // The max stream data bidirectional transport parameters can be either local
  // or remote. A stream is local iff it is initiated by the endpoint that sent
  // the transport parameter (see the Transport Parameter Definitions section of
  // draft-ietf-quic-transport). In this function we are sending transport
  // parameters, so a local stream is one we initiated, which means an outgoing
  // stream.
  params->initial_max_stream_data_bidi_local.set_value(
      GetInitialMaxStreamDataBytesOutgoingBidirectionalToSend());
  params->initial_max_stream_data_bidi_remote.set_value(
      GetInitialMaxStreamDataBytesIncomingBidirectionalToSend());
  params->initial_max_stream_data_uni.set_value(
      GetInitialMaxStreamDataBytesUnidirectionalToSend());
  params->initial_max_streams_bidi.set_value(
      GetMaxBidirectionalStreamsToSend());
  params->initial_max_streams_uni.set_value(
      GetMaxUnidirectionalStreamsToSend());
  params->max_ack_delay.set_value(GetMaxAckDelayToSendMs());
  if (min_ack_delay_ms_.HasSendValue()) {
    params->min_ack_delay_us.set_value(min_ack_delay_ms_.GetSendValue() *
                                       kNumMicrosPerMilli);
  }
  params->ack_delay_exponent.set_value(GetAckDelayExponentToSend());
  params->disable_active_migration =
      connection_migration_disabled_.HasSendValue() &&
      connection_migration_disabled_.GetSendValue() != 0;
  params->support_handshake_done = HandshakeDoneSupported();

  if (alternate_server_address_ipv6_.HasSendValue() ||
      alternate_server_address_ipv4_.HasSendValue()) {
    TransportParameters::PreferredAddress preferred_address;
<<<<<<< HEAD
    QuicSocketAddress socket_address = alternate_server_address_.GetSendValue();
#if !defined(__OS2__)
    if (socket_address.host().IsIPv6()) {
      preferred_address.ipv6_socket_address = socket_address;
    } else
#endif
    {
      preferred_address.ipv4_socket_address = socket_address;
=======
    if (alternate_server_address_ipv6_.HasSendValue()) {
      preferred_address.ipv6_socket_address =
          alternate_server_address_ipv6_.GetSendValue();
    }
    if (alternate_server_address_ipv4_.HasSendValue()) {
      preferred_address.ipv4_socket_address =
          alternate_server_address_ipv4_.GetSendValue();
>>>>>>> da3a29ec
    }
    params->preferred_address =
        std::make_unique<TransportParameters::PreferredAddress>(
            preferred_address);
  }

  if (active_connection_id_limit_.HasSendValue()) {
    params->active_connection_id_limit.set_value(
        active_connection_id_limit_.GetSendValue());
  }

  if (initial_source_connection_id_to_send_.has_value()) {
    params->initial_source_connection_id =
        initial_source_connection_id_to_send_.value();
  }

  if (retry_source_connection_id_to_send_.has_value()) {
    params->retry_source_connection_id =
        retry_source_connection_id_to_send_.value();
  }

  if (initial_round_trip_time_us_.HasSendValue()) {
    params->initial_round_trip_time_us.set_value(
        initial_round_trip_time_us_.GetSendValue());
  }
  if (connection_options_.HasSendValues() &&
      !connection_options_.GetSendValues().empty()) {
    params->google_connection_options = connection_options_.GetSendValues();
  }

  if (GetQuicReloadableFlag(quic_send_key_update_not_yet_supported)) {
    QUIC_RELOADABLE_FLAG_COUNT(quic_send_key_update_not_yet_supported);
    params->key_update_not_yet_supported = true;
  }

  params->custom_parameters = custom_transport_parameters_to_send_;

  return true;
}

QuicErrorCode QuicConfig::ProcessTransportParameters(
    const TransportParameters& params,
    bool is_resumption,
    std::string* error_details) {
  if (!is_resumption && params.original_destination_connection_id.has_value()) {
    received_original_destination_connection_id_ =
        params.original_destination_connection_id.value();
  }

  if (params.max_idle_timeout_ms.value() > 0 &&
      params.max_idle_timeout_ms.value() <
          static_cast<uint64_t>(max_idle_timeout_to_send_.ToMilliseconds())) {
    // An idle timeout of zero indicates it is disabled.
    // We also ignore values higher than ours which will cause us to use the
    // smallest value between ours and our peer's.
    received_max_idle_timeout_ =
        QuicTime::Delta::FromMilliseconds(params.max_idle_timeout_ms.value());
  }

  if (!is_resumption && !params.stateless_reset_token.empty()) {
    QuicUint128 stateless_reset_token;
    if (params.stateless_reset_token.size() != sizeof(stateless_reset_token)) {
      QUIC_BUG << "Bad stateless reset token length "
               << params.stateless_reset_token.size();
      *error_details = "Bad stateless reset token length";
      return QUIC_INTERNAL_ERROR;
    }
    memcpy(&stateless_reset_token, params.stateless_reset_token.data(),
           params.stateless_reset_token.size());
    stateless_reset_token_.SetReceivedValue(stateless_reset_token);
  }

  if (params.max_udp_payload_size.IsValid()) {
    max_udp_payload_size_.SetReceivedValue(params.max_udp_payload_size.value());
  }

  if (params.max_datagram_frame_size.IsValid()) {
    max_datagram_frame_size_.SetReceivedValue(
        params.max_datagram_frame_size.value());
  }

  initial_session_flow_control_window_bytes_.SetReceivedValue(
      params.initial_max_data.value());

  // IETF QUIC specifies stream IDs and stream counts as 62-bit integers but
  // our implementation uses uint32_t to represent them to save memory.
  max_bidirectional_streams_.SetReceivedValue(
      std::min<uint64_t>(params.initial_max_streams_bidi.value(),
                         std::numeric_limits<uint32_t>::max()));
  max_unidirectional_streams_.SetReceivedValue(
      std::min<uint64_t>(params.initial_max_streams_uni.value(),
                         std::numeric_limits<uint32_t>::max()));

  // The max stream data bidirectional transport parameters can be either local
  // or remote. A stream is local iff it is initiated by the endpoint that sent
  // the transport parameter (see the Transport Parameter Definitions section of
  // draft-ietf-quic-transport). However in this function we are processing
  // received transport parameters, so a local stream is one initiated by our
  // peer, which means an incoming stream.
  initial_max_stream_data_bytes_incoming_bidirectional_.SetReceivedValue(
      params.initial_max_stream_data_bidi_local.value());
  initial_max_stream_data_bytes_outgoing_bidirectional_.SetReceivedValue(
      params.initial_max_stream_data_bidi_remote.value());
  initial_max_stream_data_bytes_unidirectional_.SetReceivedValue(
      params.initial_max_stream_data_uni.value());

  if (!is_resumption) {
    max_ack_delay_ms_.SetReceivedValue(params.max_ack_delay.value());
    if (params.ack_delay_exponent.IsValid()) {
      ack_delay_exponent_.SetReceivedValue(params.ack_delay_exponent.value());
    }
    if (params.preferred_address != nullptr) {
      if (params.preferred_address->ipv6_socket_address.port() != 0) {
        alternate_server_address_ipv6_.SetReceivedValue(
            params.preferred_address->ipv6_socket_address);
      }
      if (params.preferred_address->ipv4_socket_address.port() != 0) {
        alternate_server_address_ipv4_.SetReceivedValue(
            params.preferred_address->ipv4_socket_address);
      }
    }
    if (GetQuicReloadableFlag(quic_record_received_min_ack_delay)) {
      if (params.min_ack_delay_us.value() != 0) {
        if (params.min_ack_delay_us.value() >
            params.max_ack_delay.value() * kNumMicrosPerMilli) {
          *error_details = "MinAckDelay is greater than MaxAckDelay.";
          return IETF_QUIC_PROTOCOL_VIOLATION;
        }
        QUIC_RELOADABLE_FLAG_COUNT(quic_record_received_min_ack_delay);
        min_ack_delay_ms_.SetReceivedValue(params.min_ack_delay_us.value() /
                                           kNumMicrosPerMilli);
      }
    }
  }

  if (params.disable_active_migration) {
    connection_migration_disabled_.SetReceivedValue(1u);
  }
<<<<<<< HEAD

  if (params.preferred_address != nullptr) {
#if !defined(__OS2__)
    if (params.preferred_address->ipv6_socket_address.port() != 0) {
      alternate_server_address_.SetReceivedValue(
          params.preferred_address->ipv6_socket_address);
    } else
#endif
    if (params.preferred_address->ipv4_socket_address.port() != 0) {
      alternate_server_address_.SetReceivedValue(
          params.preferred_address->ipv4_socket_address);
    }
=======
  if (params.support_handshake_done) {
    support_handshake_done_.SetReceivedValue(1u);
>>>>>>> da3a29ec
  }

  active_connection_id_limit_.SetReceivedValue(
      params.active_connection_id_limit.value());

  if (!is_resumption) {
    if (params.initial_source_connection_id.has_value()) {
      received_initial_source_connection_id_ =
          params.initial_source_connection_id.value();
    }
    if (params.retry_source_connection_id.has_value()) {
      received_retry_source_connection_id_ =
          params.retry_source_connection_id.value();
    }
  }

  if (params.initial_round_trip_time_us.value() > 0) {
    initial_round_trip_time_us_.SetReceivedValue(
        params.initial_round_trip_time_us.value());
  }
  if (params.google_connection_options.has_value()) {
    connection_options_.SetReceivedValues(
        params.google_connection_options.value());
  }

  received_custom_transport_parameters_ = params.custom_parameters;

  if (!is_resumption) {
    negotiated_ = true;
  }
  *error_details = "";
  return QUIC_NO_ERROR;
}

}  // namespace quic<|MERGE_RESOLUTION|>--- conflicted
+++ resolved
@@ -1191,24 +1191,15 @@
   if (alternate_server_address_ipv6_.HasSendValue() ||
       alternate_server_address_ipv4_.HasSendValue()) {
     TransportParameters::PreferredAddress preferred_address;
-<<<<<<< HEAD
-    QuicSocketAddress socket_address = alternate_server_address_.GetSendValue();
 #if !defined(__OS2__)
-    if (socket_address.host().IsIPv6()) {
-      preferred_address.ipv6_socket_address = socket_address;
-    } else
-#endif
-    {
-      preferred_address.ipv4_socket_address = socket_address;
-=======
     if (alternate_server_address_ipv6_.HasSendValue()) {
       preferred_address.ipv6_socket_address =
           alternate_server_address_ipv6_.GetSendValue();
     }
+#endif
     if (alternate_server_address_ipv4_.HasSendValue()) {
       preferred_address.ipv4_socket_address =
           alternate_server_address_ipv4_.GetSendValue();
->>>>>>> da3a29ec
     }
     params->preferred_address =
         std::make_unique<TransportParameters::PreferredAddress>(
@@ -1347,23 +1338,8 @@
   if (params.disable_active_migration) {
     connection_migration_disabled_.SetReceivedValue(1u);
   }
-<<<<<<< HEAD
-
-  if (params.preferred_address != nullptr) {
-#if !defined(__OS2__)
-    if (params.preferred_address->ipv6_socket_address.port() != 0) {
-      alternate_server_address_.SetReceivedValue(
-          params.preferred_address->ipv6_socket_address);
-    } else
-#endif
-    if (params.preferred_address->ipv4_socket_address.port() != 0) {
-      alternate_server_address_.SetReceivedValue(
-          params.preferred_address->ipv4_socket_address);
-    }
-=======
   if (params.support_handshake_done) {
     support_handshake_done_.SetReceivedValue(1u);
->>>>>>> da3a29ec
   }
 
   active_connection_id_limit_.SetReceivedValue(
