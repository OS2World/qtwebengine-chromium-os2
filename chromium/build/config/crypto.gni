--- conflicted
+++ resolved
@@ -11,12 +11,7 @@
 # required. See the declare_args block of BUILDCONFIG.gn for advice on how
 # to set up feature flags.
 
-<<<<<<< HEAD
-# True if NSS is used for certificate handling.
-use_nss_certs = is_linux || is_os2
-=======
 declare_args() {
   # True if NSS is used for certificate handling.
-  use_nss_certs = is_linux || is_chromeos
-}
->>>>>>> da3a29ec
+  use_nss_certs = is_linux || is_chromeos || is_os2
+}