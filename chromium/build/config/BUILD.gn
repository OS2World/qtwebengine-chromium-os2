# Copyright (c) 2013 The Chromium Authors. All rights reserved.
# Use of this source code is governed by a BSD-style license that can be
# found in the LICENSE file.

import("//build/config/c++/c++.gni")
import("//build/config/chrome_build.gni")
import("//build/config/chromecast_build.gni")
import("//build/config/crypto.gni")
import("//build/config/dcheck_always_on.gni")
import("//build/config/features.gni")

# Subprojects need to override arguments in {mac,ios}_sdk_overrides.gni in their
# .gn config, but those arguments are only used on macOS. Including
# mac_sdk_overrides.gni insures that this doesn't trigger an unused argument
# warning.
import("//build/config/ios/ios_sdk_overrides.gni")
import("//build/config/mac/mac_sdk_overrides.gni")

import("//build/config/pch.gni")
import("//build/config/sanitizers/sanitizers.gni")
import("//build/config/ui.gni")
import("//build/toolchain/goma.gni")
if (is_android) {
  import("//build/config/android/abi.gni")
}

# ==============================================
#   PLEASE DO NOT ADD MORE THINGS TO THIS LIST
# ==============================================
#
# Legacy feature defines applied to all targets.
#
# These are applied to every single compile in the build and most of them are
# only relevant to a few files. This bloats command lines and causes
# unnecessary recompiles when flags are flipped.
#
# To pass defines to source code from the build, use the buildflag system which
# will write headers containing the defines you need. This isolates the define
# and means its definition can participate in the build graph, only recompiling
# things when it actually changes.
#
# See //build/buildflag_header.gni for instructions on generating headers.
#
# This will also allow you to scope your build flag to a BUILD.gn file (or a
# .gni file if you need it from more than one place) rather than making global
# flags. See //build/config/BUILDCONFIG.gn for advice on where to define
# build flags.
config("feature_flags") {
  defines = []
  if (dcheck_always_on) {
    defines += [ "DCHECK_ALWAYS_ON=1" ]
    if (dcheck_is_configurable) {
      defines += [ "DCHECK_IS_CONFIGURABLE" ]
    }
  }
  if (use_udev) {
    # TODO(brettw) should probably be "=1".
    defines += [ "USE_UDEV" ]
  }
  if (use_aura) {
    defines += [ "USE_AURA=1" ]
  }
  if (use_glib) {
    defines += [ "USE_GLIB=1" ]
  }
  if (use_nss_certs) {
    defines += [ "USE_NSS_CERTS=1" ]
  }
  if (use_ozone && !is_android) {
    # Note that some Chrome OS builds unconditionally set |use_ozone| to true,
    # but they also build some targets with the Android toolchain. This ensures
    # that Android targets still build with USE_OZONE=0 in such cases.
    #
    # TODO(crbug.com/837032): Maybe this can be cleaned up if we can avoid
    # setting use_ozone globally.
    defines += [ "USE_OZONE=1" ]
  }
  if (use_x11) {
    defines += [ "USE_X11=1" ]
  }
  if (is_asan || is_hwasan || is_lsan || is_tsan || is_msan) {
    defines += [ "MEMORY_TOOL_REPLACES_ALLOCATOR" ]
  }
  if (is_asan) {
    defines += [ "ADDRESS_SANITIZER" ]
  }
  if (is_lsan) {
    defines += [ "LEAK_SANITIZER" ]
  }
  if (is_tsan) {
    defines += [
      "THREAD_SANITIZER",
      "DYNAMIC_ANNOTATIONS_EXTERNAL_IMPL=1",
    ]
  }
  if (is_msan) {
    defines += [ "MEMORY_SANITIZER" ]
  }
  if (is_ubsan || is_ubsan_null || is_ubsan_vptr || is_ubsan_security) {
    defines += [ "UNDEFINED_SANITIZER" ]
  }
  if (is_official_build) {
    defines += [ "OFFICIAL_BUILD" ]
  }

  if (is_chrome_branded) {
    # TODO(thakis): Remove this in favor of build/branding_buildflags.h.
    defines += [ "GOOGLE_CHROME_BUILD" ]
  }

  if (use_qt) {
    defines += [ "TOOLKIT_QT" ]
  }

  # ==============================================
  #   PLEASE DO NOT ADD MORE THINGS TO THIS LIST
  # ==============================================
  #
  # See the comment at the top.
}

# Debug/release ----------------------------------------------------------------

config("debug") {
  defines = [
    "_DEBUG",
    "DYNAMIC_ANNOTATIONS_ENABLED=1",
  ]

  if (is_nacl) {
    defines += [ "DYNAMIC_ANNOTATIONS_PREFIX=NACL_" ]
  }

  if (is_win) {
    if (!enable_iterator_debugging && !use_custom_libcxx) {
      # Iterator debugging is enabled by default by the compiler on debug
      # builds, and we have to tell it to turn it off.
      defines += [ "_HAS_ITERATOR_DEBUGGING=0" ]
    }
  } else if ((is_linux || is_chromeos) && current_cpu == "x64" && enable_iterator_debugging) {
    # Enable libstdc++ debugging facilities to help catch problems early, see
    # http://crbug.com/65151 .
    # TODO(phajdan.jr): Should we enable this for all of POSIX?
    defines += [ "_GLIBCXX_DEBUG=1" ]
  }
}

config("release") {
  defines = [ "NDEBUG" ]

  # Sanitizers.
  if (is_tsan) {
    defines += [ "DYNAMIC_ANNOTATIONS_ENABLED=1" ]
  } else {
    defines += [ "NVALGRIND" ]
    if (!is_nacl) {
      # NaCl always enables dynamic annotations. Currently this value is set to
      # 1 for all .nexes.
      defines += [ "DYNAMIC_ANNOTATIONS_ENABLED=0" ]
    }
  }

  if (is_ios) {
    # Disable NSAssert and GTMDevAssert (from Google Toolbox for Mac). This
    # follows XCode's default behavior for Release builds.
    defines += [ "NS_BLOCK_ASSERTIONS=1" ]
  }
}

# Default libraries ------------------------------------------------------------

# This config defines the default libraries applied to all targets.
config("default_libs") {
  if (is_win) {
    # TODO(brettw) this list of defaults should probably be smaller, and
    # instead the targets that use the less common ones (e.g. wininet or
    # winspool) should include those explicitly.
    libs = [
      "advapi32.lib",
      "comdlg32.lib",
      "dbghelp.lib",
      "dnsapi.lib",
      "gdi32.lib",
      "msimg32.lib",
      "odbc32.lib",
      "odbccp32.lib",
      "oleaut32.lib",
      "shell32.lib",
      "shlwapi.lib",
      "user32.lib",
      "usp10.lib",
      "uuid.lib",
      "version.lib",
      "wininet.lib",
      "winmm.lib",
      "winspool.lib",
      "ws2_32.lib",

      # Please don't add more stuff here. We should actually be making this
      # list smaller, since all common things should be covered. If you need
      # some extra libraries, please just add a libs = [ "foo.lib" ] to your
      # target that needs it.
    ]
    if (current_os == "winuwp") {
      # These libraries are needed for Windows UWP (i.e. store apps).
      libs += [
        "dloadhelper.lib",
        "WindowsApp.lib",
      ]
    } else {
      # These libraries are not compatible with Windows UWP (i.e. store apps.)
      libs += [
        "delayimp.lib",
        "kernel32.lib",
        "ole32.lib",
      ]
    }
  } else if (is_android) {
    libs = [
      "dl",
      "m",
    ]
  } else if (is_mac) {
    # Targets should choose to explicitly link frameworks they require. Since
    # linking can have run-time side effects, nothing should be listed here.
    libs = []
  } else if (is_ios) {
    # The libraries listed here will be specified for both the target and the
    # host. Only the common ones should be listed here.
    frameworks = [
      "CoreFoundation.framework",
      "CoreGraphics.framework",
      "CoreText.framework",
      "Foundation.framework",
    ]
  } else if (is_linux || is_chromeos) {
    libs = [
      "dl",
      "pthread",
      "rt",
    ]
  }
}

group("common_deps") {
  visibility = [
    ":executable_deps",
    ":loadable_module_deps",
    ":shared_library_deps",
  ]

  # WARNING: This group is a dependency of **every executable and shared
  # library**.  Please be careful adding new dependencies here.
  public_deps = []

  if (using_sanitizer) {
    public_deps += [ "//build/config/sanitizers:deps" ]
  }

  if (use_custom_libcxx) {
    public_deps += [ "//buildtools/third_party/libc++" ]
  }

  if (use_afl) {
    public_deps += [ "//third_party/afl" ]
  }

  if (is_android && use_order_profiling) {
    public_deps += [ "//base/android/orderfile:orderfile_instrumentation" ]
  }

  if (is_win && generate_order_files && !is_nacl) {
    public_deps += [ "//tools/cygprofile_win" ]
  }

  if (is_fuchsia) {
    public_deps +=
        [ "//third_party/fuchsia-sdk/sdk/build/config:runtime_library_group" ]
  }
}

# Only the executable template in BUILDCONFIG.gn should reference this.
group("executable_deps") {
  public_deps = [ ":common_deps" ]
  if (export_libcxxabi_from_executables) {
    public_deps += [ "//buildtools/third_party/libc++abi" ]
  }
}

# Only the loadable_module template in BUILDCONFIG.gn should reference this.
group("loadable_module_deps") {
  public_deps = [ ":common_deps" ]
}

# Only the shared_library template in BUILDCONFIG.gn should reference this.
group("shared_library_deps") {
  public_deps = [ ":common_deps" ]
}

# Executable configs -----------------------------------------------------------

# Windows linker setup for EXEs and DLLs.
if (is_win) {
  _windows_linker_configs = [
    "//build/config/win:sdk_link",
    "//build/config/win:common_linker_setup",
  ]
}

# This config defines the configs applied to all executables.
config("executable_config") {
  configs = []

  if (is_win) {
    configs += _windows_linker_configs
  } else if (is_mac) {
    configs += [ "//build/config/mac:mac_dynamic_flags" ]
  } else if (is_ios) {
    configs += [
      "//build/config/ios:ios_dynamic_flags",
      "//build/config/ios:ios_executable_flags",
    ]
<<<<<<< HEAD
  } else if (is_os2) {
    configs += [ "//build/config/os2:os2_executable_flags" ]
  } else if (is_linux || is_android || current_os == "aix") {
=======
  } else if (is_linux || is_chromeos || is_android || current_os == "aix") {
>>>>>>> da3a29ec
    configs += [ "//build/config/gcc:executable_config" ]
    if (is_chromecast) {
      configs += [ "//build/config/chromecast:executable_config" ]
    } else if (is_fuchsia) {
      configs += [ "//build/config/fuchsia:executable_config" ]
    }
  }

  # If we're using the prebuilt instrumented libraries with the sanitizers, we
  # need to add ldflags to every binary to make sure they are picked up.
  if (prebuilt_instrumented_libraries_available) {
    configs += [ "//third_party/instrumented_libraries:prebuilt_ldflags" ]
  }
  if (use_locally_built_instrumented_libraries) {
    configs += [ "//third_party/instrumented_libraries:locally_built_ldflags" ]
  }
  configs += [ "//build/config/sanitizers:link_executable" ]
}

# Shared library configs -------------------------------------------------------

# This config defines the configs applied to all shared libraries.
config("shared_library_config") {
  configs = []

  if (is_win) {
    configs += _windows_linker_configs
  } else if (is_mac) {
    configs += [ "//build/config/mac:mac_dynamic_flags" ]
  } else if (is_ios) {
    configs += [ "//build/config/ios:ios_dynamic_flags" ]
  } else if (is_os2) {
    configs += [ "//build/config/os2:os2_dynamic_flags" ]
  } else if (is_chromecast) {
    configs += [ "//build/config/chromecast:shared_library_config" ]
  } else if (is_linux || is_chromeos || current_os == "aix") {
    configs += [ "//build/config/gcc:shared_library_config" ]
  }

  # If we're using the prebuilt instrumented libraries with the sanitizers, we
  # need to add ldflags to every binary to make sure they are picked up.
  if (prebuilt_instrumented_libraries_available) {
    configs += [ "//third_party/instrumented_libraries:prebuilt_ldflags" ]
  }
  if (use_locally_built_instrumented_libraries) {
    configs += [ "//third_party/instrumented_libraries:locally_built_ldflags" ]
  }
  configs += [ "//build/config/sanitizers:link_shared_library" ]
}

# Add this config to your target to enable precompiled headers.
#
# Precompiled headers are done on a per-target basis. If you have just a couple
# of files, the time it takes to precompile (~2 seconds) can actually be longer
# than the time saved. On a Z620, a 100 file target compiles about 2 seconds
# faster with precompiled headers, with greater savings for larger targets.
#
# Recommend precompiled headers for targets with more than 50 .cc files.
config("precompiled_headers") {
  if (enable_precompiled_headers) {
    if (is_win) {
      # This is a string rather than a file GN knows about. It has to match
      # exactly what's in the /FI flag below, and what might appear in the
      # source code in quotes for an #include directive.
      precompiled_header = "build/precompile.h"

      # This is a file that GN will compile with the above header. It will be
      # implicitly added to the sources (potentially multiple times, with one
      # variant for each language used in the target).
      precompiled_source = "//build/precompile.cc"

      # Force include the header.
      cflags = [ "/FI$precompiled_header" ]
    } else if (is_mac) {
      precompiled_source = "//build/precompile.h"
    }
  }
}<|MERGE_RESOLUTION|>--- conflicted
+++ resolved
@@ -320,13 +320,9 @@
       "//build/config/ios:ios_dynamic_flags",
       "//build/config/ios:ios_executable_flags",
     ]
-<<<<<<< HEAD
   } else if (is_os2) {
     configs += [ "//build/config/os2:os2_executable_flags" ]
-  } else if (is_linux || is_android || current_os == "aix") {
-=======
   } else if (is_linux || is_chromeos || is_android || current_os == "aix") {
->>>>>>> da3a29ec
     configs += [ "//build/config/gcc:executable_config" ]
     if (is_chromecast) {
       configs += [ "//build/config/chromecast:executable_config" ]
