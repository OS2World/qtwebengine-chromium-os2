--- conflicted
+++ resolved
@@ -4,11 +4,7 @@
 
 import("//build/config/linux/pkg_config.gni")
 
-<<<<<<< HEAD
-if (is_linux || is_os2) {
-=======
-if (is_linux || is_chromeos) {
->>>>>>> da3a29ec
+if (is_linux || is_chromeos || is_os2) {
   # This is a dependency on NSS with no libssl. On Linux we use a built-in SSL
   # library but the system NSS libraries. Non-Linux platforms using NSS use the
   # hermetic one in //third_party/nss.
