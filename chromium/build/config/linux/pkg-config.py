--- conflicted
+++ resolved
@@ -108,15 +108,9 @@
 def main():
   # If this is run on non-Linux platforms, just return nothing and indicate
   # success. This allows us to "kind of emulate" a Linux build from other
-<<<<<<< HEAD
   # platforms. OS/2 has and needs pkg-config as well so let it go.
   if "linux" not in sys.platform and "os2" not in sys.platform:
-    print "[[],[],[],[],[]]"
-=======
-  # platforms.
-  if "linux" not in sys.platform:
     print("[[],[],[],[],[]]")
->>>>>>> 0e6778f1
     return 0
 
   parser = OptionParser()
