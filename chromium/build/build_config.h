--- conflicted
+++ resolved
@@ -106,31 +106,20 @@
 
 // For access to standard POSIXish features, use OS_POSIX instead of a
 // more specific macro.
-<<<<<<< HEAD
-#if defined(OS_AIX) || defined(OS_ANDROID) || defined(OS_ASMJS) ||    \
-    defined(OS_FREEBSD) || defined(OS_LINUX) || defined(OS_MACOSX) || \
-    defined(OS_NACL) || defined(OS_NETBSD) || defined(OS_OPENBSD) ||  \
-    defined(OS_QNX) || defined(OS_SOLARIS) || defined(OS_OS2)
-#define OS_POSIX 1
-#endif
-
-#if defined(OS_WIN) || defined(OS_OS2)
-#define OS_DOSLIKE 1
-#endif
-
-// Compiler detection.
-=======
 #if defined(OS_AIX) || defined(OS_ANDROID) || defined(OS_ASMJS) ||  \
     defined(OS_FREEBSD) || defined(OS_IOS) || defined(OS_LINUX) ||  \
     defined(OS_CHROMEOS) || defined(OS_MAC) || defined(OS_NACL) ||  \
     defined(OS_NETBSD) || defined(OS_OPENBSD) || defined(OS_QNX) || \
-    defined(OS_SOLARIS)
+    defined(OS_SOLARIS) || defined(OS_OS2)
 #define OS_POSIX 1
+#endif
+
+#if defined(OS_WIN) || defined(OS_OS2)
+#define OS_DOSLIKE 1
 #endif
 
 // Compiler detection. Note: clang masquerades as GCC on POSIX and as MSVC on
 // Windows.
->>>>>>> da3a29ec
 #if defined(__GNUC__)
 #define COMPILER_GCC 1
 #elif defined(_MSC_VER)
