--- conflicted
+++ resolved
@@ -63,13 +63,9 @@
 #define OS_QNX 1
 #elif defined(_AIX)
 #define OS_AIX 1
-<<<<<<< HEAD
 #elif defined(__OS2__)
 #define OS_OS2 1
-#elif defined(__asmjs__)
-=======
 #elif defined(__asmjs__) || defined(__wasm__)
->>>>>>> 0e6778f1
 #define OS_ASMJS
 #else
 #error Please add support for your platform in build/build_config.h
@@ -92,19 +88,10 @@
 #define OS_POSIX 1
 #endif
 
-<<<<<<< HEAD
 #if defined(OS_WIN) || defined(OS_OS2)
 #define OS_DOSLIKE 1
 #endif
 
-// Use tcmalloc
-#if (defined(OS_WIN) || defined(OS_LINUX) || defined(OS_ANDROID)) && \
-    !defined(NO_TCMALLOC)
-#define USE_TCMALLOC 1
-#endif
-
-=======
->>>>>>> 0e6778f1
 // Compiler detection.
 #if defined(__GNUC__)
 #define COMPILER_GCC 1
