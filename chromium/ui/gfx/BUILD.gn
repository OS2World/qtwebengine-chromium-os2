--- conflicted
+++ resolved
@@ -756,11 +756,7 @@
     sources += [ "system_fonts_win_unittest.cc" ]
   }
 
-<<<<<<< HEAD
-  if (is_linux || is_android || is_fuchsia || is_os2 || is_win) {
-=======
-  if (is_linux || is_chromeos || is_android || is_fuchsia || is_win) {
->>>>>>> da3a29ec
+  if (is_linux || is_chromeos || is_android || is_fuchsia || is_win || is_os2) {
     sources += [ "platform_font_skia_unittest.cc" ]
   }
 
