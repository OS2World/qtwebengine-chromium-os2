--- conflicted
+++ resolved
@@ -117,12 +117,8 @@
 GFX_EXPORT void ClearFontRenderParamsCacheForTest();
 #endif
 
-<<<<<<< HEAD
-#if defined(OS_LINUX) || defined(OS_ANDROID) || defined(OS_FUCHSIA) || defined(OS_OS2)
-=======
 #if defined(OS_WIN) || defined(OS_LINUX) || defined(OS_ANDROID) || \
-    defined(OS_FUCHSIA)
->>>>>>> 0e6778f1
+    defined(OS_FUCHSIA) || defined(OS_OS2)
 // Gets the device scale factor to query the FontRenderParams.
 GFX_EXPORT float GetFontRenderParamsDeviceScaleFactor();
 
