--- conflicted
+++ resolved
@@ -96,12 +96,8 @@
       "mac/scoped_current_nsappearance.mm",
     ]
   } else if (is_win) {
-<<<<<<< HEAD
-    sources += [ "win/native_color_mixer.cc" ]
+    sources += [ "win/native_color_mixers.cc" ]
   } else if (is_os2) {
     sources += [ "os2/native_color_mixer.cc" ]
-=======
-    sources += [ "win/native_color_mixers.cc" ]
->>>>>>> da3a29ec
   }
 }