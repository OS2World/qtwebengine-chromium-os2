# Copyright 2014 The Chromium Authors. All rights reserved.
# Use of this source code is governed by a BSD-style license that can be
# found in the LICENSE file.

import("//build/buildflag_header.gni")
import("//build/config/compiler/compiler.gni")
import("//build/config/dcheck_always_on.gni")
import("//build/config/jumbo.gni")
import("//build/config/linux/gtk/gtk.gni")
import("//build/config/linux/pangocairo/pangocairo.gni")
import("//build/config/sanitizers/sanitizers.gni")
import("//build/config/ui.gni")
import("//build/util/branding.gni")
import("//components/system_media_controls/linux/buildflags/buildflags.gni")
import("//testing/test.gni")
import("//tools/grit/grit_rule.gni")
import("//ui/base/ui_features.gni")
import("//ui/ozone/ozone.gni")

if (is_android) {
  import("//build/config/android/config.gni")
  import("//build/config/android/rules.gni")
} else if (is_mac) {
  import("//build/config/mac/rules.gni")
}

# Reset sources_assignment_filter for the BUILD.gn file to prevent
# regression during the migration of Chromium away from the feature.
# See docs/no_sources_assignment_filter.md for more information.
# TODO(crbug.com/1018739): remove this when migration is done.
set_sources_assignment_filter([])

build_ime = !is_ios

# As part of building Chrome on iOS, it is necessary to run a tool on
# the host to load datapack and generate output in a format defined
# by the platform (this is to support notifications).
#
# Introduce a standalone target that can build on both 'host' and 'target'
# toolchains that just builds the support to load datapacks. The dependencies
# should be kept minimal to not have to build too many targets with multiple
# toolchains.
component("ui_data_pack") {
  sources = [
    "resource/data_pack.cc",
    "resource/data_pack.h",
    "resource/data_pack_export.h",
    "resource/resource_handle.h",
    "resource/scale_factor.cc",
    "resource/scale_factor.h",
  ]

  deps = [
    "//base",
    "//net",
    "//third_party/zlib/google:compression_utils",
  ]

  defines = [ "UI_DATA_PACK_IMPLEMENTATION" ]

  configs += [ "//build/config/compiler:wexit_time_destructors" ]
}

buildflag_header("buildflags") {
  header = "buildflags.h"
  flags = [
    "ENABLE_HIDPI=$enable_hidpi",
    "ENABLE_MESSAGE_CENTER=$enable_message_center",
    "USE_ATK=$use_atk",
    "USE_XKBCOMMON=$use_xkbcommon",
    "HAS_NATIVE_ACCESSIBILITY=$has_native_accessibility",
    "USE_GTK=$use_gtk",
  ]
}

source_set("hit_test") {
  sources = [
    "hit_test.cc",
    "hit_test.h",
  ]

  if (use_x11 || use_ozone) {
    sources += [
      "hit_test_x11.cc",
      "hit_test_x11.h",
    ]
  }
}

jumbo_component("base") {
  output_name = "ui_base"

  sources = [
    "class_property.cc",
    "class_property.h",
    "cursor/cursor_loader.h",
<<<<<<< HEAD
    "cursor/cursor_loader_os2.cc",
    "cursor/cursor_os2.cc",
    "cursor/cursor_type.h",
    "cursor/cursor_win.cc",
=======
    "cursor/cursor_lookup.cc",
    "cursor/cursor_lookup.h",
>>>>>>> 0e6778f1
    "default_style.h",
    "device_form_factor.h",
    "device_form_factor_desktop.cc",
    "dragdrop/download_file_interface.h",
    "dragdrop/drag_drop_types.h",
    "dragdrop/drop_target_event.cc",
    "dragdrop/drop_target_event.h",
    "dragdrop/os_exchange_data.cc",
    "dragdrop/os_exchange_data.h",
    "dragdrop/os_exchange_data_provider_factory.cc",
    "dragdrop/os_exchange_data_provider_factory.h",
    "l10n/formatter.cc",
    "l10n/formatter.h",
    "l10n/l10n_font_util.cc",
    "l10n/l10n_font_util.h",
    "l10n/l10n_util.cc",
    "l10n/l10n_util.h",
    "l10n/l10n_util_collator.h",
    "l10n/time_format.cc",
    "l10n/time_format.h",
    "layout.cc",
    "layout.h",
    "models/button_menu_item_model.cc",
    "models/button_menu_item_model.h",
    "models/combobox_model.cc",
    "models/combobox_model.h",
    "models/combobox_model_observer.h",
    "models/list_model.h",
    "models/list_model_observer.h",
    "models/list_selection_model.cc",
    "models/list_selection_model.h",
    "models/menu_model.cc",
    "models/menu_model.h",
    "models/menu_model_delegate.h",
    "models/menu_separator_types.h",
    "models/simple_combobox_model.cc",
    "models/simple_combobox_model.h",
    "models/simple_menu_model.cc",
    "models/simple_menu_model.h",
    "models/table_model.cc",
    "models/table_model.h",
    "models/table_model_observer.h",
    "models/tree_model.cc",
    "models/tree_model.h",
    "models/tree_node_iterator.h",
    "models/tree_node_model.h",
    "nine_image_painter_factory.cc",
    "nine_image_painter_factory.h",
    "page_transition_types.cc",
    "page_transition_types.h",
    "pointer/touch_ui_controller.cc",
    "pointer/touch_ui_controller.h",
    "resource/resource_bundle.cc",
    "resource/resource_bundle.h",
    "resource/whitelist.h",
    "scoped_visibility_tracker.cc",
    "scoped_visibility_tracker.h",
    "template_expressions.cc",
    "template_expressions.h",
    "theme_provider.cc",
    "theme_provider.h",
    "ui_base_export.h",
    "ui_base_exports.cc",
    "ui_base_paths.cc",
    "ui_base_paths.h",
    "ui_base_switches.cc",
    "ui_base_switches.h",
    "ui_base_switches_util.cc",
    "ui_base_switches_util.h",
    "view_prop.cc",
    "view_prop.h",
    "webui/i18n_source_stream.cc",
    "webui/i18n_source_stream.h",
    "webui/jstemplate_builder.cc",
    "webui/jstemplate_builder.h",
    "webui/web_ui_util.cc",
    "webui/web_ui_util.h",
    "window_open_disposition.cc",
    "window_open_disposition.h",
  ]

  if (is_android) {
    sources += [
      "device_form_factor_android.cc",
      "l10n/l10n_util_android.cc",
      "l10n/l10n_util_android.h",
      "resource/resource_bundle_android.cc",
      "resource/resource_bundle_android.h",
    ]
  }

  if (is_win) {
    sources += [
      "dragdrop/drag_drop_types_win.cc",
      "dragdrop/drag_source_win.cc",
      "dragdrop/drag_source_win.h",
      "dragdrop/drop_target_win.cc",
      "dragdrop/drop_target_win.h",
      "dragdrop/os_exchange_data_provider_win.cc",
      "dragdrop/os_exchange_data_provider_win.h",
      "l10n/l10n_util_win.cc",
      "l10n/l10n_util_win.h",
      "resource/resource_bundle_win.cc",
      "resource/resource_bundle_win.h",
      "resource/resource_data_dll_win.cc",
      "resource/resource_data_dll_win.h",
      "win/accessibility_ids_win.h",
      "win/accessibility_misc_utils.cc",
      "win/accessibility_misc_utils.h",
      "win/atl_module.h",
      "win/foreground_helper.cc",
      "win/foreground_helper.h",
      "win/hidden_window.cc",
      "win/hidden_window.h",
      "win/hwnd_metrics.cc",
      "win/hwnd_metrics.h",
      "win/hwnd_subclass.cc",
      "win/hwnd_subclass.h",
      "win/internal_constants.cc",
      "win/internal_constants.h",
      "win/lock_state.cc",
      "win/lock_state.h",
      "win/message_box_win.cc",
      "win/message_box_win.h",
      "win/mouse_wheel_util.cc",
      "win/mouse_wheel_util.h",
      "win/scoped_ole_initializer.cc",
      "win/scoped_ole_initializer.h",
      "win/session_change_observer.cc",
      "win/session_change_observer.h",
      "win/shell.cc",
      "win/shell.h",
      "win/touch_input.cc",
      "win/touch_input.h",
      "win/window_event_target.cc",
      "win/window_event_target.h",
    ]
  }

  if (is_mac) {
    sources += [
      "cocoa/accessibility_focus_overrider.h",
      "cocoa/accessibility_focus_overrider.mm",
      "cocoa/animation_utils.h",
      "cocoa/appkit_utils.h",
      "cocoa/appkit_utils.mm",
      "cocoa/base_view.h",
      "cocoa/base_view.mm",
      "cocoa/cocoa_base_utils.h",
      "cocoa/cocoa_base_utils.mm",
      "cocoa/command_dispatcher.h",
      "cocoa/command_dispatcher.mm",
      "cocoa/constrained_window/constrained_window_animation.h",
      "cocoa/constrained_window/constrained_window_animation.mm",
      "cocoa/controls/button_utils.h",
      "cocoa/controls/button_utils.mm",
      "cocoa/controls/textfield_utils.h",
      "cocoa/controls/textfield_utils.mm",
      "cocoa/defaults_utils.h",
      "cocoa/defaults_utils.mm",
      "cocoa/find_pasteboard.h",
      "cocoa/find_pasteboard.mm",
      "cocoa/flipped_view.h",
      "cocoa/flipped_view.mm",
      "cocoa/focus_tracker.h",
      "cocoa/focus_tracker.mm",
      "cocoa/focus_window_set.h",
      "cocoa/focus_window_set.mm",
      "cocoa/menu_controller.h",
      "cocoa/menu_controller.mm",
      "cocoa/quartz_util.h",
      "cocoa/quartz_util.mm",
      "cocoa/remote_accessibility_api.h",
      "cocoa/remote_accessibility_api.mm",
      "cocoa/remote_layer_api.h",
      "cocoa/remote_layer_api.mm",
      "cocoa/secure_password_input.h",
      "cocoa/secure_password_input.mm",
      "cocoa/text_services_context_menu.cc",
      "cocoa/text_services_context_menu.h",
      "cocoa/tool_tip_base_view.h",
      "cocoa/tool_tip_base_view.mm",
      "cocoa/touch_bar_util.h",
      "cocoa/touch_bar_util.mm",
      "cocoa/tracking_area.h",
      "cocoa/tracking_area.mm",
      "cocoa/underlay_opengl_hosting_window.h",
      "cocoa/underlay_opengl_hosting_window.mm",
      "cocoa/user_interface_item_command_handler.h",
      "cocoa/views_hostable.h",
      "cocoa/weak_ptr_nsobject.h",
      "cocoa/weak_ptr_nsobject.mm",
      "cocoa/window_size_constants.h",
      "cocoa/window_size_constants.mm",
      "dragdrop/drag_drop_types_mac.mm",
      "dragdrop/os_exchange_data_provider_builder_mac.h",
      "dragdrop/os_exchange_data_provider_builder_mac.mm",
      "dragdrop/os_exchange_data_provider_mac.h",
      "dragdrop/os_exchange_data_provider_mac.mm",
      "l10n/l10n_util_mac.h",
      "l10n/l10n_util_mac.mm",
      "resource/resource_bundle_mac.mm",
    ]
  }

  if (is_posix) {
    sources += [ "l10n/l10n_util_posix.cc" ]
  }

  if (is_ios) {
    sources += [
      "device_form_factor_ios.mm",
      "resource/resource_bundle_ios.mm",
    ]
  }

  if (!is_ios) {
    sources += [
      "accelerators/accelerator.cc",
      "accelerators/accelerator.h",
      "accelerators/accelerator_history.cc",
      "accelerators/accelerator_history.h",
      "accelerators/accelerator_manager.cc",
      "accelerators/accelerator_manager.h",
      "accelerators/media_keys_listener.cc",
      "accelerators/media_keys_listener.h",
      "accelerators/media_keys_util.cc",
      "accelerators/media_keys_util.h",
      "accelerators/menu_label_accelerator_util.cc",
      "accelerators/menu_label_accelerator_util.h",
      "accelerators/system_media_controls_media_keys_listener.cc",
      "accelerators/system_media_controls_media_keys_listener.h",
      "base_window.cc",
      "base_window.h",
      "cursor/cursor_util.cc",
      "cursor/cursor_util.h",
      "default_theme_provider.cc",
      "default_theme_provider.h",
      "emoji/emoji_panel_helper.h",
      "pointer/pointer_device.h",
      "pointer/pointer_device_util.cc",
      "pointer/touch_editing_controller.cc",
      "pointer/touch_editing_controller.h",
      "text/bytes_formatting.cc",
      "text/bytes_formatting.h",
      "ui_base_types.cc",
      "ui_base_types.h",
      "user_activity/user_activity_detector.cc",
      "user_activity/user_activity_detector.h",
      "user_activity/user_activity_observer.h",
    ]

    if (is_linux) {
      sources += [
        "accelerators/menu_label_accelerator_util_linux.cc",
        "accelerators/menu_label_accelerator_util_linux.h",
      ]
    }

    if (is_mac) {
      sources += [
        "accelerators/platform_accelerator_cocoa.h",
        "accelerators/platform_accelerator_cocoa.mm",
        "cocoa/bubble_closer.h",
        "cocoa/bubble_closer.mm",
        "dragdrop/cocoa_dnd_util.h",
        "dragdrop/cocoa_dnd_util.mm",
      ]
    }
  }

  if (is_mac) {
    sources += [ "emoji/emoji_panel_helper_mac.mm" ]
  } else if (is_win) {
    sources += [ "emoji/emoji_panel_helper_win.cc" ]
  } else if (is_chromeos) {
    sources += [ "emoji/emoji_panel_helper_chromeos.cc" ]
  } else {
    # Empty implementation for all other platforms.
    sources += [ "emoji/emoji_panel_helper.cc" ]
  }

  if (is_mac) {
    sources += [ "accelerators/media_keys_listener_mac.mm" ]
  } else if (is_win) {
    sources += [
      "accelerators/global_media_keys_listener_win.cc",
      "accelerators/global_media_keys_listener_win.h",
      "accelerators/media_keys_listener_win.cc",
    ]
  } else if (use_mpris) {
    sources += [ "accelerators/media_keys_listener_linux.cc" ]
  } else {
    sources += [ "accelerators/media_keys_listener_stub.cc" ]
  }

  if (is_win) {
    sources += [ "pointer/pointer_device_win.cc" ]
  } else if (is_android) {
    sources += [ "pointer/pointer_device_android.cc" ]
  } else if (is_ios) {
    sources += [ "pointer/pointer_device_ios.cc" ]
  } else if (is_linux) {
    sources += [ "pointer/pointer_device_linux.cc" ]
  } else {
    # Empty implementation for all other cases.
    sources += [ "pointer/pointer_device.cc" ]
    sources -= [ "pointer/pointer_device_util.cc" ]
  }

  if (is_fuchsia) {
    sources += [
      "l10n/l10n_util_posix.cc",
      "resource/resource_bundle_fuchsia.cc",
    ]
  }

  if (is_os2) {
    sources += [
      "idle/idle_os2.cc",
    ]
  }

  configs += [ "//build/config/compiler:wexit_time_destructors" ]

  defines = [ "UI_BASE_IMPLEMENTATION" ]

  public_deps = [
    ":buildflags",
    ":features",
    ":hit_test",
    ":ui_data_pack",
    "//base",
    "//skia",
    "//ui/base/cursor",
    "//ui/base/mojom:cursor_type",
    "//ui/gfx",
    "//ui/gfx/geometry",
  ]
  deps = [
    "//base:base_static",
    "//base:i18n",
    "//base/third_party/dynamic_annotations",
    "//net",
    "//third_party/brotli:dec",
    "//third_party/icu",
    "//third_party/modp_b64",
    "//third_party/zlib:zlib",
    "//third_party/zlib/google:compression_utils",
    "//ui/base/clipboard:clipboard_types",
    "//ui/display",
    "//ui/events",
    "//ui/events/devices",
    "//ui/resources",
    "//ui/strings",
    "//url",
  ]

  if (is_debug || dcheck_always_on) {
    deps += [ "//third_party/re2" ]
  }

  if (!is_ios) {
    # iOS does not use Chromium-specific code for event handling.
    public_deps += [
      "//ui/base/dragdrop/file_info",
      "//ui/events:events_base",
      "//ui/events/platform",
    ]
  }

  if (is_ios) {
    sources += [
      "l10n/l10n_util_mac.h",
      "l10n/l10n_util_mac.mm",
    ]
    public_deps += [ "//ui/events:event_constants" ]
    deps -= [
      "//ui/events",
      "//ui/events/devices",
    ]
  }

  if (toolkit_views) {
    deps += [ "//ui/events" ]
  }

  if (is_desktop_linux && (use_x11 || ozone_platform_x11)) {
    public_deps += [ "//ui/base/x" ]
    configs += [ "//build/config/linux:x11" ]

    # X11 drag and drop wants to use common drag and drop types.
    allow_circular_includes_from = [ "//ui/base/x" ]
  }

  if (use_xscrnsaver) {
    defines += [ "USE_XSCRNSAVER" ]
    configs += [ "//build/config/linux:xscrnsaver" ]
    deps += [ "//ui/gfx/x" ]
  }

  deps += [ "//components/system_media_controls" ]

  if (use_x11 && use_aura) {
    sources += [
      "cursor/cursor_loader_x11.cc",
      "cursor/cursor_loader_x11.h",
      "x/selection_requestor.cc",
      "x/selection_requestor.h",
    ]
    deps += [
      "//ui/events/platform/x11",
      "//ui/gfx/x",
    ]

    if (!is_chromeos) {
      # These Aura X11 files aren't used on ChromeOS.
      sources += [
        "dragdrop/os_exchange_data_provider_aurax11.cc",
        "dragdrop/os_exchange_data_provider_aurax11.h",
      ]
    }
  }

  if (use_aura && is_linux) {
    sources += [ "resource/resource_bundle_auralinux.cc" ]
  }

  if (is_linux) {
    deps += [ "//third_party/fontconfig" ]
  }

  if (is_desktop_linux) {
    sources += [
      "cursor/cursor_theme_manager_linux.cc",
      "cursor/cursor_theme_manager_linux.h",
      "cursor/cursor_theme_manager_linux_observer.h",
    ]
  }

  if (use_glib) {
    configs += [ "//build/config/linux:glib" ]
    sources += [
      "glib/glib_integers.h",
      "glib/glib_signal.h",
      "glib/scoped_gobject.h",
    ]
  }

  if (is_chromeos || (use_aura && is_linux && !use_x11)) {
    sources += [
      "dragdrop/os_exchange_data_provider_aura.cc",
      "dragdrop/os_exchange_data_provider_aura.h",
    ]
  }

  if ((is_mac || is_win) && !use_qt) {
    deps += [ "//ui/base/clipboard" ]
  }

  libs = []
  if (is_win) {
    sources += [
      "cursor/cursor_loader_win.cc",
      "cursor/cursor_loader_win.h",
    ]
    deps += [ "//third_party/wtl" ]
    cflags = [ "/wd4324" ]  # Structure was padded due to __declspec(align()),
                            # which is uninteresting.

    ldflags = [
      "/DELAYLOAD:d2d1.dll",
      "/DELAYLOAD:d3d10_1.dll",
      "/DELAYLOAD:dwmapi.dll",
    ]
    libs += [
      "d2d1.lib",
      "d3d10_1.lib",
      "dwmapi.lib",
      "d2d1.lib",
      "dwmapi.lib",
      "oleacc.lib",
      "wtsapi32.lib",
    ]
  } else {
    if (!use_aura) {
      sources -= [
        "view_prop.cc",
        "view_prop.h",
      ]
    }
  }

  if (is_mac) {
    deps += [ "//third_party/mozilla" ]

    libs += [
      "Accelerate.framework",
      "AppKit.framework",
      "QuartzCore.framework",
      "AudioUnit.framework",
      "Carbon.framework",
      "CoreVideo.framework",
      "Foundation.framework",
    ]
  }

  if (use_ozone) {
    sources += [
      "cursor/cursor_loader_ozone.cc",
      "cursor/cursor_loader_ozone.h",
      "cursor/ozone/bitmap_cursor_factory_ozone.cc",
      "cursor/ozone/bitmap_cursor_factory_ozone.h",
    ]

    deps += [
      "//ui/events/ozone/layout",
      "//ui/ozone:ozone_base",
    ]
  }

  if (!toolkit_views && !use_aura) {
    sources -= [
      "dragdrop/drag_drop_types.h",
      "dragdrop/drop_target_event.cc",
      "dragdrop/drop_target_event.h",
      "dragdrop/os_exchange_data.cc",
      "dragdrop/os_exchange_data.h",
      "dragdrop/os_exchange_data_provider_factory.cc",
      "dragdrop/os_exchange_data_provider_factory.h",
      "nine_image_painter_factory.cc",
      "nine_image_painter_factory.h",
    ]
  }

  if (is_android) {
    deps += [ ":ui_base_jni_headers" ]
    libs += [ "jnigraphics" ]

    sources -= [
      "default_theme_provider.cc",
      "l10n/l10n_font_util.cc",
      "models/button_menu_item_model.cc",
      "pointer/touch_editing_controller.cc",
      "theme_provider.cc",
      "ui_base_types.cc",
    ]
  }

  if (use_aura) {
    # Cursor
    sources += [
      "cursor/cursors_aura.cc",
      "cursor/cursors_aura.h",
      "cursor/image_cursors.cc",
      "cursor/image_cursors.h",
    ]
  }

  if (is_android || is_ios) {
    sources -= [ "device_form_factor_desktop.cc" ]
  }

  if (use_qt) {
    if (is_linux) {
      sources -= [
        "resource/resource_bundle_auralinux.cc",
      ]
      if (use_x11) {
        sources -= [
          "dragdrop/os_exchange_data_provider_aurax11.cc",
          "dragdrop/os_exchange_data_provider_aurax11.h",
        ]
      }
    } else if (is_mac) {
      sources -= [
        "dragdrop/os_exchange_data_provider_builder_mac.h",
        "dragdrop/os_exchange_data_provider_builder_mac.mm",
        "dragdrop/os_exchange_data_provider_mac.mm",
        "dragdrop/os_exchange_data_provider_mac.h",
        "resource/resource_bundle_mac.mm",
      ]
    } else if (is_win) {
      sources -= [
        "dragdrop/drag_source_win.cc",
        "dragdrop/drag_source_win.h",
        "dragdrop/os_exchange_data_provider_win.cc",
        "dragdrop/os_exchange_data_provider_win.h",
        "resource/resource_bundle_win.cc",
        "resource/resource_bundle_win.h",
      ]
    }
  }
}

component("features") {
  output_name = "ui_base_features"

  defines = [ "IS_UI_BASE_FEATURES_IMPL" ]

  sources = [
    "ui_base_features.cc",
    "ui_base_features.h",
  ]

  deps = [
    ":buildflags",
    "//base",
  ]
}

if (!is_ios) {
  jumbo_static_library("pixel_diff_test_support") {
    testonly = true
    sources = [
      "test/skia_gold_pixel_diff.cc",
      "test/skia_gold_pixel_diff.h",
    ]
    deps = [
      "//base",
      "//testing/gtest",
      "//ui/gfx",
      "//ui/snapshot",
    ]

    if (!is_fuchsia) {
      data_deps = [ ":goldctl" ]
    }
  }

  group("goldctl") {
    data = []

    # Because this links to a CIPD dependency, which is a symlink on Unix
    # platforms, refer to the actual executable rather than the whole directory;
    # copying the whole directory doesn't work, at least with "mb.py zip".
    if (is_win) {
      data += [ "//tools/skia_goldctl/win/goldctl.exe" ]
    } else if (is_mac) {
      data += [ "//tools/skia_goldctl/mac/goldctl" ]
    } else {
      data += [ "//tools/skia_goldctl/linux/goldctl" ]
    }
  }
}

jumbo_static_library("test_support") {
  testonly = true
  sources = [
    "resource/mock_resource_bundle_delegate.cc",
    "resource/mock_resource_bundle_delegate.h",
  ]

  if (is_mac) {
    sources += [
      "test/cocoa_helper.h",
      "test/cocoa_helper.mm",
      "test/menu_test_observer.h",
      "test/menu_test_observer.mm",
      "test/ns_ax_tree_validator.h",
      "test/ns_ax_tree_validator.mm",
      "test/nswindow_fullscreen_notification_waiter.h",
      "test/nswindow_fullscreen_notification_waiter.mm",
      "test/scoped_fake_full_keyboard_access.h",
      "test/scoped_fake_full_keyboard_access.mm",
      "test/scoped_fake_nswindow_focus.h",
      "test/scoped_fake_nswindow_focus.mm",
      "test/scoped_fake_nswindow_fullscreen.h",
      "test/scoped_fake_nswindow_fullscreen.mm",
      "test/scoped_preferred_scroller_style_mac.h",
      "test/scoped_preferred_scroller_style_mac.mm",
      "test/ui_controls_mac.mm",
      "test/view_tree_validator.mm",
      "test/windowed_nsnotification_observer.h",
      "test/windowed_nsnotification_observer.mm",
    ]
  }

  if (is_win) {
    sources += [
      "test/ui_controls_internal_win.cc",
      "test/ui_controls_internal_win.h",
    ]
  }

  if (!is_ios) {
    sources += [
      "accelerators/test_accelerator_target.cc",
      "accelerators/test_accelerator_target.h",
      "test/ui_controls.h",
      "test/view_tree_validator.h",
    ]
  } else {
    sources += [
      "test/ios/keyboard_appearance_listener.h",
      "test/ios/keyboard_appearance_listener.mm",
      "test/ios/ui_image_test_utils.h",
      "test/ios/ui_image_test_utils.mm",
    ]
  }

  if (use_aura) {
    sources += [
      "test/ui_controls_aura.cc",
      "test/ui_controls_aura.h",
    ]
  }

  public_deps = [ ":base" ]
  deps = [
    "//base",
    "//base/test:test_config",
    "//base/test:test_support",
    "//skia",
    "//testing/gmock",
    "//testing/gtest",
    "//ui/base:ui_data_pack",
    "//ui/display:test_support",
    "//ui/events:events_base",
    "//ui/events:test_support",
    "//ui/gfx",
    "//ui/gfx/geometry",
  ]

  if (is_ios) {
    deps -= [
      "//ui/events:events_base",
      "//ui/events:test_support",
    ]
  }

  if (build_ime) {
    sources += [
      "ime/dummy_input_method.cc",
      "ime/dummy_input_method.h",
      "ime/dummy_text_input_client.cc",
      "ime/dummy_text_input_client.h",
    ]

    if (is_win) {
      sources += [
        "ime/win/mock_tsf_bridge.cc",
        "ime/win/mock_tsf_bridge.h",
      ]
    }

    deps += [
      "//ui/base/ime",
      "//ui/events",
    ]

    if (is_win) {
      deps += [ "//ui/base/ime/win" ]
    }
  }

  if (is_chromeos) {
    sources += [
      "ime/chromeos/input_method_whitelist.cc",
      "ime/chromeos/input_method_whitelist.h",
      "ime/chromeos/mock_input_method_manager.cc",
      "ime/chromeos/mock_input_method_manager.h",
    ]
    deps += [
      # Generates a header used by input_method_whitelist.cc
      "//chromeos/ime:gencode",
      "//ui/base/ime/chromeos",
    ]
  }
}

if (is_android) {
  generate_jni("ui_base_jni_headers") {
    sources = [
      "../android/java/src/org/chromium/ui/base/Clipboard.java",
      "../android/java/src/org/chromium/ui/base/DeviceFormFactor.java",
      "../android/java/src/org/chromium/ui/base/IdleDetector.java",
      "../android/java/src/org/chromium/ui/base/LocalizationUtils.java",
      "../android/java/src/org/chromium/ui/base/ResourceBundle.java",
      "../android/java/src/org/chromium/ui/base/SelectFileDialog.java",
      "../android/java/src/org/chromium/ui/base/TouchDevice.java",
    ]
  }
}

bundle_data("ui_base_unittests_bundle_data") {
  testonly = true
  sources = [ "test/data/data_pack_unittest/truncated-header.pak" ]
  outputs = [ "{{bundle_resources_dir}}/" +
              "{{source_root_relative_dir}}/{{source_file_part}}" ]
}

# The resource labels below should not end with "_resources" or the Android
# build rules will look for a nonexistent __build_config label.
grit("ui_base_test_resources_grit") {
  testonly = true
  source = "test/ui_base_test_resources.grd"
  outputs = [
    "grit/ui_base_test_resources.h",
    "ui_base_test_resources.pak",
  ]
}

copy("ui_base_test_resources_pak") {
  testonly = true
  sources = [ "$target_gen_dir/ui_base_test_resources.pak" ]
  outputs = [ "$root_out_dir/ui_base_test_resources.pak" ]
  public_deps = [ ":ui_base_test_resources_grit" ]
}

if (is_android) {
  android_assets("ui_base_test_android_assets") {
    testonly = true

    # Use $target_gen_dir so the associated .pak.info file is available.
    sources = [ "$target_gen_dir/ui_base_test_resources.pak" ]
    deps = [ ":ui_base_test_resources_grit" ]
  }
}

if (is_ios) {
  bundle_data("ui_base_test_bundle_data") {
    testonly = true
    public_deps = [ ":ui_base_test_resources_grit" ]
    sources = [ "$target_gen_dir/ui_base_test_resources.pak" ]
    outputs = [ "{{bundle_resources_dir}}/{{source_file_part}}" ]
  }
}

test("ui_base_unittests") {
  sources = [
    "class_property_unittest.cc",
    "l10n/l10n_util_unittest.cc",
    "l10n/time_format_unittest.cc",
    "layout_unittest.cc",
    "models/simple_menu_model_unittest.cc",
    "models/tree_node_iterator_unittest.cc",
    "pointer/touch_ui_controller_unittest.cc",
    "resource/data_pack_literal.cc",
    "resource/data_pack_literal.h",
    "resource/data_pack_unittest.cc",
    "resource/resource_bundle_unittest.cc",
    "resource/scale_factor_unittest.cc",
    "scoped_visibility_tracker_unittest.cc",
    "template_expressions_unittest.cc",
    "test/page_transition_types_unittest.cc",
    "test/run_all_unittests.cc",
    "webui/i18n_source_stream_unittest.cc",
  ]
  if (is_mac) {
    sources += [ "l10n/l10n_util_mac_unittest.mm" ]
  }
  if (!is_ios) {
    sources += [ "user_activity/user_activity_detector_unittest.cc" ]

    if (is_mac) {
      sources += [
        "test/scoped_fake_nswindow_fullscreen_unittest.mm",
        "test/view_tree_validator_unittest.mm",
      ]
    }
  }

  data = []
  data_deps = []
  deps = [
    ":ui_base_test_resources_grit",
    ":ui_base_unittests_bundle_data",
    "//base",
    "//base/test:test_support",
    "//mojo/core/embedder",
    "//net",
    "//net:test_support",
    "//skia",
    "//testing/gmock",
    "//testing/gtest",
    "//third_party/brotli:dec",
    "//third_party/icu",
    "//third_party/zlib/google:compression_utils",
    "//ui/base",
    "//ui/base:test_support",
    "//ui/base:ui_data_pack",
    "//ui/base/clipboard:clipboard_test",
    "//ui/base/clipboard:clipboard_types",
    "//ui/display",
    "//ui/events:events_base",
    "//ui/events:test_support",
    "//ui/gfx:test_support",
    "//ui/resources",
    "//ui/resources:ui_test_pak",
    "//ui/strings",
    "//url",
  ]

  if (is_android) {
    sources -= [ "user_activity/user_activity_detector_unittest.cc" ]
  }

  if (is_ios) {
    sources += [
      "l10n/l10n_util_mac_unittest.mm",
      "test/ios/ui_image_test_utils_unittest.mm",
    ]
    deps -= [
      "//ui/events:events_base",
      "//ui/events:test_support",
    ]
  } else {  # !is_ios
    sources += [
      "accelerators/accelerator_history_unittest.cc",
      "accelerators/accelerator_manager_unittest.cc",
      "accelerators/accelerator_unittest.cc",
      "accelerators/menu_label_accelerator_util_unittest.cc",
      "accelerators/system_media_controls_media_keys_listener_unittest.cc",
      "cursor/cursor_unittest.cc",
      "cursor/cursor_util_unittest.cc",
      "models/list_model_unittest.cc",
      "models/list_selection_model_unittest.cc",
      "models/tree_node_model_unittest.cc",
      "test/skia_gold_pixel_diff_unittest.cc",
      "text/bytes_formatting_unittest.cc",
      "webui/web_ui_util_unittest.cc",
    ]
    deps += [
      ":pixel_diff_test_support",
      "//components/system_media_controls:test_support",
      "//ui/base/mojom:cursor_type",
    ]

    if (is_linux) {
      sources +=
          [ "accelerators/menu_label_accelerator_util_linux_unittest.cc" ]
    }

    if (is_mac) {
      sources += [
        "accelerators/platform_accelerator_cocoa_unittest.mm",
        "cocoa/base_view_unittest.mm",
        "cocoa/bubble_closer_unittest.mm",
        "cocoa/cocoa_base_utils_unittest.mm",
        "cocoa/constrained_window/constrained_window_animation_unittest.mm",
        "cocoa/focus_tracker_unittest.mm",
        "cocoa/menu_controller_unittest.mm",
        "cocoa/touch_bar_util_unittest.mm",
        "cocoa/tracking_area_unittest.mm",
        "cocoa/weak_ptr_nsobject_unittest.mm",
      ]
    }
  }

  if (build_ime) {
    sources += [
      "ime/candidate_window_unittest.cc",
      "ime/composition_text_unittest.cc",
      "ime/input_method_base_unittest.cc",
      "ime/mojom/ime_mojom_traits_unittest.cc",
    ]
    if (is_win) {
      sources += [
        "ime/win/imm32_manager_unittest.cc",
        "ime/win/on_screen_keyboard_display_manager_unittest.cc",
        "ime/win/tsf_input_policy_unittest.cc",
        "ime/win/tsf_input_scope_unittest.cc",
        "ime/win/tsf_text_store_unittest.cc",
      ]
      deps += [ "//ui/base/ime/win" ]
    }
    if (is_chromeos) {
      sources += [
        "ime/chromeos/extension_ime_util_unittest.cc",
        "ime/chromeos/ime_keyboard_unittest.cc",
        "ime/chromeos/input_method_chromeos_unittest.cc",
        "ime/chromeos/input_method_util_unittest.cc",
      ]
      deps += [ "//ui/base/ime/chromeos" ]
    }
    if (is_linux && use_aura && !is_chromeos) {
      if (use_x11 || use_ozone) {
        sources += [ "ime/linux/input_method_auralinux_unittest.cc" ]
        deps += [
          "//ui/base/ime/init",
          "//ui/base/ime/linux",
        ]
      }
      if (!use_x11) {
        sources += [ "ime/input_method_minimal_unittest.cc" ]
      }
    }
    if (use_x11) {
      sources += [ "ime/linux/composition_text_util_pango_unittest.cc" ]
    }
    if (is_chromeos || use_ozone) {
      sources += [ "ime/character_composer_unittest.cc" ]
    }
  }

  # Include the correct ui_base_test resources per platform.
  if (is_android) {
    deps += [ ":ui_base_test_android_assets" ]
    data_deps += [ ":ui_base_test_resources_pak" ]
  } else if (is_ios) {
    deps += [ ":ui_base_test_bundle_data" ]
  } else {
    data += [ "$root_out_dir/ui_base_test_resources.pak" ]
    data_deps += [ ":ui_base_test_resources_pak" ]
  }

  if (build_ime) {
    deps += [
      "//ui/base/ime",
      "//ui/base/ime/mojom:test_interfaces",
    ]
  }

  if (is_ios) {
    deps += [ "//ui/resources:ui_test_pak_bundle_data" ]
  } else {
    deps += [
      "//ui/base/accelerators/mojom:unittests",
      "//ui/base/mojom:unittests",
    ]
  }

  if (is_win) {
    sources += [
      "dragdrop/os_exchange_data_win_unittest.cc",
      "win/hwnd_subclass_unittest.cc",
    ]

    ldflags = [
      "/DELAYLOAD:d2d1.dll",
      "/DELAYLOAD:d3d10_1.dll",
    ]
    libs = [
      "d2d1.lib",
      "d3d10_1.lib",
      "imm32.lib",
      "oleacc.lib",
    ]
  }

  if (is_win) {
    sources += [ "view_prop_unittest.cc" ]
  }

  if (is_android) {
    deps += [
      "//chrome:resources",
      "//ui/android:ui_java",
    ]
  }

  if (use_pangocairo) {
    configs += [ "//build/config/linux/pangocairo" ]
  }

  if (use_x11) {
    configs += [ "//build/config/linux:x11" ]

    deps += [
      "//ui/events/platform/x11",
      "//ui/gfx/x",
    ]
  }

  if (is_mac) {
    deps += [
      ":ui_unittests_framework",
      "//third_party/mozilla",
    ]
  }

  # TODO(crbug.com/980371): Implement OSExchangeDataProvider for Fuchsia.
  if ((use_aura || toolkit_views) && !is_fuchsia) {
    sources += [ "dragdrop/os_exchange_data_unittest.cc" ]

    deps += [
      "//ui/events",
      "//ui/events/platform",
    ]
  }

  if (use_x11) {
    sources += [
      "dragdrop/os_exchange_data_provider_aurax11_unittest.cc",
      "x/selection_requestor_unittest.cc",
    ]
  }

  if (is_chromeos) {
    deps += [ "//ui/events:dom_keycode_converter" ]
  }

  if (is_android || is_linux || is_mac || is_win || is_fuchsia) {
    # TODO(brettw): We should be able to depend on //ui/resources:ui_test_pak
    # instead of depending directly on the non-test .pak files, but depending
    # on ui_test_pak seems to have no effect.
    data += [
      "test/data/data_pack_unittest/truncated-header.pak",
      "$root_out_dir/ui_test.pak",  # TODO(brettw): remove this line.
    ]
    data_deps += [
      "//third_party/mesa_headers",
      "//ui/resources:ui_test_pak",  # TODO(brettw): this does nothing.
    ]
  }
  if (is_linux || is_win || is_fuchsia) {
    data += [
      # TODO(brettw): Remove these two lines.
      "$root_out_dir/ui/en-US.pak",
      "$root_gen_dir/ui/resources/ui_resources_100_percent.pak",
    ]
  }
  if (is_mac) {
    data += [ "$root_out_dir/ui_unittests Framework.framework/" ]
  }
}

if (is_mac) {
  mac_framework_bundle("ui_unittests_framework") {
    testonly = true
    framework_version = "U"
    framework_contents = [ "Resources" ]
    deps = [ "//ui/resources:ui_test_pak_bundle_data" ]
    info_plist = "test/framework-Info.plist"
    extra_substitutions = [ "CHROMIUM_BUNDLE_ID=$chrome_mac_bundle_id" ]
    output_name = "ui_unittests Framework"
  }
}

if (is_win) {
  # This source set is used by both //chrome/browser and
  # //chrome/installer/setup.  It must have minimal dependencies for the latter
  # (e.g., no skia).
  source_set("fullscreen_win") {
    sources = [
      "fullscreen_win.cc",
      "fullscreen_win.h",
    ]
  }
}

if (is_linux) {
  # This source set defines linux wm role names and must not have any external
  # dependencies and be kept as minimal as possible.
  source_set("wm_role_names") {
    sources = [
      "wm_role_names_linux.cc",
      "wm_role_names_linux.h",
    ]
  }
}

# This target is added as a dependency of browser interactive_ui_tests. It must
# be source_set, otherwise the linker will drop the tests as dead code.
source_set("base_interactive_ui_tests") {
  testonly = true
  if (is_win) {
    sources =
        [ "accelerators/global_media_keys_listener_win_interactive_test.cc" ]

    deps = [
      ":base",
      ":test_support",
      "//base/test:test_support",
      "//testing/gtest",
      "//ui/events:events",
    ]
  }
}<|MERGE_RESOLUTION|>--- conflicted
+++ resolved
@@ -94,15 +94,8 @@
     "class_property.cc",
     "class_property.h",
     "cursor/cursor_loader.h",
-<<<<<<< HEAD
-    "cursor/cursor_loader_os2.cc",
-    "cursor/cursor_os2.cc",
-    "cursor/cursor_type.h",
-    "cursor/cursor_win.cc",
-=======
     "cursor/cursor_lookup.cc",
     "cursor/cursor_lookup.h",
->>>>>>> 0e6778f1
     "default_style.h",
     "device_form_factor.h",
     "device_form_factor_desktop.cc",
@@ -596,6 +589,13 @@
     }
   }
 
+  if (is_os2) {
+    sources += [
+      "cursor/cursor_loader_os2.cc",
+      "cursor/cursor_loader_os2.h",
+    ]
+  }
+
   if (is_mac) {
     deps += [ "//third_party/mozilla" ]
 
