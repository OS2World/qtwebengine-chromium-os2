# Copyright 2016 The Chromium Authors. All rights reserved.
# Use of this source code is governed by a BSD-style license that can be
# found in the LICENSE file.

import("//build/config/jumbo.gni")
import("//build/config/ui.gni")
import("//ui/gl/features.gni")

jumbo_component("init") {
  output_name = "gl_init"

  public = [
    "create_gr_gl_interface.h",
    "gl_factory.h",
  ]

  sources = [
    "create_gr_gl_interface.cc",
    "create_gr_gl_interface.h",
    "gl_factory.cc",
    "gl_factory.h",
    "gl_init_export.h",
    "gl_initializer.h",
  ]
  defines = [ "GL_INIT_IMPLEMENTATION" ]

  deps = [
    "//base",
    "//ui/gfx",
    "//ui/gl:buildflags",
  ]

  public_deps = [ "//ui/gl" ]

  if (is_android) {
    sources += [
      "gl_factory_android.cc",
      "gl_initializer_android.cc",
    ]

    if (use_static_angle) {
      deps += [ "//third_party/angle:libEGL_static" ]
    }
  } else if (is_win && !use_ozone) {
    sources += [
      "gl_factory_win.cc",
      "gl_initializer_win.cc",
    ]

    libs = [ "dwmapi.lib" ]
    ldflags = [ "/DELAYLOAD:dwmapi.dll" ]
  } else if (is_mac) {
    sources += [
      "gl_factory_mac.cc",
      "gl_initializer_mac.cc",
    ]

    frameworks = [ "OpenGL.framework" ]
  } else if (use_ozone) {
    sources += [
      "gl_display_egl_util_ozone.cc",
      "gl_display_egl_util_ozone.h",
      "ozone_util.h",
    ]
    deps += [ "//ui/ozone" ]
  }

  # Allow X11 to use Ozone implementation of gl_factory and gl_initializer.
  # This is needed temporarily to allow use_x11 && use_ozone build. Once
  # use_x11 goes away, this will be removed.  Internally, it checks whether
  # it should use pure X11 implementation or Ozone implementation based on
  # IsUsingOzonePlatform feature flag.
  if (use_x11 || use_ozone) {
    sources += [
      "gl_factory_ozone.cc",
      "gl_initializer_ozone.cc",
    ]
    deps += [ "//ui/base:features" ]
  }

<<<<<<< HEAD
    deps += [ "//ui/ozone" ]
  } else if (is_os2) {
    sources += [
      "gl_factory_os2.cc",
      "gl_initializer_os2.cc",
=======
  if (use_x11) {
    sources += [
      "gl_display_egl_util_x11.cc",
      "gl_display_egl_util_x11.h",
      "gl_factory_linux_x11.cc",
      "gl_factory_linux_x11.h",
      "gl_initializer_linux_x11.cc",
      "gl_initializer_linux_x11.h",
    ]

    deps += [
      "//ui/base/x",
      "//ui/base/x:gl",
      "//ui/gfx/x",
>>>>>>> da3a29ec
    ]
  }
}<|MERGE_RESOLUTION|>--- conflicted
+++ resolved
@@ -63,6 +63,11 @@
       "ozone_util.h",
     ]
     deps += [ "//ui/ozone" ]
+  } else if (is_os2) {
+    sources += [
+      "gl_factory_os2.cc",
+      "gl_initializer_os2.cc",
+    ]
   }
 
   # Allow X11 to use Ozone implementation of gl_factory and gl_initializer.
@@ -78,13 +83,6 @@
     deps += [ "//ui/base:features" ]
   }
 
-<<<<<<< HEAD
-    deps += [ "//ui/ozone" ]
-  } else if (is_os2) {
-    sources += [
-      "gl_factory_os2.cc",
-      "gl_initializer_os2.cc",
-=======
   if (use_x11) {
     sources += [
       "gl_display_egl_util_x11.cc",
@@ -99,7 +97,6 @@
       "//ui/base/x",
       "//ui/base/x:gl",
       "//ui/gfx/x",
->>>>>>> da3a29ec
     ]
   }
 }