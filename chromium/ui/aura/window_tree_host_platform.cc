--- conflicted
+++ resolved
@@ -171,17 +171,11 @@
 
 base::flat_map<std::string, std::string>
 WindowTreeHostPlatform::GetKeyboardLayoutMap() {
-<<<<<<< HEAD
-#if !defined(USE_X11) && !defined(OS_OS2)
-  return ui::GenerateDomKeyboardLayoutMap();
-#else
-=======
 #if defined(USE_OZONE)
   // USE_X11 supports keyboard layout map through LinuxUI.
   if (features::IsUsingOzonePlatform())
     return ui::GenerateDomKeyboardLayoutMap();
 #endif
->>>>>>> da3a29ec
   NOTIMPLEMENTED();
   return {};
 }
