--- conflicted
+++ resolved
@@ -41,11 +41,6 @@
 // usable on Fuchsia hosts.
 #define MOJO_PLATFORM_HANDLE_TYPE_FUCHSIA_HANDLE ((MojoPlatformHandleType)4)
 
-<<<<<<< HEAD
-// The |MojoPlatformHandle| value represents an OS/2 shared memory handle. Only
-// usable on OS/2 hosts.
-#define MOJO_PLATFORM_HANDLE_TYPE_OS2_SHMEM_HANDLE ((MojoPlatformHandleType)5)
-=======
 // The |MojoPlatformHandle| value represents a Mach send right (e.g. a value
 // opaquely of type |mach_port_t|). Only usable on macOS hosts.
 #define MOJO_PLATFORM_HANDLE_TYPE_MACH_SEND_RIGHT \
@@ -54,7 +49,10 @@
 // The |MojoPlatformHandle| value represents a Mach receive right (e.g. a value
 // opaquely of type |mach_port_t|). Only usable on macOS hosts.
 #define MOJO_PLATFORM_HANDLE_TYPE_MACH_RECEIVE_RIGHT ((MojoPlatformHandleType)5)
->>>>>>> 0e6778f1
+
+// The |MojoPlatformHandle| value represents an OS/2 shared memory handle. Only
+// usable on OS/2 hosts.
+#define MOJO_PLATFORM_HANDLE_TYPE_OS2_SHMEM_HANDLE ((MojoPlatformHandleType)6)
 
 // |MojoPlatformHandle|: A handle to a native platform object.
 //
