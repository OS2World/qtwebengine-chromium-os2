// Copyright 2018 The Chromium Authors. All rights reserved.
// Use of this source code is governed by a BSD-style license that can be
// found in the LICENSE file.

#ifndef MOJO_PUBLIC_CPP_PLATFORM_PLATFORM_HANDLE_H_
#define MOJO_PUBLIC_CPP_PLATFORM_PLATFORM_HANDLE_H_

#include "base/component_export.h"
#include "base/files/platform_file.h"
#include "base/logging.h"
#include "base/macros.h"
#include "build/build_config.h"
#include "mojo/public/c/system/platform_handle.h"

#if defined(OS_WIN)
#include "base/win/scoped_handle.h"
#elif defined(OS_FUCHSIA)
#include <lib/zx/handle.h>
#elif defined(OS_MACOSX) && !defined(OS_IOS)
#include "base/mac/scoped_mach_port.h"
#elif defined(OS_OS2)
#include "base/os2/scoped_shmem_handle.h"
#endif

#if defined(OS_POSIX) || defined(OS_FUCHSIA)
#include "base/files/scoped_file.h"
#endif

namespace mojo {

// A PlatformHandle is a generic wrapper around a platform-specific system
// handle type, e.g. a POSIX file descriptor, Windows HANDLE, or macOS Mach
// port. This can wrap any of various such types depending on the host platform
// for which it's compiled.
//
// This is useful primarily for two reasons:
//
// - Interacting with the Mojo invitation API, which use OS primitives to
//   bootstrap Mojo IPC connections.
// - Interacting with Mojo platform handle wrapping and unwrapping API, which
//   allows handles to OS primitives to be transmitted over Mojo IPC with a
//   stable wire representation via Mojo handles.
//
// NOTE: This assumes ownership if the handle it represents.
class COMPONENT_EXPORT(MOJO_CPP_PLATFORM) PlatformHandle {
 public:
  enum class Type {
    kNone,
#if defined(OS_WIN) || defined(OS_FUCHSIA)
    kHandle,
#elif defined(OS_MACOSX) && !defined(OS_IOS)
<<<<<<< HEAD
    kMachPort,
#elif defined(OS_OS2)
    kShmemHandle,
=======
    kMachSend,
    kMachReceive,
>>>>>>> 0e6778f1
#endif
#if defined(OS_POSIX) || defined(OS_FUCHSIA)
    kFd,
#endif
  };

  PlatformHandle();
  PlatformHandle(PlatformHandle&& other);

#if defined(OS_WIN)
  explicit PlatformHandle(base::win::ScopedHandle handle);
#elif defined(OS_FUCHSIA)
  explicit PlatformHandle(zx::handle handle);
#elif defined(OS_MACOSX) && !defined(OS_IOS)
  explicit PlatformHandle(base::mac::ScopedMachSendRight mach_port);
<<<<<<< HEAD
#elif defined(OS_OS2)
  explicit PlatformHandle(base::os2::ScopedShmemHandle handle);
=======
  explicit PlatformHandle(base::mac::ScopedMachReceiveRight mach_port);
>>>>>>> 0e6778f1
#endif

#if defined(OS_POSIX) || defined(OS_FUCHSIA)
  explicit PlatformHandle(base::ScopedFD fd);
#endif

  ~PlatformHandle();

  PlatformHandle& operator=(PlatformHandle&& other);

  // Takes ownership of |handle|'s underlying platform handle and fills in
  // |mojo_handle| with a representation of it. The caller assumes ownership of
  // the platform handle.
  static void ToMojoPlatformHandle(PlatformHandle handle,
                                   MojoPlatformHandle* mojo_handle);

  // Closes the underlying platform handle.
  // Assumes ownership of the platform handle described by |handle|, and returns
  // it as a new PlatformHandle.
  static PlatformHandle FromMojoPlatformHandle(
      const MojoPlatformHandle* handle);

  Type type() const { return type_; }

  void reset();

  // Relinquishes ownership of the underlying handle, regardless of type, and
  // discards its value. To release and obtain the underlying handle value, use
  // one of the specific |Release*()| methods below.
  void release();

  // Duplicates the underlying platform handle, returning a new PlatformHandle
  // which owns it.
  PlatformHandle Clone() const;

#if defined(OS_WIN)
  bool is_valid() const { return is_valid_handle(); }
  bool is_valid_handle() const { return handle_.IsValid(); }
  bool is_handle() const { return type_ == Type::kHandle; }
  const base::win::ScopedHandle& GetHandle() const { return handle_; }
  base::win::ScopedHandle TakeHandle() {
    DCHECK_EQ(type_, Type::kHandle);
    type_ = Type::kNone;
    return std::move(handle_);
  }
  HANDLE ReleaseHandle() WARN_UNUSED_RESULT {
    DCHECK_EQ(type_, Type::kHandle);
    type_ = Type::kNone;
    return handle_.Take();
  }
#elif defined(OS_FUCHSIA)
  bool is_valid() const { return is_valid_fd() || is_valid_handle(); }
  bool is_valid_handle() const { return handle_.is_valid(); }
  bool is_handle() const { return type_ == Type::kHandle; }
  const zx::handle& GetHandle() const { return handle_; }
  zx::handle TakeHandle() {
    if (type_ == Type::kHandle)
      type_ = Type::kNone;
    return std::move(handle_);
  }
  zx_handle_t ReleaseHandle() WARN_UNUSED_RESULT {
    if (type_ == Type::kHandle)
      type_ = Type::kNone;
    return handle_.release();
  }
#elif defined(OS_MACOSX) && !defined(OS_IOS)
  bool is_valid() const { return is_valid_fd() || is_valid_mach_port(); }
  bool is_valid_mach_port() const {
    return is_valid_mach_send() || is_valid_mach_receive();
  }

  bool is_valid_mach_send() const { return mach_send_.is_valid(); }
  bool is_mach_send() const { return type_ == Type::kMachSend; }
  const base::mac::ScopedMachSendRight& GetMachSendRight() const {
    return mach_send_;
  }
  base::mac::ScopedMachSendRight TakeMachSendRight() {
    if (type_ == Type::kMachSend)
      type_ = Type::kNone;
    return std::move(mach_send_);
  }
  mach_port_t ReleaseMachSendRight() WARN_UNUSED_RESULT {
    return TakeMachSendRight().release();
  }

  bool is_valid_mach_receive() const { return mach_receive_.is_valid(); }
  bool is_mach_receive() const { return type_ == Type::kMachReceive; }
  const base::mac::ScopedMachReceiveRight& GetMachReceiveRight() const {
    return mach_receive_;
  }
  base::mac::ScopedMachReceiveRight TakeMachReceiveRight() {
    if (type_ == Type::kMachReceive)
      type_ = Type::kNone;
    return std::move(mach_receive_);
  }
  mach_port_t ReleaseMachReceiveRight() WARN_UNUSED_RESULT {
    return TakeMachReceiveRight().release();
  }
#elif defined(OS_OS2)
  bool is_valid() const { return is_valid_fd() || is_valid_shmem_handle(); }
  bool is_valid_shmem_handle() const { return handle_.is_valid(); }
  bool is_shmem_handle() const { return type_ == Type::kShmemHandle; }
  const base::os2::ScopedShmemHandle& GetShmemHandle() const {
    return handle_;
  }
  base::os2::ScopedShmemHandle TakeShmemHandle() {
    if (type_ == Type::kShmemHandle)
      type_ = Type::kNone;
    return std::move(handle_);
  }
  SHMEM ReleaseShmemHandle() WARN_UNUSED_RESULT {
    if (type_ == Type::kShmemHandle)
      type_ = Type::kNone;
    return handle_.release();
  }
#elif defined(OS_POSIX)
  bool is_valid() const { return is_valid_fd(); }
#else
#error "Unsupported platform."
#endif

#if defined(OS_POSIX) || defined(OS_FUCHSIA)
  bool is_valid_fd() const { return fd_.is_valid(); }
  bool is_fd() const { return type_ == Type::kFd; }
  const base::ScopedFD& GetFD() const { return fd_; }
  base::ScopedFD TakeFD() {
    if (type_ == Type::kFd)
      type_ = Type::kNone;
    return std::move(fd_);
  }
  int ReleaseFD() WARN_UNUSED_RESULT {
    if (type_ == Type::kFd)
      type_ = Type::kNone;
    return fd_.release();
  }
#endif

  bool is_valid_platform_file() const {
#if defined(OS_POSIX) || defined(OS_FUCHSIA)
    return is_valid_fd();
#elif defined(OS_WIN)
    return is_valid_handle();
#else
#error "Unsupported platform"
#endif
  }
  base::ScopedPlatformFile TakePlatformFile() {
#if defined(OS_POSIX) || defined(OS_FUCHSIA)
    return TakeFD();
#elif defined(OS_WIN)
    return TakeHandle();
#else
#error "Unsupported platform"
#endif
  }
  base::PlatformFile ReleasePlatformFile() WARN_UNUSED_RESULT {
#if defined(OS_POSIX) || defined(OS_FUCHSIA)
    return ReleaseFD();
#elif defined(OS_WIN)
    return ReleaseHandle();
#else
#error "Unsupported platform"
#endif
  }

 private:
  Type type_ = Type::kNone;

#if defined(OS_WIN)
  base::win::ScopedHandle handle_;
#elif defined(OS_FUCHSIA)
  zx::handle handle_;
#elif defined(OS_MACOSX) && !defined(OS_IOS)
<<<<<<< HEAD
  base::mac::ScopedMachSendRight mach_port_;
#elif defined(OS_OS2)
  base::os2::ScopedShmemHandle handle_;
=======
  base::mac::ScopedMachSendRight mach_send_;
  base::mac::ScopedMachReceiveRight mach_receive_;
>>>>>>> 0e6778f1
#endif

#if defined(OS_POSIX) || defined(OS_FUCHSIA)
  base::ScopedFD fd_;
#endif

  DISALLOW_COPY_AND_ASSIGN(PlatformHandle);
};

}  // namespace mojo

#endif  // MOJO_PUBLIC_CPP_PLATFORM_PLATFORM_HANDLE_H_<|MERGE_RESOLUTION|>--- conflicted
+++ resolved
@@ -49,14 +49,10 @@
 #if defined(OS_WIN) || defined(OS_FUCHSIA)
     kHandle,
 #elif defined(OS_MACOSX) && !defined(OS_IOS)
-<<<<<<< HEAD
-    kMachPort,
-#elif defined(OS_OS2)
-    kShmemHandle,
-=======
     kMachSend,
     kMachReceive,
->>>>>>> 0e6778f1
+#elif defined(OS_OS2)
+    kShmemHandle,
 #endif
 #if defined(OS_POSIX) || defined(OS_FUCHSIA)
     kFd,
@@ -72,12 +68,9 @@
   explicit PlatformHandle(zx::handle handle);
 #elif defined(OS_MACOSX) && !defined(OS_IOS)
   explicit PlatformHandle(base::mac::ScopedMachSendRight mach_port);
-<<<<<<< HEAD
+  explicit PlatformHandle(base::mac::ScopedMachReceiveRight mach_port);
 #elif defined(OS_OS2)
   explicit PlatformHandle(base::os2::ScopedShmemHandle handle);
-=======
-  explicit PlatformHandle(base::mac::ScopedMachReceiveRight mach_port);
->>>>>>> 0e6778f1
 #endif
 
 #if defined(OS_POSIX) || defined(OS_FUCHSIA)
@@ -251,14 +244,10 @@
 #elif defined(OS_FUCHSIA)
   zx::handle handle_;
 #elif defined(OS_MACOSX) && !defined(OS_IOS)
-<<<<<<< HEAD
-  base::mac::ScopedMachSendRight mach_port_;
-#elif defined(OS_OS2)
-  base::os2::ScopedShmemHandle handle_;
-=======
   base::mac::ScopedMachSendRight mach_send_;
   base::mac::ScopedMachReceiveRight mach_receive_;
->>>>>>> 0e6778f1
+#elif defined(OS_OS2)
+  base::os2::ScopedShmemHandle handle_;
 #endif
 
 #if defined(OS_POSIX) || defined(OS_FUCHSIA)
