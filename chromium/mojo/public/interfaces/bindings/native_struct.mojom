// Copyright 2017 The Chromium Authors. All rights reserved.
// Use of this source code is governed by a BSD-style license that can be
// found in the LICENSE file.

[JavaPackage="org.chromium.mojo.native_types"]
module mojo.native;

enum SerializedHandleType {
  MOJO_HANDLE,
  PLATFORM_FILE,
  WIN_HANDLE,
  MACH_PORT,
  FUCHSIA_HANDLE,
};

struct SerializedHandle {
  handle the_handle;
<<<<<<< HEAD

  enum Type {
    MOJO_HANDLE,
    PLATFORM_FILE,
    WIN_HANDLE,
    MACH_PORT,
    FUCHSIA_HANDLE,
    OS2_SHMEM_HANDLE,
  };

  Type type;
=======
  SerializedHandleType type;
>>>>>>> 0e6778f1
};

[CustomSerializer]
struct NativeStruct {
  array<uint8> data;
  array<SerializedHandle>? handles;
};<|MERGE_RESOLUTION|>--- conflicted
+++ resolved
@@ -11,25 +11,12 @@
   WIN_HANDLE,
   MACH_PORT,
   FUCHSIA_HANDLE,
+  OS2_SHMEM_HANDLE,
 };
 
 struct SerializedHandle {
   handle the_handle;
-<<<<<<< HEAD
-
-  enum Type {
-    MOJO_HANDLE,
-    PLATFORM_FILE,
-    WIN_HANDLE,
-    MACH_PORT,
-    FUCHSIA_HANDLE,
-    OS2_SHMEM_HANDLE,
-  };
-
-  Type type;
-=======
   SerializedHandleType type;
->>>>>>> 0e6778f1
 };
 
 [CustomSerializer]
