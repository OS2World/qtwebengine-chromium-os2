--- conflicted
+++ resolved
@@ -89,7 +89,6 @@
       base::ProcessHandle owning_process);
 #endif
 
-<<<<<<< HEAD
 #if defined(OS_OS2)
   // A convenience method to get a proper PlatformHandle depending on LIBCx
   // |handle| type.
@@ -98,21 +97,6 @@
   void to_libcx_handle(LIBCX_HANDLE &handle);
 #endif
 
-#if defined(OS_MACOSX) && !defined(OS_IOS)
-  // Creates a special wrapper holding an unowned Mach port name. This may refer
-  // to a send or receive right in a remote task (process), and is used for
-  // cases where message must retain such an object as one of its attached
-  // handles. We're OK for now with leaking in any scenario where a lack of
-  // strict ownership could cause leakage. See https://crbug.com/855930 for more
-  // details.
-  static PlatformHandleInTransit CreateForMachPortName(mach_port_t name);
-
-  bool is_mach_port_name() const { return mach_port_name_ != MACH_PORT_NULL; }
-  mach_port_t mach_port_name() const { return mach_port_name_; }
-#endif
-
-=======
->>>>>>> 0e6778f1
  private:
 #if defined(OS_WIN)
   // We don't use a ScopedHandle (or, by extension, PlatformHandle) here because
