// Copyright 2016 The Chromium Authors. All rights reserved.
// Use of this source code is governed by a BSD-style license that can be
// found in the LICENSE file.

#include "mojo/core/channel.h"

#include <stddef.h>
#include <string.h>

#include <algorithm>
#include <limits>
#include <utility>

#include "base/macros.h"
#include "base/memory/aligned_memory.h"
#include "base/memory/ptr_util.h"
#include "base/numerics/safe_math.h"
#include "base/process/process_handle.h"
#include "build/build_config.h"
#include "mojo/core/configuration.h"
#include "mojo/core/core.h"

#if defined(OS_MACOSX) && !defined(OS_IOS)
#include "base/mac/mach_logging.h"
#elif defined(OS_WIN)
#include "base/win/win_util.h"
#endif

namespace mojo {
namespace core {

namespace {

static_assert(
    IsAlignedForChannelMessage(sizeof(Channel::Message::LegacyHeader)),
    "Invalid LegacyHeader size.");

static_assert(IsAlignedForChannelMessage(sizeof(Channel::Message::Header)),
              "Invalid Header size.");

static_assert(sizeof(Channel::Message::LegacyHeader) == 8,
              "LegacyHeader must be 8 bytes on ChromeOS and Android");

static_assert(offsetof(Channel::Message::LegacyHeader, num_bytes) ==
                  offsetof(Channel::Message::Header, num_bytes),
              "num_bytes should be at the same offset in both Header structs.");
static_assert(offsetof(Channel::Message::LegacyHeader, message_type) ==
                  offsetof(Channel::Message::Header, message_type),
              "message_type should be at the same offset in both Header "
              "structs.");

}  // namespace

const size_t kReadBufferSize = 4096;
const size_t kMaxUnusedReadBufferCapacity = 4096;

// TODO(rockot): Increase this if/when Channel implementations support more.
// Linux: The platform imposes a limit of 253 handles per sendmsg().
// Fuchsia: The zx_channel_write() API supports up to 64 handles.
const size_t kMaxAttachedHandles = 64;

Channel::Message::Message() = default;

Channel::Message::Message(size_t payload_size, size_t max_handles)
    : Message(payload_size, payload_size, max_handles) {}

Channel::Message::Message(size_t payload_size,
                          size_t max_handles,
                          MessageType message_type)
    : Message(payload_size, payload_size, max_handles, message_type) {}

Channel::Message::Message(size_t capacity,
                          size_t payload_size,
                          size_t max_handles)
#if defined(MOJO_CORE_LEGACY_PROTOCOL)
    : Message(capacity, payload_size, max_handles, MessageType::NORMAL_LEGACY) {
}
#else
    : Message(capacity, payload_size, max_handles, MessageType::NORMAL) {
}
#endif

Channel::Message::Message(size_t capacity,
                          size_t payload_size,
                          size_t max_handles,
                          MessageType message_type)
    : max_handles_(max_handles) {
  DCHECK_GE(capacity, payload_size);
  DCHECK_LE(max_handles_, kMaxAttachedHandles);

  const bool is_legacy_message = (message_type == MessageType::NORMAL_LEGACY);
  size_t extra_header_size = 0;
#if defined(OS_WIN)
  // On Windows we serialize HANDLEs into the extra header space.
  extra_header_size = max_handles_ * sizeof(HandleEntry);
#elif defined(OS_OS2)
  // On OS/2 we serialize handles into the extra header space.
  extra_header_size = max_handles_ * sizeof(HandleEntry);
#elif defined(OS_FUCHSIA)
  // On Fuchsia we serialize handle types into the extra header space.
  extra_header_size = max_handles_ * sizeof(HandleInfoEntry);
#elif defined(OS_MACOSX) && !defined(OS_IOS)
  // On OSX, some of the platform handles may be mach ports, which are
  // serialised into the message buffer. Since there could be a mix of fds and
  // mach ports, we store the mach ports as an <index, port> pair (of uint32_t),
  // so that the original ordering of handles can be re-created.
  if (max_handles) {
    extra_header_size =
        sizeof(MachPortsExtraHeader) + (max_handles * sizeof(MachPortsEntry));
  }
#endif
  // Pad extra header data to be aliged to |kChannelMessageAlignment| bytes.
  if (!IsAlignedForChannelMessage(extra_header_size)) {
    extra_header_size += kChannelMessageAlignment -
                         (extra_header_size % kChannelMessageAlignment);
  }
  DCHECK(IsAlignedForChannelMessage(extra_header_size));
  const size_t header_size =
      is_legacy_message ? sizeof(LegacyHeader) : sizeof(Header);
  DCHECK(extra_header_size == 0 || !is_legacy_message);

  capacity_ = header_size + extra_header_size + capacity;
  size_ = header_size + extra_header_size + payload_size;
  data_ = static_cast<char*>(
      base::AlignedAlloc(capacity_, kChannelMessageAlignment));
  // Only zero out the header and not the payload. Since the payload is going to
  // be memcpy'd, zeroing the payload is unnecessary work and a significant
  // performance issue when dealing with large messages. Any sanitizer errors
  // complaining about an uninitialized read in the payload area should be
  // treated as an error and fixed.
  memset(data_, 0, header_size + extra_header_size);

  DCHECK(base::IsValueInRangeForNumericType<uint32_t>(size_));
  legacy_header()->num_bytes = static_cast<uint32_t>(size_);

  DCHECK(base::IsValueInRangeForNumericType<uint16_t>(header_size +
                                                      extra_header_size));
  legacy_header()->message_type = message_type;

  if (is_legacy_message) {
    legacy_header()->num_handles = static_cast<uint16_t>(max_handles);
  } else {
    header()->num_header_bytes =
        static_cast<uint16_t>(header_size + extra_header_size);
  }

  if (max_handles_ > 0) {
#if defined(OS_WIN)
    handles_ = reinterpret_cast<HandleEntry*>(mutable_extra_header());
    // Initialize all handles to invalid values.
    for (size_t i = 0; i < max_handles_; ++i)
      handles_[i].handle = base::win::HandleToUint32(INVALID_HANDLE_VALUE);
#elif defined(OS_OS2)
    handles_ = reinterpret_cast<HandleEntry*>(mutable_extra_header());
    // All handle data is already initialized to zeroes in memset above.
#elif defined(OS_MACOSX) && !defined(OS_IOS)
    mach_ports_header_ =
        reinterpret_cast<MachPortsExtraHeader*>(mutable_extra_header());
    mach_ports_header_->num_ports = 0;
    // Initialize all handles to invalid values.
    for (size_t i = 0; i < max_handles_; ++i) {
      mach_ports_header_->entries[i] = {0};
    }
#endif
  }
}

Channel::Message::~Message() {
  base::AlignedFree(data_);
}

// static
Channel::MessagePtr Channel::Message::CreateRawForFuzzing(
    base::span<const unsigned char> data) {
  auto message = base::WrapUnique(new Message);
  message->size_ = data.size();
  if (data.size()) {
    message->data_ = static_cast<char*>(
        base::AlignedAlloc(data.size(), kChannelMessageAlignment));
    std::copy(data.begin(), data.end(), message->data_);
  }
  return message;
}

// static
Channel::MessagePtr Channel::Message::Deserialize(
    const void* data,
    size_t data_num_bytes,
    base::ProcessHandle from_process) {
  if (data_num_bytes < sizeof(LegacyHeader))
    return nullptr;

  const LegacyHeader* legacy_header =
      reinterpret_cast<const LegacyHeader*>(data);
  if (legacy_header->num_bytes != data_num_bytes) {
    DLOG(ERROR) << "Decoding invalid message: " << legacy_header->num_bytes
                << " != " << data_num_bytes;
    return nullptr;
  }

  // If a message isn't explicitly identified as type NORMAL_LEGACY, it is
  // expected to have a full-size header.
  const Header* header = nullptr;
  if (legacy_header->message_type != MessageType::NORMAL_LEGACY)
    header = reinterpret_cast<const Header*>(data);

  uint32_t extra_header_size = 0;
  size_t payload_size = 0;
  const char* payload = nullptr;
  if (!header) {
    payload_size = data_num_bytes - sizeof(LegacyHeader);
    payload = static_cast<const char*>(data) + sizeof(LegacyHeader);
  } else {
    if (header->num_bytes < header->num_header_bytes ||
        header->num_header_bytes < sizeof(Header)) {
      DLOG(ERROR) << "Decoding invalid message: " << header->num_bytes << " < "
                  << header->num_header_bytes;
      return nullptr;
    }
    extra_header_size = header->num_header_bytes - sizeof(Header);
    payload_size = data_num_bytes - header->num_header_bytes;
    payload = static_cast<const char*>(data) + header->num_header_bytes;
  }

  if (!IsAlignedForChannelMessage(extra_header_size)) {
    // Well-formed messages always have any extra header bytes aligned to a
    // |kChannelMessageAlignment| boundary.
    DLOG(ERROR) << "Invalid extra header size";
    return nullptr;
  }

#if defined(OS_WIN)
  uint32_t max_handles = extra_header_size / sizeof(HandleEntry);
#elif defined(OS_OS2)
  uint32_t max_handles = extra_header_size / sizeof(HandleEntry);
#elif defined(OS_FUCHSIA)
  uint32_t max_handles = extra_header_size / sizeof(HandleInfoEntry);
#elif defined(OS_MACOSX) && !defined(OS_IOS)
  if (extra_header_size > 0 &&
      extra_header_size < sizeof(MachPortsExtraHeader)) {
    DLOG(ERROR) << "Decoding invalid message: " << extra_header_size << " < "
                << sizeof(MachPortsExtraHeader);
    return nullptr;
  }
  uint32_t max_handles =
      extra_header_size == 0
          ? 0
          : (extra_header_size - sizeof(MachPortsExtraHeader)) /
                sizeof(MachPortsEntry);
#else
  const uint32_t max_handles = 0;
  // No extra header expected. Fail if this is detected.
  if (extra_header_size > 0) {
    DLOG(ERROR) << "Decoding invalid message: unexpected extra_header_size > 0";
    return nullptr;
  }
#endif  // defined(OS_WIN)

  const uint16_t num_handles =
      header ? header->num_handles : legacy_header->num_handles;
  if (num_handles > max_handles || max_handles > kMaxAttachedHandles) {
    DLOG(ERROR) << "Decoding invalid message: " << num_handles << " > "
                << max_handles;
    return nullptr;
  }

  MessagePtr message(
      new Message(payload_size, max_handles, legacy_header->message_type));
  DCHECK_EQ(message->data_num_bytes(), data_num_bytes);

  // Copy all payload bytes.
  if (payload_size)
    memcpy(message->mutable_payload(), payload, payload_size);

  if (header) {
    DCHECK_EQ(message->extra_header_size(), extra_header_size);
    DCHECK_EQ(message->header()->num_header_bytes, header->num_header_bytes);

    if (message->extra_header_size()) {
      // Copy extra header bytes.
      memcpy(message->mutable_extra_header(),
             static_cast<const char*>(data) + sizeof(Header),
             message->extra_header_size());
    }
    message->header()->num_handles = header->num_handles;
  } else {
    message->legacy_header()->num_handles = legacy_header->num_handles;
  }

#if defined(OS_WIN)
  std::vector<PlatformHandleInTransit> handles(num_handles);
  for (size_t i = 0; i < num_handles; i++) {
    HANDLE handle = base::win::Uint32ToHandle(message->handles_[i].handle);
    if (PlatformHandleInTransit::IsPseudoHandle(handle))
      return nullptr;
    if (from_process == base::kNullProcessHandle) {
      handles[i] = PlatformHandleInTransit(
          PlatformHandle(base::win::ScopedHandle(handle)));
    } else {
      handles[i] = PlatformHandleInTransit(
          PlatformHandleInTransit::TakeIncomingRemoteHandle(handle,
                                                            from_process));
    }
  }
  message->SetHandles(std::move(handles));
#elif defined(OS_OS2)
  std::vector<PlatformHandleInTransit> handles(num_handles);
  if (from_process != base::kNullProcessHandle) {
    int rc = libcx_take_handles(message->handles_, num_handles, from_process,
        LIBCX_HANDLE_CLOSE);
    DPCHECK(rc == 0);
  }
  for (size_t i = 0; i < num_handles; i++) {
    handles[i] = PlatformHandleInTransit(
        PlatformHandleInTransit::CreateFromLIBCxHandle(message->handles_[i]));
  }
  message->SetHandles(std::move(handles));
#endif

  return message;
}

size_t Channel::Message::capacity() const {
  if (is_legacy_message())
    return capacity_ - sizeof(LegacyHeader);
  return capacity_ - header()->num_header_bytes;
}

void Channel::Message::ExtendPayload(size_t new_payload_size) {
  size_t capacity_without_header = capacity();
  size_t header_size = capacity_ - capacity_without_header;
  if (new_payload_size > capacity_without_header) {
    size_t new_capacity =
        std::max(capacity_without_header * 2, new_payload_size) + header_size;
    void* new_data = base::AlignedAlloc(new_capacity, kChannelMessageAlignment);
    memcpy(new_data, data_, capacity_);
    base::AlignedFree(data_);
    data_ = static_cast<char*>(new_data);
    capacity_ = new_capacity;

    if (max_handles_ > 0) {
// We also need to update the cached extra header addresses in case the
// payload buffer has been relocated.
#if defined(OS_WIN)
      handles_ = reinterpret_cast<HandleEntry*>(mutable_extra_header());
#elif defined(OS_OS2)
      handles_ = reinterpret_cast<HandleEntry*>(mutable_extra_header());
#elif defined(OS_MACOSX) && !defined(OS_IOS)
      mach_ports_header_ =
          reinterpret_cast<MachPortsExtraHeader*>(mutable_extra_header());
#endif
    }
  }
  size_ = header_size + new_payload_size;
  DCHECK(base::IsValueInRangeForNumericType<uint32_t>(size_));
  legacy_header()->num_bytes = static_cast<uint32_t>(size_);
}

const void* Channel::Message::extra_header() const {
  DCHECK(!is_legacy_message());
  return data_ + sizeof(Header);
}

void* Channel::Message::mutable_extra_header() {
  DCHECK(!is_legacy_message());
  return data_ + sizeof(Header);
}

size_t Channel::Message::extra_header_size() const {
  return header()->num_header_bytes - sizeof(Header);
}

void* Channel::Message::mutable_payload() {
  if (is_legacy_message())
    return static_cast<void*>(legacy_header() + 1);
  return data_ + header()->num_header_bytes;
}

const void* Channel::Message::payload() const {
  if (is_legacy_message())
    return static_cast<const void*>(legacy_header() + 1);
  return data_ + header()->num_header_bytes;
}

size_t Channel::Message::payload_size() const {
  if (is_legacy_message())
    return legacy_header()->num_bytes - sizeof(LegacyHeader);
  return size_ - header()->num_header_bytes;
}

size_t Channel::Message::num_handles() const {
  return is_legacy_message() ? legacy_header()->num_handles
                             : header()->num_handles;
}

bool Channel::Message::has_handles() const {
  return (is_legacy_message() ? legacy_header()->num_handles
                              : header()->num_handles) > 0;
}

bool Channel::Message::is_legacy_message() const {
  return legacy_header()->message_type == MessageType::NORMAL_LEGACY;
}

Channel::Message::LegacyHeader* Channel::Message::legacy_header() const {
  return reinterpret_cast<LegacyHeader*>(data_);
}

Channel::Message::Header* Channel::Message::header() const {
  DCHECK(!is_legacy_message());
  return reinterpret_cast<Header*>(data_);
}

void Channel::Message::SetHandles(std::vector<PlatformHandle> new_handles) {
  std::vector<PlatformHandleInTransit> handles;
  handles.reserve(new_handles.size());
  for (auto& h : new_handles) {
    handles.emplace_back(PlatformHandleInTransit(std::move(h)));
  }
  SetHandles(std::move(handles));
}

void Channel::Message::SetHandles(
    std::vector<PlatformHandleInTransit> new_handles) {
  if (is_legacy_message()) {
    // Old semantics for ChromeOS and Android
    if (legacy_header()->num_handles == 0) {
      CHECK(new_handles.empty());
      return;
    }
    CHECK_EQ(new_handles.size(), legacy_header()->num_handles);
    std::swap(handle_vector_, new_handles);
    return;
  }

  if (max_handles_ == 0) {
    CHECK(new_handles.empty());
    return;
  }

  CHECK_LE(new_handles.size(), max_handles_);
  header()->num_handles = static_cast<uint16_t>(new_handles.size());
  std::swap(handle_vector_, new_handles);
#if defined(OS_WIN)
  memset(handles_, 0, extra_header_size());
  for (size_t i = 0; i < handle_vector_.size(); i++) {
    HANDLE handle = handle_vector_[i].remote_handle();
    if (handle == INVALID_HANDLE_VALUE)
      handle = handle_vector_[i].handle().GetHandle().Get();
    handles_[i].handle = base::win::HandleToUint32(handle);
  }
#endif  // defined(OS_WIN)

#if defined(OS_OS2)
  memset(handles_, 0, extra_header_size());
  for (size_t i = 0; i < handle_vector_.size(); i++) {
    handle_vector_[i].to_libcx_handle(handles_[i]);
  }
#endif  // defined(OS_OS2)

#if defined(OS_MACOSX) && !defined(OS_IOS)
  if (mach_ports_header_) {
    for (size_t i = 0; i < max_handles_; ++i) {
      mach_ports_header_->entries[i] = {0};
    }
    for (size_t i = 0; i < handle_vector_.size(); i++) {
      mach_ports_header_->entries[i].type =
          static_cast<uint8_t>(handle_vector_[i].handle().type());
    }
    mach_ports_header_->num_ports = handle_vector_.size();
  }
#endif
}

std::vector<PlatformHandleInTransit> Channel::Message::TakeHandles() {
<<<<<<< HEAD
#if defined(OS_MACOSX) && !defined(OS_IOS)
  if (mach_ports_header_) {
    for (size_t i = 0; i < max_handles_; ++i) {
      mach_ports_header_->entries[i] = {0,
                                        static_cast<uint32_t>(MACH_PORT_NULL)};
    }
    mach_ports_header_->num_ports = 0;
  }
#endif
  return std::move(handle_vector_);
}

std::vector<PlatformHandleInTransit>
Channel::Message::TakeHandlesForTransport() {
#if defined(OS_WIN)
  // Not necessary on Windows.
  NOTREACHED();
  return std::vector<PlatformHandleInTransit>();
#elif defined(OS_OS2)
  // Not necessary on OS/2.
  NOTREACHED();
  return std::vector<PlatformHandleInTransit>();
#elif defined(OS_MACOSX) && !defined(OS_IOS)
  std::vector<PlatformHandleInTransit> non_mach_handles;
  for (auto& handle : handle_vector_) {
    if (handle.is_mach_port_name() || handle.handle().is_mach_port()) {
      // Ownership is effectively transferred to the receiving process
      // out-of-band via MachPortRelay.
      handle.CompleteTransit();
    } else {
      non_mach_handles.emplace_back(std::move(handle));
    }
  }
  handle_vector_.clear();
  return non_mach_handles;
#else
=======
>>>>>>> 0e6778f1
  return std::move(handle_vector_);
}

// Helper class for managing a Channel's read buffer allocations. This maintains
// a single contiguous buffer with the layout:
//
//   [discarded bytes][occupied bytes][unoccupied bytes]
//
// The Reserve() method ensures that a certain capacity of unoccupied bytes are
// available. It does not claim that capacity and only allocates new capacity
// when strictly necessary.
//
// Claim() marks unoccupied bytes as occupied.
//
// Discard() marks occupied bytes as discarded, signifying that their contents
// can be forgotten or overwritten.
//
// Realign() moves occupied bytes to the front of the buffer so that those
// occupied bytes are properly aligned.
//
// The most common Channel behavior in practice should result in very few
// allocations and copies, as memory is claimed and discarded shortly after
// being reserved, and future reservations will immediately reuse discarded
// memory.
class Channel::ReadBuffer {
 public:
  ReadBuffer() {
    size_ = kReadBufferSize;
    data_ =
        static_cast<char*>(base::AlignedAlloc(size_, kChannelMessageAlignment));
  }

  ~ReadBuffer() {
    DCHECK(data_);
    base::AlignedFree(data_);
  }

  const char* occupied_bytes() const { return data_ + num_discarded_bytes_; }

  size_t num_occupied_bytes() const {
    return num_occupied_bytes_ - num_discarded_bytes_;
  }

  // Ensures the ReadBuffer has enough contiguous space allocated to hold
  // |num_bytes| more bytes; returns the address of the first available byte.
  char* Reserve(size_t num_bytes) {
    if (num_occupied_bytes_ + num_bytes > size_) {
      size_ = std::max(size_ * 2, num_occupied_bytes_ + num_bytes);
      void* new_data = base::AlignedAlloc(size_, kChannelMessageAlignment);
      memcpy(new_data, data_, num_occupied_bytes_);
      base::AlignedFree(data_);
      data_ = static_cast<char*>(new_data);
    }

    return data_ + num_occupied_bytes_;
  }

  // Marks the first |num_bytes| unoccupied bytes as occupied.
  void Claim(size_t num_bytes) {
    DCHECK_LE(num_occupied_bytes_ + num_bytes, size_);
    num_occupied_bytes_ += num_bytes;
  }

  // Marks the first |num_bytes| occupied bytes as discarded. This may result in
  // shrinkage of the internal buffer, and it is not safe to assume the result
  // of a previous Reserve() call is still valid after this.
  void Discard(size_t num_bytes) {
    DCHECK_LE(num_discarded_bytes_ + num_bytes, num_occupied_bytes_);
    num_discarded_bytes_ += num_bytes;

    if (num_discarded_bytes_ == num_occupied_bytes_) {
      // We can just reuse the buffer from the beginning in this common case.
      num_discarded_bytes_ = 0;
      num_occupied_bytes_ = 0;
    }

    if (num_discarded_bytes_ > kMaxUnusedReadBufferCapacity) {
      // In the uncommon case that we have a lot of discarded data at the
      // front of the buffer, simply move remaining data to a smaller buffer.
      size_t num_preserved_bytes = num_occupied_bytes_ - num_discarded_bytes_;
      size_ = std::max(num_preserved_bytes, kReadBufferSize);
      char* new_data = static_cast<char*>(
          base::AlignedAlloc(size_, kChannelMessageAlignment));
      memcpy(new_data, data_ + num_discarded_bytes_, num_preserved_bytes);
      base::AlignedFree(data_);
      data_ = new_data;
      num_discarded_bytes_ = 0;
      num_occupied_bytes_ = num_preserved_bytes;
    }

    if (num_occupied_bytes_ == 0 && size_ > kMaxUnusedReadBufferCapacity) {
      // Opportunistically shrink the read buffer back down to a small size if
      // it's grown very large. We only do this if there are no remaining
      // unconsumed bytes in the buffer to avoid copies in most the common
      // cases.
      size_ = kMaxUnusedReadBufferCapacity;
      base::AlignedFree(data_);
      data_ = static_cast<char*>(
          base::AlignedAlloc(size_, kChannelMessageAlignment));
    }
  }

  void Realign() {
    size_t num_bytes = num_occupied_bytes();
    memmove(data_, occupied_bytes(), num_bytes);
    num_discarded_bytes_ = 0;
    num_occupied_bytes_ = num_bytes;
  }

 private:
  char* data_ = nullptr;

  // The total size of the allocated buffer.
  size_t size_ = 0;

  // The number of discarded bytes at the beginning of the allocated buffer.
  size_t num_discarded_bytes_ = 0;

  // The total number of occupied bytes, including discarded bytes.
  size_t num_occupied_bytes_ = 0;

  DISALLOW_COPY_AND_ASSIGN(ReadBuffer);
};

Channel::Channel(Delegate* delegate,
                 HandlePolicy handle_policy,
                 DispatchBufferPolicy buffer_policy)
    : delegate_(delegate),
      handle_policy_(handle_policy),
      read_buffer_(buffer_policy == DispatchBufferPolicy::kManaged
                       ? new ReadBuffer
                       : nullptr) {}

Channel::~Channel() {}

void Channel::ShutDown() {
  ShutDownImpl();
  delegate_ = nullptr;
}

char* Channel::GetReadBuffer(size_t* buffer_capacity) {
  DCHECK(read_buffer_);
  size_t required_capacity = *buffer_capacity;
  if (!required_capacity)
    required_capacity = kReadBufferSize;

  *buffer_capacity = required_capacity;
  return read_buffer_->Reserve(required_capacity);
}

bool Channel::OnReadComplete(size_t bytes_read, size_t* next_read_size_hint) {
  DCHECK(read_buffer_);
  *next_read_size_hint = kReadBufferSize;
  read_buffer_->Claim(bytes_read);
  while (read_buffer_->num_occupied_bytes() >= sizeof(Message::LegacyHeader)) {
    // Ensure the occupied data is properly aligned. If it isn't, a SIGBUS could
    // happen on architectures that don't allow misaligned words access (i.e.
    // anything other than x86). Only re-align when necessary to avoid copies.
    if (!IsAlignedForChannelMessage(
            reinterpret_cast<uintptr_t>(read_buffer_->occupied_bytes()))) {
      read_buffer_->Realign();
    }

    DispatchResult result =
        TryDispatchMessage(base::make_span(read_buffer_->occupied_bytes(),
                                           read_buffer_->num_occupied_bytes()),
                           next_read_size_hint);
    if (result == DispatchResult::kOK) {
      read_buffer_->Discard(*next_read_size_hint);
      *next_read_size_hint = 0;
    } else if (result == DispatchResult::kNotEnoughData) {
      return true;
    } else if (result == DispatchResult::kMissingHandles) {
      break;
    } else if (result == DispatchResult::kError) {
      return false;
    }
  }
  return true;
}

Channel::DispatchResult Channel::TryDispatchMessage(
    base::span<const char> buffer,
    size_t* size_hint) {
  bool did_consume_message = false;

  // We have at least enough data available for a LegacyHeader.
  const Message::LegacyHeader* legacy_header =
      reinterpret_cast<const Message::LegacyHeader*>(buffer.data());

  const size_t kMaxMessageSize = GetConfiguration().max_message_num_bytes;
  if (legacy_header->num_bytes < sizeof(Message::LegacyHeader) ||
      legacy_header->num_bytes > kMaxMessageSize) {
    LOG(ERROR) << "Invalid message size: " << legacy_header->num_bytes;
    return DispatchResult::kError;
  }

  if (buffer.size() < legacy_header->num_bytes) {
    // Not enough data available to read the full message. Hint to the
    // implementation that it should try reading the full size of the message.
    *size_hint = legacy_header->num_bytes - buffer.size();
    return DispatchResult::kNotEnoughData;
  }

  const Message::Header* header = nullptr;
  if (legacy_header->message_type != Message::MessageType::NORMAL_LEGACY) {
    header = reinterpret_cast<const Message::Header*>(legacy_header);
  }

  size_t extra_header_size = 0;
  const void* extra_header = nullptr;
  size_t payload_size = 0;
  void* payload = nullptr;
  if (header) {
    if (header->num_header_bytes < sizeof(Message::Header) ||
        header->num_header_bytes > header->num_bytes) {
      LOG(ERROR) << "Invalid message header size: " << header->num_header_bytes;
      return DispatchResult::kError;
    }
    extra_header_size = header->num_header_bytes - sizeof(Message::Header);
    extra_header = extra_header_size ? header + 1 : nullptr;
    payload_size = header->num_bytes - header->num_header_bytes;
    payload =
        payload_size
            ? reinterpret_cast<Message::Header*>(
                  const_cast<char*>(buffer.data()) + header->num_header_bytes)
            : nullptr;
  } else {
    payload_size = legacy_header->num_bytes - sizeof(Message::LegacyHeader);
    payload = payload_size
                  ? const_cast<Message::LegacyHeader*>(&legacy_header[1])
                  : nullptr;
  }

  const uint16_t num_handles =
      header ? header->num_handles : legacy_header->num_handles;
  std::vector<PlatformHandle> handles;
  bool deferred = false;
  if (num_handles > 0) {
    if (handle_policy_ == HandlePolicy::kRejectHandles)
      return DispatchResult::kError;

    if (!GetReadPlatformHandles(payload, payload_size, num_handles,
                                extra_header, extra_header_size, &handles,
                                &deferred)) {
      return DispatchResult::kError;
    }

    if (handles.empty()) {
      // Not enough handles available for this message.
      return DispatchResult::kMissingHandles;
    }
  }

  // We've got a complete message! Dispatch it and try another.
  if (legacy_header->message_type != Message::MessageType::NORMAL_LEGACY &&
      legacy_header->message_type != Message::MessageType::NORMAL) {
    DCHECK(!deferred);
    if (!OnControlMessage(legacy_header->message_type, payload, payload_size,
                          std::move(handles))) {
      return DispatchResult::kError;
    }
    did_consume_message = true;
  } else if (deferred) {
    did_consume_message = true;
  } else if (delegate_) {
    delegate_->OnChannelMessage(payload, payload_size, std::move(handles));
    did_consume_message = true;
  }

  *size_hint = legacy_header->num_bytes;
  return DispatchResult::kOK;
}

void Channel::OnError(Error error) {
  if (delegate_)
    delegate_->OnChannelError(error);
}

bool Channel::OnControlMessage(Message::MessageType message_type,
                               const void* payload,
                               size_t payload_size,
                               std::vector<PlatformHandle> handles) {
  return false;
}

}  // namespace core
}  // namespace mojo<|MERGE_RESOLUTION|>--- conflicted
+++ resolved
@@ -473,45 +473,6 @@
 }
 
 std::vector<PlatformHandleInTransit> Channel::Message::TakeHandles() {
-<<<<<<< HEAD
-#if defined(OS_MACOSX) && !defined(OS_IOS)
-  if (mach_ports_header_) {
-    for (size_t i = 0; i < max_handles_; ++i) {
-      mach_ports_header_->entries[i] = {0,
-                                        static_cast<uint32_t>(MACH_PORT_NULL)};
-    }
-    mach_ports_header_->num_ports = 0;
-  }
-#endif
-  return std::move(handle_vector_);
-}
-
-std::vector<PlatformHandleInTransit>
-Channel::Message::TakeHandlesForTransport() {
-#if defined(OS_WIN)
-  // Not necessary on Windows.
-  NOTREACHED();
-  return std::vector<PlatformHandleInTransit>();
-#elif defined(OS_OS2)
-  // Not necessary on OS/2.
-  NOTREACHED();
-  return std::vector<PlatformHandleInTransit>();
-#elif defined(OS_MACOSX) && !defined(OS_IOS)
-  std::vector<PlatformHandleInTransit> non_mach_handles;
-  for (auto& handle : handle_vector_) {
-    if (handle.is_mach_port_name() || handle.handle().is_mach_port()) {
-      // Ownership is effectively transferred to the receiving process
-      // out-of-band via MachPortRelay.
-      handle.CompleteTransit();
-    } else {
-      non_mach_handles.emplace_back(std::move(handle));
-    }
-  }
-  handle_vector_.clear();
-  return non_mach_handles;
-#else
-=======
->>>>>>> 0e6778f1
   return std::move(handle_vector_);
 }
 
