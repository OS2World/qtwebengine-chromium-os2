// Copyright 2016 The Chromium Authors. All rights reserved.
// Use of this source code is governed by a BSD-style license that can be
// found in the LICENSE file.

#include "mojo/core/node_controller.h"

#include <algorithm>
#include <limits>
#include <vector>

#include "base/bind.h"
#include "base/containers/queue.h"
#include "base/location.h"
#include "base/logging.h"
#include "base/macros.h"
#include "base/message_loop/message_loop_current.h"
#include "base/process/process_handle.h"
#include "base/rand_util.h"
#include "base/time/time.h"
#include "base/timer/elapsed_timer.h"
#include "mojo/core/broker.h"
#include "mojo/core/broker_host.h"
#include "mojo/core/configuration.h"
#include "mojo/core/core.h"
#include "mojo/core/request_context.h"
#include "mojo/core/user_message_impl.h"
#include "mojo/public/cpp/platform/named_platform_channel.h"
#include "mojo/public/cpp/platform/platform_channel.h"

#if defined(OS_WIN)
#include <windows.h>
#endif

#if !defined(OS_NACL)
#include "crypto/random.h"
#endif

namespace mojo {
namespace core {

namespace {

#if defined(OS_NACL)
template <typename T>
void GenerateRandomName(T* out) {
  base::RandBytes(out, sizeof(T));
}
#else
template <typename T>
void GenerateRandomName(T* out) {
  crypto::RandBytes(out, sizeof(T));
}
#endif

ports::NodeName GetRandomNodeName() {
  ports::NodeName name;
  GenerateRandomName(&name);
  return name;
}

Channel::MessagePtr SerializeEventMessage(ports::ScopedEvent event) {
  if (event->type() == ports::Event::Type::kUserMessage) {
    // User message events must already be partially serialized.
    return UserMessageImpl::FinalizeEventMessage(
        ports::Event::Cast<ports::UserMessageEvent>(&event));
  }

  void* data;
  size_t size = event->GetSerializedSize();
  auto message = NodeChannel::CreateEventMessage(size, size, &data, 0);
  event->Serialize(data);
  return message;
}

ports::ScopedEvent DeserializeEventMessage(
    const ports::NodeName& from_node,
    Channel::MessagePtr channel_message) {
  void* data;
  size_t size;
  NodeChannel::GetEventMessageData(channel_message.get(), &data, &size);
  auto event = ports::Event::Deserialize(data, size);
  if (!event)
    return nullptr;

  if (event->type() != ports::Event::Type::kUserMessage)
    return event;

  // User messages require extra parsing.
  const size_t event_size = event->GetSerializedSize();

  // Note that if this weren't true, the event couldn't have been deserialized
  // in the first place.
  DCHECK_LE(event_size, size);

  auto message_event = ports::Event::Cast<ports::UserMessageEvent>(&event);
  auto message = UserMessageImpl::CreateFromChannelMessage(
      message_event.get(), std::move(channel_message),
      static_cast<uint8_t*>(data) + event_size, size - event_size);
  if (!message)
    return nullptr;

  message->set_source_node(from_node);
  message_event->AttachMessage(std::move(message));
  return std::move(message_event);
}

// Used by NodeController to watch for shutdown. Since no IO can happen once
// the IO thread is killed, the NodeController can cleanly drop all its peers
// at that time.
class ThreadDestructionObserver
    : public base::MessageLoopCurrent::DestructionObserver {
 public:
  static void Create(scoped_refptr<base::SingleThreadTaskRunner> task_runner,
                     base::OnceClosure callback) {
    if (task_runner->RunsTasksInCurrentSequence()) {
      // Owns itself.
      new ThreadDestructionObserver(std::move(callback));
    } else {
      task_runner->PostTask(
          FROM_HERE, base::BindOnce(&Create, task_runner, std::move(callback)));
    }
  }

 private:
  explicit ThreadDestructionObserver(base::OnceClosure callback)
      : callback_(std::move(callback)) {
    base::MessageLoopCurrent::Get()->AddDestructionObserver(this);
  }

  ~ThreadDestructionObserver() override {
    base::MessageLoopCurrent::Get()->RemoveDestructionObserver(this);
  }

  // base::MessageLoopCurrent::DestructionObserver:
  void WillDestroyCurrentMessageLoop() override {
    std::move(callback_).Run();
    delete this;
  }

  base::OnceClosure callback_;

  DISALLOW_COPY_AND_ASSIGN(ThreadDestructionObserver);
};

}  // namespace

NodeController::~NodeController() {}

NodeController::NodeController(Core* core)
    : core_(core),
      name_(GetRandomNodeName()),
      node_(new ports::Node(name_, this)) {
  DVLOG(1) << "Initializing node " << name_;
}

void NodeController::SetIOTaskRunner(
    scoped_refptr<base::SingleThreadTaskRunner> task_runner) {
  io_task_runner_ = task_runner;
  ThreadDestructionObserver::Create(
      io_task_runner_,
      base::BindOnce(&NodeController::DropAllPeers, base::Unretained(this)));
}

void NodeController::SendBrokerClientInvitation(
    base::ProcessHandle target_process,
    ConnectionParams connection_params,
    const std::vector<std::pair<std::string, ports::PortRef>>& attached_ports,
    const ProcessErrorCallback& process_error_callback) {
  // Generate the temporary remote node name here so that it can be associated
  // with the ports "attached" to this invitation.
  ports::NodeName temporary_node_name;
  GenerateRandomName(&temporary_node_name);

  {
    base::AutoLock lock(reserved_ports_lock_);
    PortMap& port_map = reserved_ports_[temporary_node_name];
    for (auto& entry : attached_ports) {
      auto result = port_map.emplace(entry.first, entry.second);
      DCHECK(result.second) << "Duplicate attachment: " << entry.first;
    }
  }

  ScopedProcessHandle scoped_target_process =
      ScopedProcessHandle::CloneFrom(target_process);
  io_task_runner_->PostTask(
      FROM_HERE,
      base::BindOnce(&NodeController::SendBrokerClientInvitationOnIOThread,
                     base::Unretained(this), std::move(scoped_target_process),
                     std::move(connection_params), temporary_node_name,
                     process_error_callback));
}

void NodeController::AcceptBrokerClientInvitation(
    ConnectionParams connection_params) {
  base::Optional<PlatformHandle> broker_host_handle;
  DCHECK(!GetConfiguration().is_broker_process);
<<<<<<< HEAD
#if !defined(OS_MACOSX) && !defined(OS_NACL_SFI) && !defined(OS_FUCHSIA) && \
    !defined(OS_OS2)
  // Use the bootstrap channel for the broker and receive the node's channel
  // synchronously as the first message from the broker.
  DCHECK(connection_params.endpoint().is_valid());
  base::ElapsedTimer timer;
  broker_ = std::make_unique<Broker>(
      connection_params.TakeEndpoint().TakePlatformHandle());
  PlatformChannelEndpoint endpoint = broker_->GetInviterEndpoint();

  if (!endpoint.is_valid()) {
    // Most likely the inviter's side of the channel has already been closed and
    // the broker was unable to negotiate a NodeChannel pipe. In this case we
    // can cancel our connection to our inviter.
    DVLOG(1) << "Cannot connect to invalid inviter channel.";
    CancelPendingPortMerges();
    return;
=======
#if !defined(OS_MACOSX) && !defined(OS_NACL_SFI) && !defined(OS_FUCHSIA)
  if (!connection_params.is_async()) {
    // Use the bootstrap channel for the broker and receive the node's channel
    // synchronously as the first message from the broker.
    DCHECK(connection_params.endpoint().is_valid());
    base::ElapsedTimer timer;
    broker_ = std::make_unique<Broker>(
        connection_params.TakeEndpoint().TakePlatformHandle(),
        /*wait_for_channel_handle=*/true);
    PlatformChannelEndpoint endpoint = broker_->GetInviterEndpoint();

    if (!endpoint.is_valid()) {
      // Most likely the inviter's side of the channel has already been closed
      // and the broker was unable to negotiate a NodeChannel pipe. In this case
      // we can cancel our connection to our inviter.
      DVLOG(1) << "Cannot connect to invalid inviter channel.";
      CancelPendingPortMerges();
      return;
    }

    const bool leak_endpoint = connection_params.leak_endpoint();
    connection_params = ConnectionParams(std::move(endpoint));
    connection_params.set_leak_endpoint(leak_endpoint);
  } else {
    // For async connections, we instead create a new channel for the broker and
    // send a request for the inviting process to bind to it. This avoids doing
    // blocking I/O to accept the invitation. Does not work in some sandboxed
    // environments, where the PlatformChannel constructor will CHECK fail.
    PlatformChannel channel;
    broker_ = std::make_unique<Broker>(
        channel.TakeLocalEndpoint().TakePlatformHandle(),
        /*wait_for_channel_handle=*/false);
    broker_host_handle = channel.TakeRemoteEndpoint().TakePlatformHandle();
>>>>>>> 0e6778f1
  }
#endif
  // Re-enable port merge operations, which may have been disabled if this isn't
  // the first invitation accepted by this process.
  base::AutoLock lock(pending_port_merges_lock_);
  reject_pending_merges_ = false;

  io_task_runner_->PostTask(
      FROM_HERE,
      base::BindOnce(&NodeController::AcceptBrokerClientInvitationOnIOThread,
                     base::Unretained(this), std::move(connection_params),
                     std::move(broker_host_handle)));
}

void NodeController::ConnectIsolated(ConnectionParams connection_params,
                                     const ports::PortRef& port,
                                     base::StringPiece connection_name) {
  io_task_runner_->PostTask(
      FROM_HERE,
      base::BindOnce(&NodeController::ConnectIsolatedOnIOThread,
                     base::Unretained(this), std::move(connection_params), port,
                     connection_name.as_string()));
}

void NodeController::SetPortObserver(const ports::PortRef& port,
                                     scoped_refptr<PortObserver> observer) {
  node_->SetUserData(port, std::move(observer));
}

void NodeController::ClosePort(const ports::PortRef& port) {
  SetPortObserver(port, nullptr);
  int rv = node_->ClosePort(port);
  DCHECK_EQ(rv, ports::OK) << " Failed to close port: " << port.name();
}

int NodeController::SendUserMessage(
    const ports::PortRef& port,
    std::unique_ptr<ports::UserMessageEvent> message) {
  return node_->SendUserMessage(port, std::move(message));
}

void NodeController::MergePortIntoInviter(const std::string& name,
                                          const ports::PortRef& port) {
  scoped_refptr<NodeChannel> inviter;
  bool reject_merge = false;
  {
    // Hold |pending_port_merges_lock_| while getting |inviter|. Otherwise,
    // there is a race where the inviter can be set, and |pending_port_merges_|
    // be processed between retrieving |inviter| and adding the merge to
    // |pending_port_merges_|.
    base::AutoLock lock(pending_port_merges_lock_);
    inviter = GetInviterChannel();
    if (reject_pending_merges_) {
      reject_merge = true;
    } else if (!inviter) {
      pending_port_merges_.push_back(std::make_pair(name, port));
      return;
    }
  }
  if (reject_merge) {
    node_->ClosePort(port);
    DVLOG(2) << "Rejecting port merge for name " << name
             << " due to closed inviter channel.";
    return;
  }

  inviter->RequestPortMerge(port.name(), name);
}

int NodeController::MergeLocalPorts(const ports::PortRef& port0,
                                    const ports::PortRef& port1) {
  return node_->MergeLocalPorts(port0, port1);
}

base::WritableSharedMemoryRegion NodeController::CreateSharedBuffer(
    size_t num_bytes) {
#if !defined(OS_MACOSX) && !defined(OS_NACL_SFI) && !defined(OS_FUCHSIA) && \
    !defined(OS_OS2)
  // Shared buffer creation failure is fatal, so always use the broker when we
  // have one; unless of course the embedder forces us not to.
  if (!GetConfiguration().force_direct_shared_memory_allocation && broker_)
    return broker_->GetWritableSharedMemoryRegion(num_bytes);
#endif
  return base::WritableSharedMemoryRegion::Create(num_bytes);
}

void NodeController::RequestShutdown(base::OnceClosure callback) {
  {
    base::AutoLock lock(shutdown_lock_);
    shutdown_callback_ = std::move(callback);
    shutdown_callback_flag_.Set(true);
  }

  AttemptShutdownIfRequested();
}

void NodeController::NotifyBadMessageFrom(const ports::NodeName& source_node,
                                          const std::string& error) {
  scoped_refptr<NodeChannel> peer = GetPeerChannel(source_node);
  DCHECK(peer);
  DCHECK(peer->HasBadMessageHandler());
  peer->NotifyBadMessage(error);
}

bool NodeController::HasBadMessageHandler(const ports::NodeName& source_node) {
  scoped_refptr<NodeChannel> peer = GetPeerChannel(source_node);
  return peer ? peer->HasBadMessageHandler() : false;
}

void NodeController::ForceDisconnectProcessForTesting(
    base::ProcessId process_id) {
  io_task_runner_->PostTask(
      FROM_HERE,
      base::BindOnce(
          &NodeController::ForceDisconnectProcessForTestingOnIOThread,
          base::Unretained(this), process_id));
}

// static
void NodeController::DeserializeRawBytesAsEventForFuzzer(
    base::span<const unsigned char> data) {
  void* payload;
  auto message = NodeChannel::CreateEventMessage(0, data.size(), &payload, 0);
  DCHECK(message);
  std::copy(data.begin(), data.end(), static_cast<unsigned char*>(payload));
  DeserializeEventMessage(ports::NodeName(), std::move(message));
}

// static
void NodeController::DeserializeMessageAsEventForFuzzer(
    Channel::MessagePtr message) {
  DeserializeEventMessage(ports::NodeName(), std::move(message));
}

void NodeController::SendBrokerClientInvitationOnIOThread(
    ScopedProcessHandle target_process,
    ConnectionParams connection_params,
    ports::NodeName temporary_node_name,
    const ProcessErrorCallback& process_error_callback) {
  DCHECK(io_task_runner_->RunsTasksInCurrentSequence());

<<<<<<< HEAD
#if !defined(OS_MACOSX) && !defined(OS_NACL) && !defined(OS_FUCHSIA) && \
    !defined(OS_OS2)
  PlatformChannel node_channel;
  ConnectionParams node_connection_params(node_channel.TakeLocalEndpoint());
  // BrokerHost owns itself.
  BrokerHost* broker_host =
      new BrokerHost(target_process.get(), std::move(connection_params),
                     process_error_callback);
#if defined(OS_OS2)
  // BrokerHost::SendChannel will use SendmsgWithHandles which does not work
  // on OS/2. Fallback to named pipes.
  bool channel_ok = false;
#else
  bool channel_ok = broker_host->SendChannel(
      node_channel.TakeRemoteEndpoint().TakePlatformHandle());
#endif

#if defined(OS_WIN) || defined(OS_OS2)
  if (!channel_ok) {
    // On Windows the above operation may fail if the channel is crossing a
    // session boundary. In that case we fall back to a named pipe.
    NamedPlatformChannel::Options options;
    NamedPlatformChannel named_channel(options);
    node_connection_params =
        ConnectionParams(named_channel.TakeServerEndpoint());
    broker_host->SendNamedChannel(named_channel.GetServerName());
  }
=======
#if !defined(OS_MACOSX) && !defined(OS_NACL) && !defined(OS_FUCHSIA)
  ConnectionParams node_connection_params;
  if (!connection_params.is_async()) {
    // Sync connections usurp the passed endpoint and use it for the sync broker
    // channel. A new channel is created here for the NodeChannel and sent over
    // a sync broker message to the client.
    PlatformChannel node_channel;
    node_connection_params = ConnectionParams(node_channel.TakeLocalEndpoint());
    // BrokerHost owns itself.
    BrokerHost* broker_host =
        new BrokerHost(target_process.get(), std::move(connection_params),
                       process_error_callback);
    bool channel_ok = broker_host->SendChannel(
        node_channel.TakeRemoteEndpoint().TakePlatformHandle());

#if defined(OS_WIN)
    if (!channel_ok) {
      // On Windows the above operation may fail if the channel is crossing a
      // session boundary. In that case we fall back to a named pipe.
      NamedPlatformChannel::Options options;
      NamedPlatformChannel named_channel(options);
      node_connection_params =
          ConnectionParams(named_channel.TakeServerEndpoint());
      broker_host->SendNamedChannel(named_channel.GetServerName());
    }
>>>>>>> 0e6778f1
#else
    CHECK(channel_ok);
#endif  // defined(OS_WIN)
  } else {
    // For async connections, the passed endpoint really is the NodeChannel
    // endpoint. The broker channel will be established asynchronously by a
    // |BIND_SYNC_BROKER| message from the invited client.
    node_connection_params = std::move(connection_params);
  }

  scoped_refptr<NodeChannel> channel =
      NodeChannel::Create(this, std::move(node_connection_params),
                          Channel::HandlePolicy::kAcceptHandles,
                          io_task_runner_, process_error_callback);

#else   // !defined(OS_MACOSX) && !defined(OS_NACL) && !defined(OS_FUCHSIA) && \
        // !defined(OS_OS2)
  scoped_refptr<NodeChannel> channel = NodeChannel::Create(
      this, std::move(connection_params), Channel::HandlePolicy::kAcceptHandles,
      io_task_runner_, process_error_callback);
#endif  // !defined(OS_MACOSX) && !defined(OS_NACL) && !defined(OS_FUCHSIA) && \
        // !defined(OS_OS2)

  // We set up the invitee channel with a temporary name so it can be identified
  // as a pending invitee if it writes any messages to the channel. We may start
  // receiving messages from it (though we shouldn't) as soon as Start() is
  // called below.

  pending_invitations_.insert(std::make_pair(temporary_node_name, channel));

  channel->SetRemoteNodeName(temporary_node_name);
  channel->SetRemoteProcessHandle(std::move(target_process));
  channel->Start();

  channel->AcceptInvitee(name_, temporary_node_name);
}

void NodeController::AcceptBrokerClientInvitationOnIOThread(
    ConnectionParams connection_params,
    base::Optional<PlatformHandle> broker_host_handle) {
  DCHECK(io_task_runner_->RunsTasksInCurrentSequence());

  {
    base::AutoLock lock(inviter_lock_);
    if (inviter_name_ != ports::kInvalidNodeName) {
      // We've already accepted an invitation before and are already part of
      // a different Mojo process network. In order to accept this new one and
      // remain in a consistent state, we have to purge all peer connections and
      // start from scratch.
      {
        base::AutoUnlock unlock(inviter_lock_);
        DropAllPeers();
      }
      inviter_name_ = ports::kInvalidNodeName;
    }

    // At this point we don't know the inviter's name, so we can't yet insert it
    // into our |peers_| map. That will happen as soon as we receive an
    // AcceptInvitee message from them.
    bootstrap_inviter_channel_ =
        NodeChannel::Create(this, std::move(connection_params),
                            Channel::HandlePolicy::kAcceptHandles,
                            io_task_runner_, ProcessErrorCallback());

    if (connection_params.leak_endpoint()) {
      // Prevent the inviter pipe handle from being closed on shutdown. Pipe
      // closure may be used by the inviter to detect that the invited process
      // has terminated. In such cases, the invited process must not be invited
      // more than once in its lifetime; otherwise this leak matters.
      //
      // Note that this behavior is supported primarily to help adapt legacy
      // Chrome IPC to Mojo, since channel disconnection is used there as a
      // signal for normal child process termination.
      bootstrap_inviter_channel_->LeakHandleOnShutdown();
    }
  }
  bootstrap_inviter_channel_->Start();
  if (broker_host_handle)
    bootstrap_inviter_channel_->BindBrokerHost(std::move(*broker_host_handle));
}

void NodeController::ConnectIsolatedOnIOThread(
    ConnectionParams connection_params,
    ports::PortRef port,
    const std::string& connection_name) {
  DCHECK(io_task_runner_->RunsTasksInCurrentSequence());

  // Processes using isolated connections to communicate have no ability to lean
  // on a broker for handle relaying, so we allow them to send handles to each
  // other at their own peril.
  scoped_refptr<NodeChannel> channel = NodeChannel::Create(
      this, std::move(connection_params), Channel::HandlePolicy::kAcceptHandles,
      io_task_runner_, {});

  RequestContext request_context;
  ports::NodeName token;
  GenerateRandomName(&token);
  pending_isolated_connections_.emplace(
      token, IsolatedConnection{channel, port, connection_name});
  if (!connection_name.empty()) {
    // If a connection already exists with this name, drop it.
    auto it = named_isolated_connections_.find(connection_name);
    if (it != named_isolated_connections_.end()) {
      ports::NodeName connection_node = it->second;
      if (connection_node != name_) {
        DropPeer(connection_node, nullptr);
      } else {
        auto pending_it = pending_isolated_connections_.find(connection_node);
        if (pending_it != pending_isolated_connections_.end()) {
          node_->ClosePort(pending_it->second.local_port);
          pending_isolated_connections_.erase(pending_it);
        }
        named_isolated_connections_.erase(it);
      }
    }
    named_isolated_connections_.emplace(connection_name, token);
  }

  channel->SetRemoteNodeName(token);
  channel->Start();

  channel->AcceptPeer(name_, token, port.name());
}

scoped_refptr<NodeChannel> NodeController::GetPeerChannel(
    const ports::NodeName& name) {
  base::AutoLock lock(peers_lock_);
  auto it = peers_.find(name);
  if (it == peers_.end())
    return nullptr;
  return it->second;
}

scoped_refptr<NodeChannel> NodeController::GetInviterChannel() {
  ports::NodeName inviter_name;
  {
    base::AutoLock lock(inviter_lock_);
    inviter_name = inviter_name_;
  }
  return GetPeerChannel(inviter_name);
}

scoped_refptr<NodeChannel> NodeController::GetBrokerChannel() {
  if (GetConfiguration().is_broker_process)
    return nullptr;

  ports::NodeName broker_name;
  {
    base::AutoLock lock(broker_lock_);
    broker_name = broker_name_;
  }
  return GetPeerChannel(broker_name);
}

void NodeController::AddPeer(const ports::NodeName& name,
                             scoped_refptr<NodeChannel> channel,
                             bool start_channel) {
  DCHECK(io_task_runner_->RunsTasksInCurrentSequence());

  DCHECK(name != ports::kInvalidNodeName);
  DCHECK(channel);

  channel->SetRemoteNodeName(name);

  OutgoingMessageQueue pending_messages;
  {
    base::AutoLock lock(peers_lock_);
    if (peers_.find(name) != peers_.end()) {
      // This can happen normally if two nodes race to be introduced to each
      // other. The losing pipe will be silently closed and introduction should
      // not be affected.
      DVLOG(1) << "Ignoring duplicate peer name " << name;
      return;
    }

    auto result = peers_.insert(std::make_pair(name, channel));
    DCHECK(result.second);

    DVLOG(2) << "Accepting new peer " << name << " on node " << name_;

    auto it = pending_peer_messages_.find(name);
    if (it != pending_peer_messages_.end()) {
      std::swap(pending_messages, it->second);
      pending_peer_messages_.erase(it);
    }
  }

  if (start_channel)
    channel->Start();

  // Flush any queued message we need to deliver to this node.
  while (!pending_messages.empty()) {
    channel->SendChannelMessage(std::move(pending_messages.front()));
    pending_messages.pop();
  }
}

void NodeController::DropPeer(const ports::NodeName& name,
                              NodeChannel* channel) {
  DCHECK(io_task_runner_->RunsTasksInCurrentSequence());

  {
    base::AutoLock lock(peers_lock_);
    auto it = peers_.find(name);

    if (it != peers_.end()) {
      ports::NodeName peer = it->first;
      peers_.erase(it);
      DVLOG(1) << "Dropped peer " << peer;
    }

    pending_peer_messages_.erase(name);
    pending_invitations_.erase(name);
  }

  std::vector<ports::PortRef> ports_to_close;
  {
    // Clean up any reserved ports.
    base::AutoLock lock(reserved_ports_lock_);
    auto it = reserved_ports_.find(name);
    if (it != reserved_ports_.end()) {
      for (auto& entry : it->second)
        ports_to_close.emplace_back(entry.second);
      reserved_ports_.erase(it);
    }
  }

  bool is_inviter;
  {
    base::AutoLock lock(inviter_lock_);
    is_inviter = (name == inviter_name_ ||
                  (channel && channel == bootstrap_inviter_channel_));
  }

  // If the error comes from the inviter channel, we also need to cancel any
  // port merge requests, so that errors can be propagated to the message
  // pipes.
  if (is_inviter)
    CancelPendingPortMerges();

  auto connection_it = pending_isolated_connections_.find(name);
  if (connection_it != pending_isolated_connections_.end()) {
    IsolatedConnection& connection = connection_it->second;
    ports_to_close.push_back(connection.local_port);
    if (!connection.name.empty())
      named_isolated_connections_.erase(connection.name);
    pending_isolated_connections_.erase(connection_it);
  }

  for (const auto& port : ports_to_close)
    node_->ClosePort(port);

  node_->LostConnectionToNode(name);
  AttemptShutdownIfRequested();
}

void NodeController::SendPeerEvent(const ports::NodeName& name,
                                   ports::ScopedEvent event) {
  Channel::MessagePtr event_message = SerializeEventMessage(std::move(event));
  if (!event_message)
    return;
  scoped_refptr<NodeChannel> peer = GetPeerChannel(name);
#if defined(OS_WIN)
  if (event_message->has_handles()) {
    // If we're sending a message with handles we aren't the destination
    // node's inviter or broker (i.e. we don't know its process handle), ask
    // the broker to relay for us.
    scoped_refptr<NodeChannel> broker = GetBrokerChannel();
    if (!peer || !peer->HasRemoteProcessHandle()) {
      if (!GetConfiguration().is_broker_process && broker) {
        broker->RelayEventMessage(name, std::move(event_message));
      } else {
        base::AutoLock lock(broker_lock_);
        pending_relay_messages_[name].emplace(std::move(event_message));
      }
      return;
    }
  }
#endif  // defined(OS_WIN)

  if (peer) {
    peer->SendChannelMessage(std::move(event_message));
    return;
  }

  // If we don't know who the peer is and we are the broker, we can only assume
  // the peer is invalid, i.e., it's either a junk name or has already been
  // disconnected.
  scoped_refptr<NodeChannel> broker = GetBrokerChannel();
  if (!broker) {
    DVLOG(1) << "Dropping message for unknown peer: " << name;
    return;
  }

  // If we aren't the broker, assume we just need to be introduced and queue
  // until that can be either confirmed or denied by the broker.
  bool needs_introduction = false;
  {
    base::AutoLock lock(peers_lock_);
    // We may have been introduced on another thread by the time we get here.
    // Double-check to be safe.
    auto it = peers_.find(name);
    if (it == peers_.end()) {
      auto& queue = pending_peer_messages_[name];
      needs_introduction = queue.empty();
      queue.emplace(std::move(event_message));
    } else {
      peer = it->second;
    }
  }
  if (needs_introduction)
    broker->RequestIntroduction(name);
  else if (peer)
    peer->SendChannelMessage(std::move(event_message));
}

void NodeController::DropAllPeers() {
  DCHECK(io_task_runner_->RunsTasksInCurrentSequence());

  std::vector<scoped_refptr<NodeChannel>> all_peers;
  {
    base::AutoLock lock(inviter_lock_);
    if (bootstrap_inviter_channel_) {
      // |bootstrap_inviter_channel_| isn't null'd here becuase we rely on its
      // existence to determine whether or not this is the root node. Once
      // bootstrap_inviter_channel_->ShutDown() has been called,
      // |bootstrap_inviter_channel_| is essentially a dead object and it
      // doesn't matter if it's deleted now or when |this| is deleted. Note:
      // |bootstrap_inviter_channel_| is only modified on the IO thread.
      all_peers.push_back(bootstrap_inviter_channel_);
    }
  }

  {
    base::AutoLock lock(peers_lock_);
    for (const auto& peer : peers_)
      all_peers.push_back(peer.second);
    for (const auto& peer : pending_invitations_)
      all_peers.push_back(peer.second);
    peers_.clear();
    pending_invitations_.clear();
    pending_peer_messages_.clear();
    pending_isolated_connections_.clear();
    named_isolated_connections_.clear();
  }

  for (const auto& peer : all_peers)
    peer->ShutDown();

  if (destroy_on_io_thread_shutdown_)
    delete this;
}

void NodeController::ForwardEvent(const ports::NodeName& node,
                                  ports::ScopedEvent event) {
  DCHECK(event);
  if (node == name_)
    node_->AcceptEvent(std::move(event));
  else
    SendPeerEvent(node, std::move(event));

  AttemptShutdownIfRequested();
}

void NodeController::BroadcastEvent(ports::ScopedEvent event) {
  Channel::MessagePtr channel_message = SerializeEventMessage(std::move(event));
  DCHECK(channel_message && !channel_message->has_handles());

  scoped_refptr<NodeChannel> broker = GetBrokerChannel();
  if (broker)
    broker->Broadcast(std::move(channel_message));
  else
    OnBroadcast(name_, std::move(channel_message));
}

void NodeController::PortStatusChanged(const ports::PortRef& port) {
  scoped_refptr<ports::UserData> user_data;
  node_->GetUserData(port, &user_data);

  PortObserver* observer = static_cast<PortObserver*>(user_data.get());
  if (observer) {
    observer->OnPortStatusChanged();
  } else {
    DVLOG(2) << "Ignoring status change for " << port.name() << " because it "
             << "doesn't have an observer.";
  }
}

void NodeController::OnAcceptInvitee(const ports::NodeName& from_node,
                                     const ports::NodeName& inviter_name,
                                     const ports::NodeName& token) {
  DCHECK(io_task_runner_->RunsTasksInCurrentSequence());

  scoped_refptr<NodeChannel> inviter;
  {
    base::AutoLock lock(inviter_lock_);
    if (bootstrap_inviter_channel_ &&
        inviter_name_ == ports::kInvalidNodeName) {
      inviter_name_ = inviter_name;
      inviter = bootstrap_inviter_channel_;
    }
  }

  if (!inviter) {
    DLOG(ERROR) << "Unexpected AcceptInvitee message from " << from_node;
    DropPeer(from_node, nullptr);
    return;
  }

  inviter->SetRemoteNodeName(inviter_name);
  inviter->AcceptInvitation(token, name_);

  // NOTE: The invitee does not actually add its inviter as a peer until
  // receiving an AcceptBrokerClient message from the broker. The inviter will
  // request that said message be sent upon receiving AcceptInvitation.

  DVLOG(1) << "Broker client " << name_ << " accepting invitation from "
           << inviter_name;
}

void NodeController::OnAcceptInvitation(const ports::NodeName& from_node,
                                        const ports::NodeName& token,
                                        const ports::NodeName& invitee_name) {
  DCHECK(io_task_runner_->RunsTasksInCurrentSequence());

  auto it = pending_invitations_.find(from_node);
  if (it == pending_invitations_.end() || token != from_node) {
    DLOG(ERROR) << "Received unexpected AcceptInvitation message from "
                << from_node;
    DropPeer(from_node, nullptr);
    return;
  }

  {
    base::AutoLock lock(reserved_ports_lock_);
    auto reserved_ports_it = reserved_ports_.find(from_node);
    if (reserved_ports_it != reserved_ports_.end()) {
      // Swap the temporary node name's reserved ports into an entry keyed by
      // the real node name.
      auto result = reserved_ports_.emplace(
          invitee_name, std::move(reserved_ports_it->second));
      DCHECK(result.second);
      reserved_ports_.erase(reserved_ports_it);
    }
  }

  scoped_refptr<NodeChannel> channel = it->second;
  pending_invitations_.erase(it);

  DCHECK(channel);

  DVLOG(1) << "Node " << name_ << " accepted invitee " << invitee_name;

  AddPeer(invitee_name, channel, false /* start_channel */);

  // TODO(rockot): We could simplify invitee initialization if we could
  // synchronously get a new async broker channel from the broker. For now we do
  // it asynchronously since it's only used to facilitate handle passing, not
  // handle creation.
  scoped_refptr<NodeChannel> broker = GetBrokerChannel();
  if (broker) {
    // Inform the broker of this new client.
    broker->AddBrokerClient(invitee_name, channel->CloneRemoteProcessHandle());
  } else {
    // If we have no broker, either we need to wait for one, or we *are* the
    // broker.
    scoped_refptr<NodeChannel> inviter = GetInviterChannel();
    if (!inviter) {
      base::AutoLock lock(inviter_lock_);
      inviter = bootstrap_inviter_channel_;
    }

    if (!inviter) {
      // Yes, we're the broker. We can initialize the client directly.
      channel->AcceptBrokerClient(name_, PlatformHandle());
    } else {
      // We aren't the broker, so wait for a broker connection.
      base::AutoLock lock(broker_lock_);
      pending_broker_clients_.push(invitee_name);
    }
  }
}

void NodeController::OnAddBrokerClient(const ports::NodeName& from_node,
                                       const ports::NodeName& client_name,
                                       base::ProcessHandle process_handle) {
  ScopedProcessHandle scoped_process_handle(process_handle);

  scoped_refptr<NodeChannel> sender = GetPeerChannel(from_node);
  if (!sender) {
    DLOG(ERROR) << "Ignoring AddBrokerClient from unknown sender.";
    return;
  }

  if (GetPeerChannel(client_name)) {
    DLOG(ERROR) << "Ignoring AddBrokerClient for known client.";
    DropPeer(from_node, nullptr);
    return;
  }

  PlatformChannel broker_channel;
  ConnectionParams connection_params(broker_channel.TakeLocalEndpoint());
  scoped_refptr<NodeChannel> client = NodeChannel::Create(
      this, std::move(connection_params), Channel::HandlePolicy::kAcceptHandles,
      io_task_runner_, ProcessErrorCallback());

#if defined(OS_WIN)
  // The broker must have a working handle to the client process in order to
  // properly copy other handles to and from the client.
  if (!scoped_process_handle.is_valid()) {
    DLOG(ERROR) << "Broker rejecting client with invalid process handle.";
    return;
  }
#endif
  client->SetRemoteProcessHandle(std::move(scoped_process_handle));

  AddPeer(client_name, client, true /* start_channel */);

  DVLOG(1) << "Broker " << name_ << " accepting client " << client_name
           << " from peer " << from_node;

  sender->BrokerClientAdded(
      client_name, broker_channel.TakeRemoteEndpoint().TakePlatformHandle());
}

void NodeController::OnBrokerClientAdded(const ports::NodeName& from_node,
                                         const ports::NodeName& client_name,
                                         PlatformHandle broker_channel) {
  scoped_refptr<NodeChannel> client = GetPeerChannel(client_name);
  if (!client) {
    DLOG(ERROR) << "BrokerClientAdded for unknown client " << client_name;
    return;
  }

  // This should have come from our own broker.
  if (GetBrokerChannel() != GetPeerChannel(from_node)) {
    DLOG(ERROR) << "BrokerClientAdded from non-broker node " << from_node;
    return;
  }

  DVLOG(1) << "Client " << client_name << " accepted by broker " << from_node;

  client->AcceptBrokerClient(from_node, std::move(broker_channel));
}

void NodeController::OnAcceptBrokerClient(const ports::NodeName& from_node,
                                          const ports::NodeName& broker_name,
                                          PlatformHandle broker_channel) {
  DCHECK(!GetConfiguration().is_broker_process);

  // This node should already have an inviter in bootstrap mode.
  ports::NodeName inviter_name;
  scoped_refptr<NodeChannel> inviter;
  {
    base::AutoLock lock(inviter_lock_);
    inviter_name = inviter_name_;
    inviter = bootstrap_inviter_channel_;
    bootstrap_inviter_channel_ = nullptr;
  }
  DCHECK(inviter_name == from_node);
  DCHECK(inviter);

  base::queue<ports::NodeName> pending_broker_clients;
  std::unordered_map<ports::NodeName, OutgoingMessageQueue>
      pending_relay_messages;
  {
    base::AutoLock lock(broker_lock_);
    broker_name_ = broker_name;
    std::swap(pending_broker_clients, pending_broker_clients_);
    std::swap(pending_relay_messages, pending_relay_messages_);
  }
  DCHECK(broker_name != ports::kInvalidNodeName);

  // It's now possible to add both the broker and the inviter as peers.
  // Note that the broker and inviter may be the same node.
  scoped_refptr<NodeChannel> broker;
  if (broker_name == inviter_name) {
    DCHECK(!broker_channel.is_valid());
    broker = inviter;
  } else {
    DCHECK(broker_channel.is_valid());
    broker = NodeChannel::Create(
        this,
        ConnectionParams(PlatformChannelEndpoint(std::move(broker_channel))),
        Channel::HandlePolicy::kAcceptHandles, io_task_runner_,
        ProcessErrorCallback());
    AddPeer(broker_name, broker, true /* start_channel */);
  }

  AddPeer(inviter_name, inviter, false /* start_channel */);

  {
    // Complete any port merge requests we have waiting for the inviter.
    base::AutoLock lock(pending_port_merges_lock_);
    for (const auto& request : pending_port_merges_)
      inviter->RequestPortMerge(request.second.name(), request.first);
    pending_port_merges_.clear();
  }

  // Feed the broker any pending invitees of our own.
  while (!pending_broker_clients.empty()) {
    const ports::NodeName& invitee_name = pending_broker_clients.front();
    auto it = pending_invitations_.find(invitee_name);
    // If for any reason we don't have a pending invitation for the invitee,
    // there's nothing left to do: we've already swapped the relevant state into
    // the stack.
    if (it != pending_invitations_.end()) {
      broker->AddBrokerClient(invitee_name,
                              it->second->CloneRemoteProcessHandle());
    }
    pending_broker_clients.pop();
  }

#if defined(OS_WIN)
  // Have the broker relay any messages we have waiting.
  for (auto& entry : pending_relay_messages) {
    const ports::NodeName& destination = entry.first;
    auto& message_queue = entry.second;
    while (!message_queue.empty()) {
      broker->RelayEventMessage(destination, std::move(message_queue.front()));
      message_queue.pop();
    }
  }
#endif

  DVLOG(1) << "Client " << name_ << " accepted by broker " << broker_name;
}

void NodeController::OnEventMessage(const ports::NodeName& from_node,
                                    Channel::MessagePtr channel_message) {
  DCHECK(io_task_runner_->RunsTasksInCurrentSequence());

  auto event = DeserializeEventMessage(from_node, std::move(channel_message));
  if (!event) {
    // We silently ignore unparseable events, as they may come from a process
    // running a newer version of Mojo.
    DVLOG(1) << "Ignoring invalid or unknown event from " << from_node;
    return;
  }

  node_->AcceptEvent(std::move(event));

  AttemptShutdownIfRequested();
}

void NodeController::OnRequestPortMerge(
    const ports::NodeName& from_node,
    const ports::PortName& connector_port_name,
    const std::string& name) {
  DCHECK(io_task_runner_->RunsTasksInCurrentSequence());

  DVLOG(2) << "Node " << name_ << " received RequestPortMerge for name " << name
           << " and port " << connector_port_name << "@" << from_node;

  ports::PortRef local_port;
  {
    base::AutoLock lock(reserved_ports_lock_);
    auto it = reserved_ports_.find(from_node);
    // TODO(https://crbug.com/822034): We should send a notification back to the
    // requestor so they can clean up their dangling port in this failure case.
    // This requires changes to the internal protocol, which can't be made yet.
    // Until this is done, pipes from |MojoExtractMessagePipeFromInvitation()|
    // will never break if the given name was invalid.
    if (it == reserved_ports_.end()) {
      DVLOG(1) << "Ignoring port merge request from node " << from_node << ". "
               << "No ports reserved for that node.";
      return;
    }

    PortMap& port_map = it->second;
    auto port_it = port_map.find(name);
    if (port_it == port_map.end()) {
      DVLOG(1) << "Ignoring request to connect to port for unknown name "
               << name << " from node " << from_node;
      return;
    }
    local_port = port_it->second;
    port_map.erase(port_it);
    if (port_map.empty())
      reserved_ports_.erase(it);
  }

  int rv = node_->MergePorts(local_port, from_node, connector_port_name);
  if (rv != ports::OK)
    DLOG(ERROR) << "MergePorts failed: " << rv;
}

void NodeController::OnRequestIntroduction(const ports::NodeName& from_node,
                                           const ports::NodeName& name) {
  DCHECK(io_task_runner_->RunsTasksInCurrentSequence());

  scoped_refptr<NodeChannel> requestor = GetPeerChannel(from_node);
  if (from_node == name || name == ports::kInvalidNodeName || !requestor) {
    DLOG(ERROR) << "Rejecting invalid OnRequestIntroduction message from "
                << from_node;
    DropPeer(from_node, nullptr);
    return;
  }

  scoped_refptr<NodeChannel> new_friend = GetPeerChannel(name);
  if (!new_friend) {
    // We don't know who they're talking about!
    requestor->Introduce(name, PlatformHandle());
  } else {
    PlatformChannel new_channel;
    requestor->Introduce(name,
                         new_channel.TakeLocalEndpoint().TakePlatformHandle());
    new_friend->Introduce(
        from_node, new_channel.TakeRemoteEndpoint().TakePlatformHandle());
  }
}

void NodeController::OnIntroduce(const ports::NodeName& from_node,
                                 const ports::NodeName& name,
                                 PlatformHandle channel_handle) {
  DCHECK(io_task_runner_->RunsTasksInCurrentSequence());

  if (!channel_handle.is_valid()) {
    node_->LostConnectionToNode(name);

    DVLOG(1) << "Could not be introduced to peer " << name;
    base::AutoLock lock(peers_lock_);
    pending_peer_messages_.erase(name);
    return;
  }

#if defined(OS_WIN)
  // Introduced peers are never our broker nor our inviter, so we never accept
  // handles from them directly.
  constexpr auto kPeerHandlePolicy = Channel::HandlePolicy::kRejectHandles;
#else
  constexpr auto kPeerHandlePolicy = Channel::HandlePolicy::kAcceptHandles;
#endif

  scoped_refptr<NodeChannel> channel = NodeChannel::Create(
      this,
      ConnectionParams(PlatformChannelEndpoint(std::move(channel_handle))),
      kPeerHandlePolicy, io_task_runner_, ProcessErrorCallback());

  DVLOG(1) << "Adding new peer " << name << " via broker introduction.";
  AddPeer(name, channel, true /* start_channel */);
}

void NodeController::OnBroadcast(const ports::NodeName& from_node,
                                 Channel::MessagePtr message) {
  DCHECK(!message->has_handles());

  auto event = DeserializeEventMessage(from_node, std::move(message));
  if (!event) {
    // We silently ignore unparseable events, as they may come from a process
    // running a newer version of Mojo.
    DVLOG(1) << "Ignoring request to broadcast invalid or unknown event from "
             << from_node;
    return;
  }

  base::AutoLock lock(peers_lock_);
  for (auto& iter : peers_) {
    // Clone and send the event to each known peer. Events which cannot be
    // cloned cannot be broadcast.
    ports::ScopedEvent clone = event->Clone();
    if (!clone) {
      DVLOG(1) << "Ignoring request to broadcast invalid event from "
               << from_node << " [type=" << static_cast<uint32_t>(event->type())
               << "]";
      return;
    }

    iter.second->SendChannelMessage(SerializeEventMessage(std::move(clone)));
  }
}

#if defined(OS_WIN)
void NodeController::OnRelayEventMessage(const ports::NodeName& from_node,
                                         base::ProcessHandle from_process,
                                         const ports::NodeName& destination,
                                         Channel::MessagePtr message) {
  // The broker should always know which process this came from.
  DCHECK(from_process != base::kNullProcessHandle);
  DCHECK(io_task_runner_->RunsTasksInCurrentSequence());

  if (GetBrokerChannel()) {
    // Only the broker should be asked to relay a message.
    LOG(ERROR) << "Non-broker refusing to relay message.";
    DropPeer(from_node, nullptr);
    return;
  }

  if (destination == name_) {
    // Great, we can deliver this message locally.
    OnEventMessage(from_node, std::move(message));
    return;
  }

  scoped_refptr<NodeChannel> peer = GetPeerChannel(destination);
  if (peer)
    peer->EventMessageFromRelay(from_node, std::move(message));
  else
    DLOG(ERROR) << "Dropping relay message for unknown node " << destination;
}

void NodeController::OnEventMessageFromRelay(const ports::NodeName& from_node,
                                             const ports::NodeName& source_node,
                                             Channel::MessagePtr message) {
  if (GetPeerChannel(from_node) != GetBrokerChannel()) {
    LOG(ERROR) << "Refusing relayed message from non-broker node.";
    DropPeer(from_node, nullptr);
    return;
  }

  OnEventMessage(source_node, std::move(message));
}
#endif

void NodeController::OnAcceptPeer(const ports::NodeName& from_node,
                                  const ports::NodeName& token,
                                  const ports::NodeName& peer_name,
                                  const ports::PortName& port_name) {
  DCHECK(io_task_runner_->RunsTasksInCurrentSequence());

  auto it = pending_isolated_connections_.find(from_node);
  if (it == pending_isolated_connections_.end()) {
    DLOG(ERROR) << "Received unexpected AcceptPeer message from " << from_node;
    DropPeer(from_node, nullptr);
    return;
  }

  IsolatedConnection& connection = it->second;
  scoped_refptr<NodeChannel> channel = std::move(connection.channel);
  ports::PortRef local_port = connection.local_port;
  if (!connection.name.empty())
    named_isolated_connections_[connection.name] = peer_name;
  pending_isolated_connections_.erase(it);
  DCHECK(channel);

  if (name_ != peer_name) {
    // It's possible (e.g. in tests) that we may "connect" to ourself, in which
    // case we skip this |AddPeer()| call and go straight to merging ports.
    // Note that we explicitly drop any prior connection to the same peer so
    // that new isolated connections can replace old ones.
    DropPeer(peer_name, nullptr);
    AddPeer(peer_name, channel, false /* start_channel */);
    DVLOG(1) << "Node " << name_ << " accepted peer " << peer_name;
  }

  // We need to choose one side to initiate the port merge. It doesn't matter
  // who does it as long as they don't both try. Simple solution: pick the one
  // with the "smaller" port name.
  if (local_port.name() < port_name)
    node()->MergePorts(local_port, peer_name, port_name);
}

void NodeController::OnChannelError(const ports::NodeName& from_node,
                                    NodeChannel* channel) {
  if (io_task_runner_->RunsTasksInCurrentSequence()) {
    RequestContext request_context(RequestContext::Source::SYSTEM);
    DropPeer(from_node, channel);
  } else {
    io_task_runner_->PostTask(
        FROM_HERE,
        base::BindOnce(&NodeController::OnChannelError, base::Unretained(this),
                       from_node, base::RetainedRef(channel)));
  }
}

void NodeController::CancelPendingPortMerges() {
  std::vector<ports::PortRef> ports_to_close;

  {
    base::AutoLock lock(pending_port_merges_lock_);
    reject_pending_merges_ = true;
    for (const auto& port : pending_port_merges_)
      ports_to_close.push_back(port.second);
    pending_port_merges_.clear();
  }

  for (const auto& port : ports_to_close)
    node_->ClosePort(port);
}

void NodeController::DestroyOnIOThreadShutdown() {
  destroy_on_io_thread_shutdown_ = true;
}

void NodeController::AttemptShutdownIfRequested() {
  if (!shutdown_callback_flag_)
    return;

  base::OnceClosure callback;
  {
    base::AutoLock lock(shutdown_lock_);
    if (shutdown_callback_.is_null())
      return;
    if (!node_->CanShutdownCleanly(
            ports::Node::ShutdownPolicy::ALLOW_LOCAL_PORTS)) {
      DVLOG(2) << "Unable to cleanly shut down node " << name_;
      return;
    }

    callback = std::move(shutdown_callback_);
    shutdown_callback_flag_.Set(false);
  }

  DCHECK(!callback.is_null());

  std::move(callback).Run();
}

void NodeController::ForceDisconnectProcessForTestingOnIOThread(
    base::ProcessId process_id) {
#if defined(OS_NACL) || defined(OS_IOS)
  NOTREACHED();
#else
  DCHECK(io_task_runner_->RunsTasksInCurrentSequence());
  RequestContext request_context;

  // A channel may have multiple aliases since we generate one for any we
  // invite and then only later refer to it by its own chosen name.
  NodeMap peers_to_drop;
  for (auto& peer : peers_) {
    NodeChannel* channel = peer.second.get();
    if (channel->HasRemoteProcessHandle()) {
      base::Process process(channel->CloneRemoteProcessHandle().release());
      if (process.Pid() == process_id)
        peers_to_drop.emplace(peer.first, peer.second);
    }
  }

  for (auto& peer : peers_to_drop)
    DropPeer(peer.first, peer.second.get());
#endif
}

NodeController::IsolatedConnection::IsolatedConnection() = default;

NodeController::IsolatedConnection::IsolatedConnection(
    const IsolatedConnection& other) = default;

NodeController::IsolatedConnection::IsolatedConnection(
    IsolatedConnection&& other) = default;

NodeController::IsolatedConnection::IsolatedConnection(
    scoped_refptr<NodeChannel> channel,
    const ports::PortRef& local_port,
    base::StringPiece name)
    : channel(std::move(channel)), local_port(local_port), name(name) {}

NodeController::IsolatedConnection::~IsolatedConnection() = default;

NodeController::IsolatedConnection& NodeController::IsolatedConnection::
operator=(const IsolatedConnection& other) = default;

NodeController::IsolatedConnection& NodeController::IsolatedConnection::
operator=(IsolatedConnection&& other) = default;

}  // namespace core
}  // namespace mojo<|MERGE_RESOLUTION|>--- conflicted
+++ resolved
@@ -194,26 +194,8 @@
     ConnectionParams connection_params) {
   base::Optional<PlatformHandle> broker_host_handle;
   DCHECK(!GetConfiguration().is_broker_process);
-<<<<<<< HEAD
 #if !defined(OS_MACOSX) && !defined(OS_NACL_SFI) && !defined(OS_FUCHSIA) && \
     !defined(OS_OS2)
-  // Use the bootstrap channel for the broker and receive the node's channel
-  // synchronously as the first message from the broker.
-  DCHECK(connection_params.endpoint().is_valid());
-  base::ElapsedTimer timer;
-  broker_ = std::make_unique<Broker>(
-      connection_params.TakeEndpoint().TakePlatformHandle());
-  PlatformChannelEndpoint endpoint = broker_->GetInviterEndpoint();
-
-  if (!endpoint.is_valid()) {
-    // Most likely the inviter's side of the channel has already been closed and
-    // the broker was unable to negotiate a NodeChannel pipe. In this case we
-    // can cancel our connection to our inviter.
-    DVLOG(1) << "Cannot connect to invalid inviter channel.";
-    CancelPendingPortMerges();
-    return;
-=======
-#if !defined(OS_MACOSX) && !defined(OS_NACL_SFI) && !defined(OS_FUCHSIA)
   if (!connection_params.is_async()) {
     // Use the bootstrap channel for the broker and receive the node's channel
     // synchronously as the first message from the broker.
@@ -246,7 +228,6 @@
         channel.TakeLocalEndpoint().TakePlatformHandle(),
         /*wait_for_channel_handle=*/false);
     broker_host_handle = channel.TakeRemoteEndpoint().TakePlatformHandle();
->>>>>>> 0e6778f1
   }
 #endif
   // Re-enable port merge operations, which may have been disabled if this isn't
@@ -388,36 +369,8 @@
     const ProcessErrorCallback& process_error_callback) {
   DCHECK(io_task_runner_->RunsTasksInCurrentSequence());
 
-<<<<<<< HEAD
 #if !defined(OS_MACOSX) && !defined(OS_NACL) && !defined(OS_FUCHSIA) && \
     !defined(OS_OS2)
-  PlatformChannel node_channel;
-  ConnectionParams node_connection_params(node_channel.TakeLocalEndpoint());
-  // BrokerHost owns itself.
-  BrokerHost* broker_host =
-      new BrokerHost(target_process.get(), std::move(connection_params),
-                     process_error_callback);
-#if defined(OS_OS2)
-  // BrokerHost::SendChannel will use SendmsgWithHandles which does not work
-  // on OS/2. Fallback to named pipes.
-  bool channel_ok = false;
-#else
-  bool channel_ok = broker_host->SendChannel(
-      node_channel.TakeRemoteEndpoint().TakePlatformHandle());
-#endif
-
-#if defined(OS_WIN) || defined(OS_OS2)
-  if (!channel_ok) {
-    // On Windows the above operation may fail if the channel is crossing a
-    // session boundary. In that case we fall back to a named pipe.
-    NamedPlatformChannel::Options options;
-    NamedPlatformChannel named_channel(options);
-    node_connection_params =
-        ConnectionParams(named_channel.TakeServerEndpoint());
-    broker_host->SendNamedChannel(named_channel.GetServerName());
-  }
-=======
-#if !defined(OS_MACOSX) && !defined(OS_NACL) && !defined(OS_FUCHSIA)
   ConnectionParams node_connection_params;
   if (!connection_params.is_async()) {
     // Sync connections usurp the passed endpoint and use it for the sync broker
@@ -442,7 +395,6 @@
           ConnectionParams(named_channel.TakeServerEndpoint());
       broker_host->SendNamedChannel(named_channel.GetServerName());
     }
->>>>>>> 0e6778f1
 #else
     CHECK(channel_ok);
 #endif  // defined(OS_WIN)
