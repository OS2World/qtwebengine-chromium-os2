// Copyright 2013 the V8 project authors. All rights reserved.
// Use of this source code is governed by a BSD-style license that can be
// found in the LICENSE file.

#ifndef V8CONFIG_H_
#define V8CONFIG_H_

// clang-format off

// Platform headers for feature detection below.
#if defined(__ANDROID__)
# include <sys/cdefs.h>
#elif defined(__APPLE__)
# include <TargetConditionals.h>
#elif defined(__linux__)
# include <features.h>
#endif


// This macro allows to test for the version of the GNU C library (or
// a compatible C library that masquerades as glibc). It evaluates to
// 0 if libc is not GNU libc or compatible.
// Use like:
//  #if V8_GLIBC_PREREQ(2, 3)
//   ...
//  #endif
#if defined(__GLIBC__) && defined(__GLIBC_MINOR__)
# define V8_GLIBC_PREREQ(major, minor)                                    \
    ((__GLIBC__ * 100 + __GLIBC_MINOR__) >= ((major) * 100 + (minor)))
#else
# define V8_GLIBC_PREREQ(major, minor) 0
#endif


// This macro allows to test for the version of the GNU C++ compiler.
// Note that this also applies to compilers that masquerade as GCC,
// for example clang and the Intel C++ compiler for Linux.
// Use like:
//  #if V8_GNUC_PREREQ(4, 3, 1)
//   ...
//  #endif
#if defined(__GNUC__) && defined(__GNUC_MINOR__) && defined(__GNUC_PATCHLEVEL__)
# define V8_GNUC_PREREQ(major, minor, patchlevel)                         \
    ((__GNUC__ * 10000 + __GNUC_MINOR__ * 100 + __GNUC_PATCHLEVEL__) >=   \
     ((major) * 10000 + (minor) * 100 + (patchlevel)))
#elif defined(__GNUC__) && defined(__GNUC_MINOR__)
# define V8_GNUC_PREREQ(major, minor, patchlevel)      \
    ((__GNUC__ * 10000 + __GNUC_MINOR__ * 100) >=      \
     ((major) * 10000 + (minor) * 100 + (patchlevel)))
#else
# define V8_GNUC_PREREQ(major, minor, patchlevel) 0
#endif



// -----------------------------------------------------------------------------
// Operating system detection (host)
//
//  V8_OS_ANDROID       - Android
//  V8_OS_BSD           - BSDish (Mac OS X, Net/Free/Open/DragonFlyBSD)
//  V8_OS_CYGWIN        - Cygwin
//  V8_OS_DRAGONFLYBSD  - DragonFlyBSD
//  V8_OS_FREEBSD       - FreeBSD
//  V8_OS_FUCHSIA       - Fuchsia
//  V8_OS_LINUX         - Linux
//  V8_OS_MACOSX        - Mac OS X
//  V8_OS_IOS           - iOS
//  V8_OS_NETBSD        - NetBSD
//  V8_OS_OPENBSD       - OpenBSD
//  V8_OS_POSIX         - POSIX compatible (mostly everything except Windows)
//  V8_OS_QNX           - QNX Neutrino
//  V8_OS_SOLARIS       - Sun Solaris and OpenSolaris
//  V8_OS_AIX           - AIX
//  V8_OS_WIN           - Microsoft Windows

#if defined(__ANDROID__)
# define V8_OS_ANDROID 1
# define V8_OS_LINUX 1
# define V8_OS_POSIX 1
#elif defined(__APPLE__)
# define V8_OS_BSD 1
# define V8_OS_MACOSX 1
# define V8_OS_POSIX 1
# if defined(TARGET_OS_IPHONE) && TARGET_OS_IPHONE
#  define V8_OS_IOS 1
# endif  // defined(TARGET_OS_IPHONE) && TARGET_OS_IPHONE
#elif defined(__CYGWIN__)
# define V8_OS_CYGWIN 1
# define V8_OS_POSIX 1
#elif defined(__linux__)
# define V8_OS_LINUX 1
# define V8_OS_POSIX 1
#elif defined(__sun)
# define V8_OS_POSIX 1
# define V8_OS_SOLARIS 1
#elif defined(_AIX)
#define V8_OS_POSIX 1
#define V8_OS_AIX 1
#elif defined(__FreeBSD__)
# define V8_OS_BSD 1
# define V8_OS_FREEBSD 1
# define V8_OS_POSIX 1
#elif defined(__Fuchsia__)
# define V8_OS_FUCHSIA 1
# define V8_OS_POSIX 1
#elif defined(__DragonFly__)
# define V8_OS_BSD 1
# define V8_OS_DRAGONFLYBSD 1
# define V8_OS_POSIX 1
#elif defined(__NetBSD__)
# define V8_OS_BSD 1
# define V8_OS_NETBSD 1
# define V8_OS_POSIX 1
#elif defined(__OpenBSD__)
# define V8_OS_BSD 1
# define V8_OS_OPENBSD 1
# define V8_OS_POSIX 1
#elif defined(__QNXNTO__)
# define V8_OS_POSIX 1
# define V8_OS_QNX 1
#elif defined(_WIN32)
# define V8_OS_WIN 1
# define V8_OS_DOSLIKE 1
#elif defined(__OS2__)
# define V8_OS_OS2 1
# define V8_OS_POSIX 1
# define V8_OS_DOSLIKE 1
#endif

// -----------------------------------------------------------------------------
// Operating system detection (target)
//
//  V8_TARGET_OS_ANDROID
//  V8_TARGET_OS_FUCHSIA
//  V8_TARGET_OS_IOS
//  V8_TARGET_OS_LINUX
//  V8_TARGET_OS_MACOSX
//  V8_TARGET_OS_WIN
//
// If not set explicitly, these fall back to corresponding V8_OS_ values.

#ifdef V8_HAVE_TARGET_OS

// The target OS is provided, just check that at least one known value is set.
# if !defined(V8_TARGET_OS_ANDROID) \
  && !defined(V8_TARGET_OS_FUCHSIA) \
  && !defined(V8_TARGET_OS_IOS) \
  && !defined(V8_TARGET_OS_LINUX) \
  && !defined(V8_TARGET_OS_MACOSX) \
  && !defined(V8_TARGET_OS_WIN)
#  error No known target OS defined.
# endif

#else  // V8_HAVE_TARGET_OS

# if defined(V8_TARGET_OS_ANDROID) \
  || defined(V8_TARGET_OS_FUCHSIA) \
  || defined(V8_TARGET_OS_IOS) \
  || defined(V8_TARGET_OS_LINUX) \
  || defined(V8_TARGET_OS_MACOSX) \
  || defined(V8_TARGET_OS_WIN)
#  error A target OS is defined but V8_HAVE_TARGET_OS is unset.
# endif

// Fall back to the detected host OS.
#ifdef V8_OS_ANDROID
# define V8_TARGET_OS_ANDROID
#endif

#ifdef V8_OS_FUCHSIA
# define V8_TARGET_OS_FUCHSIA
#endif

#ifdef V8_OS_IOS
# define V8_TARGET_OS_IOS
#endif

#ifdef V8_OS_LINUX
# define V8_TARGET_OS_LINUX
#endif

#ifdef V8_OS_MACOSX
# define V8_TARGET_OS_MACOSX
#endif

#ifdef V8_OS_WIN
# define V8_TARGET_OS_WIN
#endif

#endif  // V8_HAVE_TARGET_OS

// -----------------------------------------------------------------------------
// C library detection
//
//  V8_LIBC_MSVCRT  - MSVC libc
//  V8_LIBC_BIONIC  - Bionic libc
//  V8_LIBC_BSD     - BSD libc derivate
//  V8_LIBC_GLIBC   - GNU C library
//  V8_LIBC_UCLIBC  - uClibc
//
// Note that testing for libc must be done using #if not #ifdef. For example,
// to test for the GNU C library, use:
//  #if V8_LIBC_GLIBC
//   ...
//  #endif

#if defined (_MSC_VER)
# define V8_LIBC_MSVCRT 1
#elif defined(__BIONIC__)
# define V8_LIBC_BIONIC 1
# define V8_LIBC_BSD 1
#elif defined(__UCLIBC__)
// Must test for UCLIBC before GLIBC, as UCLIBC pretends to be GLIBC.
# define V8_LIBC_UCLIBC 1
#elif defined(__GLIBC__) || defined(__GNU_LIBRARY__)
# define V8_LIBC_GLIBC 1
#else
# define V8_LIBC_BSD V8_OS_BSD
#endif


// -----------------------------------------------------------------------------
// Compiler detection
//
//  V8_CC_GNU     - GCC, or clang in gcc mode
//  V8_CC_INTEL   - Intel C++
//  V8_CC_MINGW   - Minimalist GNU for Windows
//  V8_CC_MINGW32 - Minimalist GNU for Windows (mingw32)
//  V8_CC_MINGW64 - Minimalist GNU for Windows (mingw-w64)
//  V8_CC_MSVC    - Microsoft Visual C/C++, or clang in cl.exe mode
//
// C++11 feature detection
//
// Compiler-specific feature detection
//
//  V8_HAS_ATTRIBUTE_ALWAYS_INLINE      - __attribute__((always_inline))
//                                        supported
//  V8_HAS_ATTRIBUTE_NONNULL            - __attribute__((nonnull)) supported
//  V8_HAS_ATTRIBUTE_NOINLINE           - __attribute__((noinline)) supported
//  V8_HAS_ATTRIBUTE_UNUSED             - __attribute__((unused)) supported
//  V8_HAS_ATTRIBUTE_VISIBILITY         - __attribute__((visibility)) supported
//  V8_HAS_ATTRIBUTE_WARN_UNUSED_RESULT - __attribute__((warn_unused_result))
//                                        supported
//  V8_HAS_BUILTIN_BSWAP16              - __builtin_bswap16() supported
//  V8_HAS_BUILTIN_BSWAP32              - __builtin_bswap32() supported
//  V8_HAS_BUILTIN_BSWAP64              - __builtin_bswap64() supported
//  V8_HAS_BUILTIN_CLZ                  - __builtin_clz() supported
//  V8_HAS_BUILTIN_CTZ                  - __builtin_ctz() supported
//  V8_HAS_BUILTIN_EXPECT               - __builtin_expect() supported
//  V8_HAS_BUILTIN_FRAME_ADDRESS        - __builtin_frame_address() supported
//  V8_HAS_BUILTIN_POPCOUNT             - __builtin_popcount() supported
//  V8_HAS_BUILTIN_SADD_OVERFLOW        - __builtin_sadd_overflow() supported
//  V8_HAS_BUILTIN_SSUB_OVERFLOW        - __builtin_ssub_overflow() supported
//  V8_HAS_BUILTIN_UADD_OVERFLOW        - __builtin_uadd_overflow() supported
//  V8_HAS_COMPUTED_GOTO                - computed goto/labels as values
//                                        supported
//  V8_HAS_DECLSPEC_NOINLINE            - __declspec(noinline) supported
//  V8_HAS_DECLSPEC_SELECTANY           - __declspec(selectany) supported
//  V8_HAS___FORCEINLINE                - __forceinline supported
//
// Note that testing for compilers and/or features must be done using #if
// not #ifdef. For example, to test for Intel C++ Compiler, use:
//  #if V8_CC_INTEL
//   ...
//  #endif

#if defined(__clang__)

#if defined(__GNUC__)  // Clang in gcc mode.
# define V8_CC_GNU 1
#endif

# define V8_HAS_ATTRIBUTE_ALWAYS_INLINE (__has_attribute(always_inline))
# define V8_HAS_ATTRIBUTE_NONNULL (__has_attribute(nonnull))
# define V8_HAS_ATTRIBUTE_NOINLINE (__has_attribute(noinline))
# define V8_HAS_ATTRIBUTE_UNUSED (__has_attribute(unused))
# define V8_HAS_ATTRIBUTE_VISIBILITY (__has_attribute(visibility))
# define V8_HAS_ATTRIBUTE_WARN_UNUSED_RESULT \
    (__has_attribute(warn_unused_result))

# define V8_HAS_BUILTIN_ASSUME_ALIGNED (__has_builtin(__builtin_assume_aligned))
# define V8_HAS_BUILTIN_BSWAP16 (__has_builtin(__builtin_bswap16))
# define V8_HAS_BUILTIN_BSWAP32 (__has_builtin(__builtin_bswap32))
# define V8_HAS_BUILTIN_BSWAP64 (__has_builtin(__builtin_bswap64))
# define V8_HAS_BUILTIN_CLZ (__has_builtin(__builtin_clz))
# define V8_HAS_BUILTIN_CTZ (__has_builtin(__builtin_ctz))
# define V8_HAS_BUILTIN_EXPECT (__has_builtin(__builtin_expect))
# define V8_HAS_BUILTIN_FRAME_ADDRESS (__has_builtin(__builtin_frame_address))
# define V8_HAS_BUILTIN_POPCOUNT (__has_builtin(__builtin_popcount))
# define V8_HAS_BUILTIN_SADD_OVERFLOW (__has_builtin(__builtin_sadd_overflow))
# define V8_HAS_BUILTIN_SSUB_OVERFLOW (__has_builtin(__builtin_ssub_overflow))
# define V8_HAS_BUILTIN_UADD_OVERFLOW (__has_builtin(__builtin_uadd_overflow))

// Clang has no __has_feature for computed gotos.
// GCC doc: https://gcc.gnu.org/onlinedocs/gcc/Labels-as-Values.html
# define V8_HAS_COMPUTED_GOTO 1

// Whether constexpr has full C++14 semantics, in particular that non-constexpr
// code is allowed as long as it's not executed for any constexpr instantiation.
# define V8_HAS_CXX14_CONSTEXPR 1

#elif defined(__GNUC__)

# define V8_CC_GNU 1
# if defined(__INTEL_COMPILER)  // Intel C++ also masquerades as GCC 3.2.0
#  define V8_CC_INTEL 1
# endif
# if defined(__MINGW32__)
#  define V8_CC_MINGW32 1
# endif
# if defined(__MINGW64__)
#  define V8_CC_MINGW64 1
# endif
# define V8_CC_MINGW (V8_CC_MINGW32 || V8_CC_MINGW64)

// always_inline is available in gcc 4.0 but not very reliable until 4.4.
// Works around "sorry, unimplemented: inlining failed" build errors with
// older compilers.
# define V8_HAS_ATTRIBUTE_ALWAYS_INLINE 1
# define V8_HAS_ATTRIBUTE_NOINLINE 1
# define V8_HAS_ATTRIBUTE_UNUSED 1
# define V8_HAS_ATTRIBUTE_VISIBILITY 1
# define V8_HAS_ATTRIBUTE_WARN_UNUSED_RESULT (!V8_CC_INTEL)

# define V8_HAS_BUILTIN_ASSUME_ALIGNED 1
# define V8_HAS_BUILTIN_CLZ 1
# define V8_HAS_BUILTIN_CTZ 1
# define V8_HAS_BUILTIN_EXPECT 1
# define V8_HAS_BUILTIN_FRAME_ADDRESS 1
# define V8_HAS_BUILTIN_POPCOUNT 1

// GCC doc: https://gcc.gnu.org/onlinedocs/gcc/Labels-as-Values.html
#define V8_HAS_COMPUTED_GOTO 1

// Whether constexpr has full C++14 semantics, in particular that non-constexpr
// code is allowed as long as it's not executed for any constexpr instantiation.
// GCC only supports this since version 6.
# define V8_HAS_CXX14_CONSTEXPR (V8_GNUC_PREREQ(6, 0, 0))

#endif

#if defined(_MSC_VER)
# define V8_CC_MSVC 1

# define V8_HAS_DECLSPEC_NOINLINE 1
# define V8_HAS_DECLSPEC_SELECTANY 1

# define V8_HAS___FORCEINLINE 1

#endif


// -----------------------------------------------------------------------------
// Helper macros

// A macro used to make better inlining. Don't bother for debug builds.
// Use like:
//   V8_INLINE int GetZero() { return 0; }
#if !defined(DEBUG) && V8_HAS_ATTRIBUTE_ALWAYS_INLINE
# define V8_INLINE inline __attribute__((always_inline))
#elif !defined(DEBUG) && V8_HAS___FORCEINLINE
# define V8_INLINE __forceinline
#else
# define V8_INLINE inline
#endif

#if V8_HAS_BUILTIN_ASSUME_ALIGNED
# define V8_ASSUME_ALIGNED(ptr, alignment) \
  __builtin_assume_aligned((ptr), (alignment))
#else
# define V8_ASSUME_ALIGNED(ptr, alignment) (ptr)
#endif


// A macro to mark specific arguments as non-null.
// Use like:
//   int add(int* x, int y, int* z) V8_NONNULL(1, 3) { return *x + y + *z; }
#if V8_HAS_ATTRIBUTE_NONNULL
# define V8_NONNULL(...) __attribute__((nonnull(__VA_ARGS__)))
#else
# define V8_NONNULL(...) /* NOT SUPPORTED */
#endif


// A macro used to tell the compiler to never inline a particular function.
// Use like:
//   V8_NOINLINE int GetMinusOne() { return -1; }
#if V8_HAS_ATTRIBUTE_NOINLINE
# define V8_NOINLINE __attribute__((noinline))
#elif V8_HAS_DECLSPEC_NOINLINE
# define V8_NOINLINE __declspec(noinline)
#else
# define V8_NOINLINE /* NOT SUPPORTED */
#endif


// A macro (V8_DEPRECATED) to mark classes or functions as deprecated.
#if defined(V8_DEPRECATION_WARNINGS)
# define V8_DEPRECATED(message) [[deprecated(message)]]
#else
# define V8_DEPRECATED(message)
#endif


// A macro (V8_DEPRECATE_SOON) to make it easier to see what will be deprecated.
#if defined(V8_IMMINENT_DEPRECATION_WARNINGS)
# define V8_DEPRECATE_SOON(message) [[deprecated(message)]]
#else
# define V8_DEPRECATE_SOON(message)
#endif


// A macro to provide the compiler with branch prediction information.
#if V8_HAS_BUILTIN_EXPECT
# define V8_UNLIKELY(condition) (__builtin_expect(!!(condition), 0))
# define V8_LIKELY(condition) (__builtin_expect(!!(condition), 1))
#else
# define V8_UNLIKELY(condition) (condition)
# define V8_LIKELY(condition) (condition)
#endif


// Annotate a function indicating the caller must examine the return value.
// Use like:
//   int foo() V8_WARN_UNUSED_RESULT;
#if V8_HAS_ATTRIBUTE_WARN_UNUSED_RESULT
#define V8_WARN_UNUSED_RESULT __attribute__((warn_unused_result))
#else
#define V8_WARN_UNUSED_RESULT /* NOT SUPPORTED */
#endif

<<<<<<< HEAD
#ifdef V8_OS_DOSLIKE
=======
#if defined(BUILDING_V8_SHARED) && defined(USING_V8_SHARED)
#error Inconsistent build configuration: To build the V8 shared library \
set BUILDING_V8_SHARED, to include its headers for linking against the \
V8 shared library set USING_V8_SHARED.
#endif

#ifdef V8_OS_WIN
>>>>>>> 0e6778f1

// Setup for Windows DLL export/import. When building the V8 DLL the
// BUILDING_V8_SHARED needs to be defined. When building a program which uses
// the V8 DLL USING_V8_SHARED needs to be defined. When either building the V8
// static library or building a program which uses the V8 static library neither
// BUILDING_V8_SHARED nor USING_V8_SHARED should be defined.
#ifdef BUILDING_V8_SHARED
# define V8_EXPORT __declspec(dllexport)
#elif USING_V8_SHARED
# define V8_EXPORT __declspec(dllimport)
#else
# define V8_EXPORT
#endif  // BUILDING_V8_SHARED

#else  // V8_OS_WIN

// Setup for Linux shared library export.
#if V8_HAS_ATTRIBUTE_VISIBILITY
# ifdef BUILDING_V8_SHARED
#  define V8_EXPORT __attribute__ ((visibility("default")))
# else
#  define V8_EXPORT
# endif
#else
# define V8_EXPORT
#endif

#endif  // V8_OS_WIN

// clang-format on

#endif  // V8CONFIG_H_<|MERGE_RESOLUTION|>--- conflicted
+++ resolved
@@ -429,17 +429,13 @@
 #define V8_WARN_UNUSED_RESULT /* NOT SUPPORTED */
 #endif
 
-<<<<<<< HEAD
-#ifdef V8_OS_DOSLIKE
-=======
 #if defined(BUILDING_V8_SHARED) && defined(USING_V8_SHARED)
 #error Inconsistent build configuration: To build the V8 shared library \
 set BUILDING_V8_SHARED, to include its headers for linking against the \
 V8 shared library set USING_V8_SHARED.
 #endif
 
-#ifdef V8_OS_WIN
->>>>>>> 0e6778f1
+#ifdef V8_OS_DOSLIKE
 
 // Setup for Windows DLL export/import. When building the V8 DLL the
 // BUILDING_V8_SHARED needs to be defined. When building a program which uses
@@ -454,7 +450,7 @@
 # define V8_EXPORT
 #endif  // BUILDING_V8_SHARED
 
-#else  // V8_OS_WIN
+#else  // V8_OS_DOSLIKE
 
 // Setup for Linux shared library export.
 #if V8_HAS_ATTRIBUTE_VISIBILITY
@@ -467,7 +463,7 @@
 # define V8_EXPORT
 #endif
 
-#endif  // V8_OS_WIN
+#endif  // V8_OS_DOSLIKE
 
 // clang-format on
 
