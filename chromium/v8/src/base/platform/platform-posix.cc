// Copyright 2012 the V8 project authors. All rights reserved.
// Use of this source code is governed by a BSD-style license that can be
// found in the LICENSE file.

// Platform-specific code for POSIX goes here. This is not a platform on its
// own, but contains the parts which are the same across the POSIX platforms
// Linux, MacOS, FreeBSD, OpenBSD, NetBSD and QNX.

#include <errno.h>
#include <limits.h>
#include <pthread.h>
#if defined(__DragonFly__) || defined(__FreeBSD__) || defined(__OpenBSD__)
#include <pthread_np.h>  // for pthread_set_name_np
#endif
#if !defined(__OS2__)
#include <sched.h>  // for sched_yield
#endif
#include <stdio.h>
#include <time.h>
#include <unistd.h>

#include <sys/mman.h>
#include <sys/stat.h>
#include <sys/time.h>
#include <sys/types.h>
#if defined(__APPLE__) || defined(__DragonFly__) || defined(__FreeBSD__) || \
    defined(__NetBSD__) || defined(__OpenBSD__)
#include <sys/sysctl.h>  // NOLINT, for sysctl
#endif

#if defined(ANDROID) && !defined(V8_ANDROID_LOG_STDOUT)
#define LOG_TAG "v8"
#include <android/log.h>  // NOLINT
#endif

#include <cmath>
#include <cstdlib>

#include "src/base/platform/platform-posix.h"

#include "src/base/lazy-instance.h"
#include "src/base/macros.h"
#include "src/base/platform/platform.h"
#include "src/base/platform/time.h"
#include "src/base/utils/random-number-generator.h"

#ifdef V8_FAST_TLS_SUPPORTED
#include <atomic>
#endif

#if V8_OS_MACOSX
#include <dlfcn.h>
#include <mach/mach.h>
#endif

#if V8_OS_LINUX
#include <sys/prctl.h>  // NOLINT, for prctl
#endif

#if defined(V8_OS_FUCHSIA)
#include <zircon/process.h>
#else
#include <sys/resource.h>
#endif

#if !defined(_AIX) && !defined(V8_OS_FUCHSIA) && !V8_OS_OS2
#include <sys/syscall.h>
#endif

#if V8_OS_FREEBSD || V8_OS_MACOSX || V8_OS_OPENBSD || V8_OS_SOLARIS
#define MAP_ANONYMOUS MAP_ANON
#endif

#if defined(V8_OS_SOLARIS)
#if (defined(_POSIX_C_SOURCE) && _POSIX_C_SOURCE > 2) || defined(__EXTENSIONS__)
extern "C" int madvise(caddr_t, size_t, int);
#else
extern int madvise(caddr_t, size_t, int);
#endif
#endif

#ifndef MADV_FREE
#define MADV_FREE MADV_DONTNEED
#endif

#if defined(V8_LIBC_GLIBC)
extern "C" void* __libc_stack_end;  // NOLINT
#endif

namespace v8 {
namespace base {

namespace {

// 0 is never a valid thread id.
const pthread_t kNoThread = static_cast<pthread_t>(0);

bool g_hard_abort = false;

const char* g_gc_fake_mmap = nullptr;

DEFINE_LAZY_LEAKY_OBJECT_GETTER(RandomNumberGenerator,
                                GetPlatformRandomNumberGenerator)
static LazyMutex rng_mutex = LAZY_MUTEX_INITIALIZER;

#if !V8_OS_FUCHSIA && !V8_OS_OS2
#if V8_OS_MACOSX
// kMmapFd is used to pass vm_alloc flags to tag the region with the user
// defined tag 255 This helps identify V8-allocated regions in memory analysis
// tools like vmmap(1).
const int kMmapFd = VM_MAKE_TAG(255);
#else   // !V8_OS_MACOSX
const int kMmapFd = -1;
#endif  // !V8_OS_MACOSX

#if defined(V8_TARGET_OS_MACOSX) && V8_HOST_ARCH_ARM64
// During snapshot generation in cross builds, sysconf() runs on the Intel
// host and returns host page size, while the snapshot needs to use the
// target page size.
constexpr int kAppleArmPageSize = 1 << 14;
#endif

const int kMmapFdOffset = 0;

// TODO(v8:10026): Add the right permission flag to make executable pages
// guarded.
int GetProtectionFromMemoryPermission(OS::MemoryPermission access) {
  switch (access) {
    case OS::MemoryPermission::kNoAccess:
      return PROT_NONE;
    case OS::MemoryPermission::kRead:
      return PROT_READ;
    case OS::MemoryPermission::kReadWrite:
      return PROT_READ | PROT_WRITE;
    case OS::MemoryPermission::kReadWriteExecute:
      return PROT_READ | PROT_WRITE | PROT_EXEC;
    case OS::MemoryPermission::kReadExecute:
      return PROT_READ | PROT_EXEC;
  }
  UNREACHABLE();
}

enum class PageType { kShared, kPrivate };

int GetFlagsForMemoryPermission(OS::MemoryPermission access,
                                PageType page_type) {
  int flags = MAP_ANONYMOUS;
  flags |= (page_type == PageType::kShared) ? MAP_SHARED : MAP_PRIVATE;
  if (access == OS::MemoryPermission::kNoAccess) {
#if !V8_OS_AIX && !V8_OS_FREEBSD && !V8_OS_QNX
    flags |= MAP_NORESERVE;
#endif  // !V8_OS_AIX && !V8_OS_FREEBSD && !V8_OS_QNX
#if V8_OS_QNX
    flags |= MAP_LAZY;
#endif  // V8_OS_QNX
#if V8_OS_MACOSX && V8_HOST_ARCH_ARM64 && defined(MAP_JIT) && \
    !defined(V8_OS_IOS)
    // TODO(jkummerow): using the V8_OS_IOS define is a crude approximation
    // of the fact that we don't want to set the MAP_JIT flag when
    // FLAG_jitless == true, as src/base/ doesn't know any flags.
    // TODO(crbug.com/1117591): This is only needed for code spaces.
    flags |= MAP_JIT;
#endif
  }
  return flags;
}

void* Allocate(void* hint, size_t size, OS::MemoryPermission access,
               PageType page_type) {
  int prot = GetProtectionFromMemoryPermission(access);
  int flags = GetFlagsForMemoryPermission(access, page_type);
  void* result = mmap(hint, size, prot, flags, kMmapFd, kMmapFdOffset);
  if (result == MAP_FAILED) return nullptr;
  return result;
}

#endif  // !V8_OS_FUCHSIA && !V8_OS_OS2

}  // namespace

#if V8_OS_LINUX || V8_OS_FREEBSD
#ifdef __arm__

bool OS::ArmUsingHardFloat() {
  // GCC versions 4.6 and above define __ARM_PCS or __ARM_PCS_VFP to specify
  // the Floating Point ABI used (PCS stands for Procedure Call Standard).
  // We use these as well as a couple of other defines to statically determine
  // what FP ABI used.
  // GCC versions 4.4 and below don't support hard-fp.
  // GCC versions 4.5 may support hard-fp without defining __ARM_PCS or
  // __ARM_PCS_VFP.

#define GCC_VERSION \
  (__GNUC__ * 10000 + __GNUC_MINOR__ * 100 + __GNUC_PATCHLEVEL__)
#if GCC_VERSION >= 40600 && !defined(__clang__)
#if defined(__ARM_PCS_VFP)
  return true;
#else
  return false;
#endif

#elif GCC_VERSION < 40500 && !defined(__clang__)
  return false;

#else
#if defined(__ARM_PCS_VFP)
  return true;
#elif defined(__ARM_PCS) || defined(__SOFTFP__) || defined(__SOFTFP) || \
    !defined(__VFP_FP__)
  return false;
#else
#error \
    "Your version of compiler does not report the FP ABI compiled for."     \
       "Please report it on this issue"                                        \
       "http://code.google.com/p/v8/issues/detail?id=2140"

#endif
#endif
#undef GCC_VERSION
}

#endif  // def __arm__
#endif

void OS::Initialize(bool hard_abort, const char* const gc_fake_mmap) {
  g_hard_abort = hard_abort;
  g_gc_fake_mmap = gc_fake_mmap;
}

int OS::ActivationFrameAlignment() {
#if V8_TARGET_ARCH_ARM
  // On EABI ARM targets this is required for fp correctness in the
  // runtime system.
  return 8;
#elif V8_TARGET_ARCH_MIPS
  return 8;
#elif V8_TARGET_ARCH_S390
  return 8;
#else
  // Otherwise we just assume 16 byte alignment, i.e.:
  // - With gcc 4.4 the tree vectorization optimizer can generate code
  //   that requires 16 byte alignment such as movdqa on x86.
  // - Mac OS X, PPC and Solaris (64-bit) activation frames must
  //   be 16 byte-aligned;  see "Mac OS X ABI Function Call Guide"
  return 16;
#endif
}

// static
size_t OS::AllocatePageSize() {
#if defined(V8_TARGET_OS_MACOSX) && V8_HOST_ARCH_ARM64
  return kAppleArmPageSize;
#else
  static size_t page_size = static_cast<size_t>(sysconf(_SC_PAGESIZE));
  return page_size;
#endif
}

// static
size_t OS::CommitPageSize() {
  // Commit and allocate page size are the same on posix.
  return OS::AllocatePageSize();
}

// static
void OS::SetRandomMmapSeed(int64_t seed) {
  if (seed) {
    MutexGuard guard(rng_mutex.Pointer());
    GetPlatformRandomNumberGenerator()->SetSeed(seed);
  }
}

// static
void* OS::GetRandomMmapAddr() {
  uintptr_t raw_addr;
  {
    MutexGuard guard(rng_mutex.Pointer());
    GetPlatformRandomNumberGenerator()->NextBytes(&raw_addr, sizeof(raw_addr));
  }
#if V8_HOST_ARCH_ARM64
#if defined(V8_TARGET_OS_MACOSX)
  DCHECK_EQ(1 << 14, AllocatePageSize());
#endif
  // Keep the address page-aligned, AArch64 supports 4K, 16K and 64K
  // configurations.
  raw_addr = RoundDown(raw_addr, AllocatePageSize());
#endif
#if defined(V8_USE_ADDRESS_SANITIZER) || defined(MEMORY_SANITIZER) || \
    defined(THREAD_SANITIZER) || defined(LEAK_SANITIZER)
  // If random hint addresses interfere with address ranges hard coded in
  // sanitizers, bad things happen. This address range is copied from TSAN
  // source but works with all tools.
  // See crbug.com/539863.
  raw_addr &= 0x007fffff0000ULL;
  raw_addr += 0x7e8000000000ULL;
#else
#if V8_TARGET_ARCH_X64 || V8_TARGET_ARCH_ARM64
  // Currently available CPUs have 48 bits of virtual addressing.  Truncate
  // the hint address to 46 bits to give the kernel a fighting chance of
  // fulfilling our placement request.
  raw_addr &= uint64_t{0x3FFFFFFFF000};
#elif V8_TARGET_ARCH_PPC64
#if V8_OS_AIX
  // AIX: 64 bits of virtual addressing, but we limit address range to:
  //   a) minimize Segment Lookaside Buffer (SLB) misses and
  raw_addr &= uint64_t{0x3FFFF000};
  // Use extra address space to isolate the mmap regions.
  raw_addr += uint64_t{0x400000000000};
#elif V8_TARGET_BIG_ENDIAN
  // Big-endian Linux: 42 bits of virtual addressing.
  raw_addr &= uint64_t{0x03FFFFFFF000};
#else
  // Little-endian Linux: 46 bits of virtual addressing.
  raw_addr &= uint64_t{0x3FFFFFFF0000};
#endif
#elif V8_TARGET_ARCH_S390X
  // Linux on Z uses bits 22-32 for Region Indexing, which translates to 42 bits
  // of virtual addressing.  Truncate to 40 bits to allow kernel chance to
  // fulfill request.
  raw_addr &= uint64_t{0xFFFFFFF000};
#elif V8_TARGET_ARCH_S390
  // 31 bits of virtual addressing.  Truncate to 29 bits to allow kernel chance
  // to fulfill request.
  raw_addr &= 0x1FFFF000;
#elif V8_TARGET_ARCH_MIPS64
  // 42 bits of virtual addressing. Truncate to 40 bits to allow kernel chance
  // to fulfill request.
  raw_addr &= uint64_t{0xFFFFFF0000};
#else
  raw_addr &= 0x3FFFF000;

#ifdef __sun
  // For our Solaris/illumos mmap hint, we pick a random address in the bottom
  // half of the top half of the address space (that is, the third quarter).
  // Because we do not MAP_FIXED, this will be treated only as a hint -- the
  // system will not fail to mmap() because something else happens to already
  // be mapped at our random address. We deliberately set the hint high enough
  // to get well above the system's break (that is, the heap); Solaris and
  // illumos will try the hint and if that fails allocate as if there were
  // no hint at all. The high hint prevents the break from getting hemmed in
  // at low values, ceding half of the address space to the system heap.
  raw_addr += 0x80000000;
#elif V8_OS_AIX
  // The range 0x30000000 - 0xD0000000 is available on AIX;
  // choose the upper range.
  raw_addr += 0x90000000;
#else
  // The range 0x20000000 - 0x60000000 is relatively unpopulated across a
  // variety of ASLR modes (PAE kernel, NX compat mode, etc) and on macos
  // 10.6 and 10.7.
  raw_addr += 0x20000000;
#endif
#endif
#endif
  return reinterpret_cast<void*>(raw_addr);
}

// TODO(bbudge) Move Cygwin and Fuchsia stuff into platform-specific files.
#if !V8_OS_CYGWIN && !V8_OS_FUCHSIA && !V8_OS_OS2
// static
void* OS::Allocate(void* hint, size_t size, size_t alignment,
                   MemoryPermission access) {
  size_t page_size = AllocatePageSize();
  DCHECK_EQ(0, size % page_size);
  DCHECK_EQ(0, alignment % page_size);
  hint = AlignedAddress(hint, alignment);
  // Add the maximum misalignment so we are guaranteed an aligned base address.
  size_t request_size = size + (alignment - page_size);
  request_size = RoundUp(request_size, OS::AllocatePageSize());
  void* result = base::Allocate(hint, request_size, access, PageType::kPrivate);
  if (result == nullptr) return nullptr;

  // Unmap memory allocated before the aligned base address.
  uint8_t* base = static_cast<uint8_t*>(result);
  uint8_t* aligned_base = reinterpret_cast<uint8_t*>(
      RoundUp(reinterpret_cast<uintptr_t>(base), alignment));
  if (aligned_base != base) {
    DCHECK_LT(base, aligned_base);
    size_t prefix_size = static_cast<size_t>(aligned_base - base);
    CHECK(Free(base, prefix_size));
    request_size -= prefix_size;
  }
  // Unmap memory allocated after the potentially unaligned end.
  if (size != request_size) {
    DCHECK_LT(size, request_size);
    size_t suffix_size = request_size - size;
    CHECK(Free(aligned_base + size, suffix_size));
    request_size -= suffix_size;
  }

  DCHECK_EQ(size, request_size);
  return static_cast<void*>(aligned_base);
}

// static
void* OS::AllocateShared(size_t size, MemoryPermission access) {
  DCHECK_EQ(0, size % AllocatePageSize());
  return base::Allocate(nullptr, size, access, PageType::kShared);
}

// static
bool OS::Free(void* address, const size_t size) {
  DCHECK_EQ(0, reinterpret_cast<uintptr_t>(address) % AllocatePageSize());
  DCHECK_EQ(0, size % AllocatePageSize());
  return munmap(address, size) == 0;
}

// static
bool OS::Release(void* address, size_t size) {
  DCHECK_EQ(0, reinterpret_cast<uintptr_t>(address) % CommitPageSize());
  DCHECK_EQ(0, size % CommitPageSize());
  return munmap(address, size) == 0;
}

// static
bool OS::SetPermissions(void* address, size_t size, MemoryPermission access) {
  DCHECK_EQ(0, reinterpret_cast<uintptr_t>(address) % CommitPageSize());
  DCHECK_EQ(0, size % CommitPageSize());

  int prot = GetProtectionFromMemoryPermission(access);
  int ret = mprotect(address, size, prot);
  if (ret == 0 && access == OS::MemoryPermission::kNoAccess) {
    // This is advisory; ignore errors and continue execution.
    USE(DiscardSystemPages(address, size));
  }

// For accounting purposes, we want to call MADV_FREE_REUSE on macOS after
// changing permissions away from OS::MemoryPermission::kNoAccess. Since this
// state is not kept at this layer, we always call this if access != kNoAccess.
// The cost is a syscall that effectively no-ops.
// TODO(erikchen): Fix this to only call MADV_FREE_REUSE when necessary.
// https://crbug.com/823915
#if defined(V8_OS_MACOSX)
  if (access != OS::MemoryPermission::kNoAccess)
    madvise(address, size, MADV_FREE_REUSE);
#endif

  return ret == 0;
}

bool OS::DiscardSystemPages(void* address, size_t size) {
  DCHECK_EQ(0, reinterpret_cast<uintptr_t>(address) % CommitPageSize());
  DCHECK_EQ(0, size % CommitPageSize());
#if defined(V8_OS_MACOSX)
  // On OSX, MADV_FREE_REUSABLE has comparable behavior to MADV_FREE, but also
  // marks the pages with the reusable bit, which allows both Activity Monitor
  // and memory-infra to correctly track the pages.
  int ret = madvise(address, size, MADV_FREE_REUSABLE);
#elif defined(_AIX) || defined(V8_OS_SOLARIS)
  int ret = madvise(reinterpret_cast<caddr_t>(address), size, MADV_FREE);
#else
  int ret = madvise(address, size, MADV_FREE);
#endif
  if (ret != 0 && errno == ENOSYS)
    return true;  // madvise is not available on all systems.
  if (ret != 0 && errno == EINVAL) {
// MADV_FREE only works on Linux 4.5+ . If request failed, retry with older
// MADV_DONTNEED . Note that MADV_FREE being defined at compile time doesn't
// imply runtime support.
#if defined(_AIX) || defined(V8_OS_SOLARIS)
    ret = madvise(reinterpret_cast<caddr_t>(address), size, MADV_DONTNEED);
#else
    ret = madvise(address, size, MADV_DONTNEED);
#endif
  }
  return ret == 0;
}

// static
bool OS::HasLazyCommits() {
#if V8_OS_AIX || V8_OS_LINUX || V8_OS_MACOSX
  return true;
#else
  // TODO(bbudge) Return true for all POSIX platforms.
  return false;
#endif
}
#endif  // !V8_OS_CYGWIN && !V8_OS_FUCHSIA && !V8_OS_OS2

const char* OS::GetGCFakeMMapFile() {
  return g_gc_fake_mmap;
}


void OS::Sleep(TimeDelta interval) {
  usleep(static_cast<useconds_t>(interval.InMicroseconds()));
}


void OS::Abort() {
  if (g_hard_abort) {
    V8_IMMEDIATE_CRASH();
  }
  // Redirect to std abort to signal abnormal program termination.
  abort();
}


void OS::DebugBreak() {
#if V8_HOST_ARCH_ARM
  asm("bkpt 0");
#elif V8_HOST_ARCH_ARM64
  asm("brk 0");
#elif V8_HOST_ARCH_MIPS
  asm("break");
#elif V8_HOST_ARCH_MIPS64
  asm("break");
#elif V8_HOST_ARCH_PPC || V8_HOST_ARCH_PPC64
  asm("twge 2,2");
#elif V8_HOST_ARCH_IA32
  asm("int $3");
#elif V8_HOST_ARCH_X64
  asm("int $3");
#elif V8_HOST_ARCH_S390
  // Software breakpoint instruction is 0x0001
  asm volatile(".word 0x0001");
#else
#error Unsupported host architecture.
#endif
}


class PosixMemoryMappedFile final : public OS::MemoryMappedFile {
 public:
  PosixMemoryMappedFile(FILE* file, void* memory, size_t size)
      : file_(file), memory_(memory), size_(size) {}
  ~PosixMemoryMappedFile() final;
  void* memory() const final { return memory_; }
  size_t size() const final { return size_; }

 private:
  FILE* const file_;
  void* const memory_;
  size_t const size_;
};


// static
OS::MemoryMappedFile* OS::MemoryMappedFile::open(const char* name,
                                                 FileMode mode) {
  const char* fopen_mode = (mode == FileMode::kReadOnly) ? "r" : "r+";
  if (FILE* file = fopen(name, fopen_mode)) {
    if (fseek(file, 0, SEEK_END) == 0) {
      long size = ftell(file);  // NOLINT(runtime/int)
      if (size == 0) return new PosixMemoryMappedFile(file, nullptr, 0);
      if (size > 0) {
        int prot = PROT_READ;
        int flags = MAP_PRIVATE;
        if (mode == FileMode::kReadWrite) {
          prot |= PROT_WRITE;
          flags = MAP_SHARED;
        }
        void* const memory =
            mmap(OS::GetRandomMmapAddr(), size, prot, flags, fileno(file), 0);
        if (memory != MAP_FAILED) {
          return new PosixMemoryMappedFile(file, memory, size);
        }
      }
    }
    fclose(file);
  }
  return nullptr;
}

// static
OS::MemoryMappedFile* OS::MemoryMappedFile::create(const char* name,
                                                   size_t size, void* initial) {
  if (FILE* file = fopen(name, "w+")) {
    if (size == 0) return new PosixMemoryMappedFile(file, nullptr, 0);
    size_t result = fwrite(initial, 1, size, file);
    if (result == size && !ferror(file)) {
      void* memory = mmap(OS::GetRandomMmapAddr(), result,
                          PROT_READ | PROT_WRITE, MAP_SHARED, fileno(file), 0);
      if (memory != MAP_FAILED) {
        return new PosixMemoryMappedFile(file, memory, result);
      }
    }
    fclose(file);
  }
  return nullptr;
}


PosixMemoryMappedFile::~PosixMemoryMappedFile() {
  if (memory_) CHECK(OS::Free(memory_, RoundUp(size_, OS::AllocatePageSize())));
  fclose(file_);
}


int OS::GetCurrentProcessId() {
  return static_cast<int>(getpid());
}


int OS::GetCurrentThreadId() {
#if V8_OS_MACOSX || (V8_OS_ANDROID && defined(__APPLE__))
  return static_cast<int>(pthread_mach_thread_np(pthread_self()));
#elif V8_OS_LINUX
  return static_cast<int>(syscall(__NR_gettid));
#elif V8_OS_ANDROID
  return static_cast<int>(gettid());
#elif V8_OS_AIX
  return static_cast<int>(thread_self());
#elif V8_OS_FUCHSIA
  return static_cast<int>(zx_thread_self());
#elif V8_OS_SOLARIS
  return static_cast<int>(pthread_self());
#else
  return static_cast<int>(reinterpret_cast<intptr_t>(pthread_self()));
#endif
}

void OS::ExitProcess(int exit_code) {
  // Use _exit instead of exit to avoid races between isolate
  // threads and static destructors.
  fflush(stdout);
  fflush(stderr);
  _exit(exit_code);
}

// ----------------------------------------------------------------------------
// POSIX date/time support.
//

#if !defined(V8_OS_FUCHSIA)
int OS::GetUserTime(uint32_t* secs, uint32_t* usecs) {
  struct rusage usage;

  if (getrusage(RUSAGE_SELF, &usage) < 0) return -1;
  *secs = static_cast<uint32_t>(usage.ru_utime.tv_sec);
  *usecs = static_cast<uint32_t>(usage.ru_utime.tv_usec);
  return 0;
}
#endif

double OS::TimeCurrentMillis() {
  return Time::Now().ToJsTime();
}

double PosixTimezoneCache::DaylightSavingsOffset(double time) {
  if (std::isnan(time)) return std::numeric_limits<double>::quiet_NaN();
  time_t tv = static_cast<time_t>(std::floor(time/msPerSecond));
  struct tm tm;
  struct tm* t = localtime_r(&tv, &tm);
  if (nullptr == t) return std::numeric_limits<double>::quiet_NaN();
  return t->tm_isdst > 0 ? 3600 * msPerSecond : 0;
}


int OS::GetLastError() {
  return errno;
}


// ----------------------------------------------------------------------------
// POSIX stdio support.
//

FILE* OS::FOpen(const char* path, const char* mode) {
  FILE* file = fopen(path, mode);
  if (file == nullptr) return nullptr;
  struct stat file_stat;
  if (fstat(fileno(file), &file_stat) != 0) {
    fclose(file);
    return nullptr;
  }
  bool is_regular_file = ((file_stat.st_mode & S_IFREG) != 0);
  if (is_regular_file) return file;
  fclose(file);
  return nullptr;
}


bool OS::Remove(const char* path) {
  return (remove(path) == 0);
}

char OS::DirectorySeparator() { return '/'; }

bool OS::isDirectorySeparator(const char ch) {
  return ch == DirectorySeparator();
}


FILE* OS::OpenTemporaryFile() {
  return tmpfile();
}

const char* const OS::LogFileOpenMode = "w+";

void OS::Print(const char* format, ...) {
  va_list args;
  va_start(args, format);
  VPrint(format, args);
  va_end(args);
}


void OS::VPrint(const char* format, va_list args) {
#if defined(ANDROID) && !defined(V8_ANDROID_LOG_STDOUT)
  __android_log_vprint(ANDROID_LOG_INFO, LOG_TAG, format, args);
#else
  vprintf(format, args);
#endif
}


void OS::FPrint(FILE* out, const char* format, ...) {
  va_list args;
  va_start(args, format);
  VFPrint(out, format, args);
  va_end(args);
}


void OS::VFPrint(FILE* out, const char* format, va_list args) {
#if defined(ANDROID) && !defined(V8_ANDROID_LOG_STDOUT)
  __android_log_vprint(ANDROID_LOG_INFO, LOG_TAG, format, args);
#else
  vfprintf(out, format, args);
#endif
}


void OS::PrintError(const char* format, ...) {
  va_list args;
  va_start(args, format);
  VPrintError(format, args);
  va_end(args);
}


void OS::VPrintError(const char* format, va_list args) {
#if defined(ANDROID) && !defined(V8_ANDROID_LOG_STDOUT)
  __android_log_vprint(ANDROID_LOG_ERROR, LOG_TAG, format, args);
#else
  vfprintf(stderr, format, args);
#endif
}


int OS::SNPrintF(char* str, int length, const char* format, ...) {
  va_list args;
  va_start(args, format);
  int result = VSNPrintF(str, length, format, args);
  va_end(args);
  return result;
}


int OS::VSNPrintF(char* str,
                  int length,
                  const char* format,
                  va_list args) {
  int n = vsnprintf(str, length, format, args);
  if (n < 0 || n >= length) {
    // If the length is zero, the assignment fails.
    if (length > 0)
      str[length - 1] = '\0';
    return -1;
  } else {
    return n;
  }
}


// ----------------------------------------------------------------------------
// POSIX string support.
//

void OS::StrNCpy(char* dest, int length, const char* src, size_t n) {
  strncpy(dest, src, n);
}


// ----------------------------------------------------------------------------
// POSIX thread support.
//

class Thread::PlatformData {
 public:
  PlatformData() : thread_(kNoThread) {}
  pthread_t thread_;  // Thread handle for pthread.
  // Synchronizes thread creation
  Mutex thread_creation_mutex_;
};

Thread::Thread(const Options& options)
    : data_(new PlatformData),
      stack_size_(options.stack_size()),
      start_semaphore_(nullptr) {
  if (stack_size_ > 0 && static_cast<size_t>(stack_size_) < PTHREAD_STACK_MIN) {
    stack_size_ = PTHREAD_STACK_MIN;
  }
  set_name(options.name());
}


Thread::~Thread() {
  delete data_;
}


static void SetThreadName(const char* name) {
#if V8_OS_DRAGONFLYBSD || V8_OS_FREEBSD || V8_OS_OPENBSD
  pthread_set_name_np(pthread_self(), name);
#elif V8_OS_NETBSD
  STATIC_ASSERT(Thread::kMaxThreadNameLength <= PTHREAD_MAX_NAMELEN_NP);
  pthread_setname_np(pthread_self(), "%s", name);
#elif V8_OS_MACOSX
  // pthread_setname_np is only available in 10.6 or later, so test
  // for it at runtime.
  int (*dynamic_pthread_setname_np)(const char*);
  *reinterpret_cast<void**>(&dynamic_pthread_setname_np) =
    dlsym(RTLD_DEFAULT, "pthread_setname_np");
  if (dynamic_pthread_setname_np == nullptr) return;

  // Mac OS X does not expose the length limit of the name, so hardcode it.
  static const int kMaxNameLength = 63;
  STATIC_ASSERT(Thread::kMaxThreadNameLength <= kMaxNameLength);
  dynamic_pthread_setname_np(name);
#elif defined(PR_SET_NAME)
  prctl(PR_SET_NAME,
        reinterpret_cast<unsigned long>(name),  // NOLINT
        0, 0, 0);
#endif
}


static void* ThreadEntry(void* arg) {
  Thread* thread = reinterpret_cast<Thread*>(arg);
  // We take the lock here to make sure that pthread_create finished first since
  // we don't know which thread will run first (the original thread or the new
  // one).
  { MutexGuard lock_guard(&thread->data()->thread_creation_mutex_); }
  SetThreadName(thread->name());
  DCHECK_NE(thread->data()->thread_, kNoThread);
  thread->NotifyStartedAndRun();
  return nullptr;
}


void Thread::set_name(const char* name) {
  strncpy(name_, name, sizeof(name_) - 1);
  name_[sizeof(name_) - 1] = '\0';
}

bool Thread::Start() {
  int result;
  pthread_attr_t attr;
  memset(&attr, 0, sizeof(attr));
  result = pthread_attr_init(&attr);
  if (result != 0) return false;
  size_t stack_size = stack_size_;
  if (stack_size == 0) {
#if V8_OS_MACOSX
    // Default on Mac OS X is 512kB -- bump up to 1MB
    stack_size = 1 * 1024 * 1024;
#elif V8_OS_AIX
    // Default on AIX is 96kB -- bump up to 2MB
    stack_size = 2 * 1024 * 1024;
#endif
  }
  if (stack_size > 0) {
    result = pthread_attr_setstacksize(&attr, stack_size);
    if (result != 0) return pthread_attr_destroy(&attr), false;
  }
  {
    MutexGuard lock_guard(&data_->thread_creation_mutex_);
    result = pthread_create(&data_->thread_, &attr, ThreadEntry, this);
    if (result != 0 || data_->thread_ == kNoThread) {
      return pthread_attr_destroy(&attr), false;
    }
  }
  result = pthread_attr_destroy(&attr);
  return result == 0;
}

void Thread::Join() { pthread_join(data_->thread_, nullptr); }

static Thread::LocalStorageKey PthreadKeyToLocalKey(pthread_key_t pthread_key) {
#if V8_OS_CYGWIN
  // We need to cast pthread_key_t to Thread::LocalStorageKey in two steps
  // because pthread_key_t is a pointer type on Cygwin. This will probably not
  // work on 64-bit platforms, but Cygwin doesn't support 64-bit anyway.
  STATIC_ASSERT(sizeof(Thread::LocalStorageKey) == sizeof(pthread_key_t));
  intptr_t ptr_key = reinterpret_cast<intptr_t>(pthread_key);
  return static_cast<Thread::LocalStorageKey>(ptr_key);
#else
  return static_cast<Thread::LocalStorageKey>(pthread_key);
#endif
}


static pthread_key_t LocalKeyToPthreadKey(Thread::LocalStorageKey local_key) {
#if V8_OS_CYGWIN
  STATIC_ASSERT(sizeof(Thread::LocalStorageKey) == sizeof(pthread_key_t));
  intptr_t ptr_key = static_cast<intptr_t>(local_key);
  return reinterpret_cast<pthread_key_t>(ptr_key);
#else
  return static_cast<pthread_key_t>(local_key);
#endif
}


#ifdef V8_FAST_TLS_SUPPORTED

static std::atomic<bool> tls_base_offset_initialized{false};
intptr_t kMacTlsBaseOffset = 0;

// It's safe to do the initialization more that once, but it has to be
// done at least once.
static void InitializeTlsBaseOffset() {
  const size_t kBufferSize = 128;
  char buffer[kBufferSize];
  size_t buffer_size = kBufferSize;
  int ctl_name[] = { CTL_KERN , KERN_OSRELEASE };
  if (sysctl(ctl_name, 2, buffer, &buffer_size, nullptr, 0) != 0) {
    FATAL("V8 failed to get kernel version");
  }
  // The buffer now contains a string of the form XX.YY.ZZ, where
  // XX is the major kernel version component.
  // Make sure the buffer is 0-terminated.
  buffer[kBufferSize - 1] = '\0';
  char* period_pos = strchr(buffer, '.');
  *period_pos = '\0';
  int kernel_version_major =
      static_cast<int>(strtol(buffer, nullptr, 10));  // NOLINT
  // The constants below are taken from pthreads.s from the XNU kernel
  // sources archive at www.opensource.apple.com.
  if (kernel_version_major < 11) {
    // 8.x.x (Tiger), 9.x.x (Leopard), 10.x.x (Snow Leopard) have the
    // same offsets.
#if V8_HOST_ARCH_IA32
    kMacTlsBaseOffset = 0x48;
#else
    kMacTlsBaseOffset = 0x60;
#endif
  } else {
    // 11.x.x (Lion) changed the offset.
    kMacTlsBaseOffset = 0;
  }

  tls_base_offset_initialized.store(true, std::memory_order_release);
}


static void CheckFastTls(Thread::LocalStorageKey key) {
  void* expected = reinterpret_cast<void*>(0x1234CAFE);
  Thread::SetThreadLocal(key, expected);
  void* actual = Thread::GetExistingThreadLocal(key);
  if (expected != actual) {
    FATAL("V8 failed to initialize fast TLS on current kernel");
  }
  Thread::SetThreadLocal(key, nullptr);
}

#endif  // V8_FAST_TLS_SUPPORTED


Thread::LocalStorageKey Thread::CreateThreadLocalKey() {
#ifdef V8_FAST_TLS_SUPPORTED
  bool check_fast_tls = false;
  if (!tls_base_offset_initialized.load(std::memory_order_acquire)) {
    check_fast_tls = true;
    InitializeTlsBaseOffset();
  }
#endif
  pthread_key_t key;
  int result = pthread_key_create(&key, nullptr);
  DCHECK_EQ(0, result);
  USE(result);
  LocalStorageKey local_key = PthreadKeyToLocalKey(key);
#ifdef V8_FAST_TLS_SUPPORTED
  // If we just initialized fast TLS support, make sure it works.
  if (check_fast_tls) CheckFastTls(local_key);
#endif
  return local_key;
}


void Thread::DeleteThreadLocalKey(LocalStorageKey key) {
  pthread_key_t pthread_key = LocalKeyToPthreadKey(key);
  int result = pthread_key_delete(pthread_key);
  DCHECK_EQ(0, result);
  USE(result);
}


void* Thread::GetThreadLocal(LocalStorageKey key) {
  pthread_key_t pthread_key = LocalKeyToPthreadKey(key);
  return pthread_getspecific(pthread_key);
}


void Thread::SetThreadLocal(LocalStorageKey key, void* value) {
  pthread_key_t pthread_key = LocalKeyToPthreadKey(key);
  int result = pthread_setspecific(pthread_key, value);
  DCHECK_EQ(0, result);
  USE(result);
}

// pthread_getattr_np used below is non portable (hence the _np suffix). We
// keep this version in POSIX as most Linux-compatible derivatives will
// support it. MacOS and FreeBSD are different here.
<<<<<<< HEAD
#if !defined(V8_OS_FREEBSD) && !defined(V8_OS_MACOSX) && \
    !defined(V8_OS_OS2)
=======
#if !defined(V8_OS_FREEBSD) && !defined(V8_OS_MACOSX) && !defined(_AIX) && \
    !defined(V8_OS_SOLARIS)
>>>>>>> da3a29ec

// static
void* Stack::GetStackStart() {
  pthread_attr_t attr;
  int error = pthread_getattr_np(pthread_self(), &attr);
  if (!error) {
    void* base;
    size_t size;
    error = pthread_attr_getstack(&attr, &base, &size);
    CHECK(!error);
    pthread_attr_destroy(&attr);
    return reinterpret_cast<uint8_t*>(base) + size;
  }

#if defined(V8_LIBC_GLIBC)
  // pthread_getattr_np can fail for the main thread. In this case
  // just like NaCl we rely on the __libc_stack_end to give us
  // the start of the stack.
  // See https://code.google.com/p/nativeclient/issues/detail?id=3431.
  return __libc_stack_end;
#endif  // !defined(V8_LIBC_GLIBC)
  return nullptr;
}

<<<<<<< HEAD
#endif  // !defined(V8_OS_FREEBSD) && !defined(V8_OS_MACOSX) && \
        // !defined(V8_OS_OS2)
=======
#endif  // !defined(V8_OS_FREEBSD) && !defined(V8_OS_MACOSX) &&
        // !defined(_AIX) && !defined(V8_OS_SOLARIS)
>>>>>>> da3a29ec

// static
void* Stack::GetCurrentStackPosition() { return __builtin_frame_address(0); }

#undef LOG_TAG
#undef MAP_ANONYMOUS
#undef MADV_FREE

}  // namespace base
}  // namespace v8<|MERGE_RESOLUTION|>--- conflicted
+++ resolved
@@ -1003,13 +1003,8 @@
 // pthread_getattr_np used below is non portable (hence the _np suffix). We
 // keep this version in POSIX as most Linux-compatible derivatives will
 // support it. MacOS and FreeBSD are different here.
-<<<<<<< HEAD
-#if !defined(V8_OS_FREEBSD) && !defined(V8_OS_MACOSX) && \
-    !defined(V8_OS_OS2)
-=======
 #if !defined(V8_OS_FREEBSD) && !defined(V8_OS_MACOSX) && !defined(_AIX) && \
-    !defined(V8_OS_SOLARIS)
->>>>>>> da3a29ec
+    !defined(V8_OS_SOLARIS) && !defined(V8_OS_OS2)
 
 // static
 void* Stack::GetStackStart() {
@@ -1034,13 +1029,8 @@
   return nullptr;
 }
 
-<<<<<<< HEAD
-#endif  // !defined(V8_OS_FREEBSD) && !defined(V8_OS_MACOSX) && \
-        // !defined(V8_OS_OS2)
-=======
 #endif  // !defined(V8_OS_FREEBSD) && !defined(V8_OS_MACOSX) &&
-        // !defined(_AIX) && !defined(V8_OS_SOLARIS)
->>>>>>> da3a29ec
+        // !defined(_AIX) && !defined(V8_OS_SOLARIS) && !defined(V8_OS_OS2)
 
 // static
 void* Stack::GetCurrentStackPosition() { return __builtin_frame_address(0); }
