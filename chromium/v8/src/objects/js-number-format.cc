--- conflicted
+++ resolved
@@ -783,10 +783,6 @@
 
   CHECK(JSReceiver::CreateDataProperty(
             isolate, options, factory->useGrouping_string(),
-<<<<<<< HEAD
-            factory->ToBoolean((number_format->isGroupingUsed() == true)),
-            kDontThrow)
-=======
             factory->ToBoolean(UseGroupingFromSkeleton(skeleton)),
             Just(kDontThrow))
             .FromJust());
@@ -805,7 +801,6 @@
   CHECK(JSReceiver::CreateDataProperty(
             isolate, options, factory->signDisplay_string(),
             SignDisplayString(isolate, skeleton), Just(kDontThrow))
->>>>>>> 0e6778f1
             .FromJust());
   return options;
 }
@@ -1183,10 +1178,6 @@
   Maybe<bool> found_use_grouping = Intl::GetBoolOption(
       isolate, options, "useGrouping", service, &use_grouping);
   MAYBE_RETURN(found_use_grouping, MaybeHandle<JSNumberFormat>());
-<<<<<<< HEAD
-  // 24. Set numberFormat.[[UseGrouping]] to useGrouping.
-  icu_number_format->setGroupingUsed(use_grouping ? true : false);
-=======
   // 31. Set numberFormat.[[UseGrouping]] to useGrouping.
   if (!use_grouping) {
     icu_number_formatter = icu_number_formatter.grouping(
@@ -1213,7 +1204,6 @@
     icu_number_formatter = icu_number_formatter.sign(
         ToUNumberSignDisplay(sign_display, currency_sign));
   }
->>>>>>> 0e6778f1
 
   // 25. Let dataLocaleData be localeData.[[<dataLocale>]].
   //
