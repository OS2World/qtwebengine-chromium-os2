// Copyright 2018 the V8 project authors. All rights reserved.
// Use of this source code is governed by a BSD-style license that can be
// found in the LICENSE file.

#ifndef V8_INTL_SUPPORT
#error Internationalization is expected to be enabled.
#endif  // V8_INTL_SUPPORT

#include "src/objects/js-list-format.h"

#include <memory>
#include <vector>

#include "src/execution/isolate.h"
#include "src/heap/factory.h"
#include "src/objects/elements-inl.h"
#include "src/objects/elements.h"
#include "src/objects/intl-objects.h"
#include "src/objects/js-array-inl.h"
#include "src/objects/js-list-format-inl.h"
#include "src/objects/managed.h"
#include "src/objects/objects-inl.h"
#include "unicode/fieldpos.h"
#include "unicode/fpositer.h"
#include "unicode/listformatter.h"
#include "unicode/ulistformatter.h"

namespace v8 {
namespace internal {

namespace {
const char* kStandard = "standard";
const char* kOr = "or";
const char* kUnit = "unit";
const char* kStandardShort = "standard-short";
const char* kOrShort = "or-short";
const char* kUnitShort = "unit-short";
const char* kStandardNarrow = "standard-narrow";
const char* kOrNarrow = "or-narrow";
const char* kUnitNarrow = "unit-narrow";

const char* GetIcuStyleString(JSListFormat::Style style,
                              JSListFormat::Type type) {
  switch (type) {
    case JSListFormat::Type::CONJUNCTION:
      switch (style) {
        case JSListFormat::Style::LONG:
          return kStandard;
        case JSListFormat::Style::SHORT:
          return kStandardShort;
        case JSListFormat::Style::NARROW:
          return kStandardNarrow;
      }
    case JSListFormat::Type::DISJUNCTION:
      switch (style) {
        case JSListFormat::Style::LONG:
          return kOr;
        case JSListFormat::Style::SHORT:
          return kOrShort;
        case JSListFormat::Style::NARROW:
          return kOrNarrow;
      }
    case JSListFormat::Type::UNIT:
      switch (style) {
        case JSListFormat::Style::LONG:
          return kUnit;
        case JSListFormat::Style::SHORT:
          return kUnitShort;
        case JSListFormat::Style::NARROW:
          return kUnitNarrow;
      }
  }
  UNREACHABLE();
}

}  // namespace

MaybeHandle<JSListFormat> JSListFormat::New(Isolate* isolate, Handle<Map> map,
                                            Handle<Object> locales,
                                            Handle<Object> input_options) {
  Handle<JSReceiver> options;
  // 3. Let requestedLocales be ? CanonicalizeLocaleList(locales).
  Maybe<std::vector<std::string>> maybe_requested_locales =
      Intl::CanonicalizeLocaleList(isolate, locales);
  MAYBE_RETURN(maybe_requested_locales, Handle<JSListFormat>());
  std::vector<std::string> requested_locales =
      maybe_requested_locales.FromJust();

  // 4. If options is undefined, then
  if (input_options->IsUndefined(isolate)) {
    // 4. a. Let options be ObjectCreate(null).
    options = isolate->factory()->NewJSObjectWithNullProto();
    // 5. Else
  } else {
    // 5. a. Let options be ? ToObject(options).
    ASSIGN_RETURN_ON_EXCEPTION(isolate, options,
                               Object::ToObject(isolate, input_options),
                               JSListFormat);
  }

  // Note: No need to create a record. It's not observable.
  // 6. Let opt be a new Record.

  // 7. Let matcher be ? GetOption(options, "localeMatcher", "string", «
  // "lookup", "best fit" », "best fit").
  Maybe<Intl::MatcherOption> maybe_locale_matcher =
      Intl::GetLocaleMatcher(isolate, options, "Intl.ListFormat");
  MAYBE_RETURN(maybe_locale_matcher, MaybeHandle<JSListFormat>());

  // 8. Set opt.[[localeMatcher]] to matcher.
  Intl::MatcherOption matcher = maybe_locale_matcher.FromJust();

  // 10. Let r be ResolveLocale(%ListFormat%.[[AvailableLocales]],
  // requestedLocales, opt, undefined, localeData).
  Maybe<Intl::ResolvedLocale> maybe_resolve_locale =
      Intl::ResolveLocale(isolate, JSListFormat::GetAvailableLocales(),
                          requested_locales, matcher, {});
  if (maybe_resolve_locale.IsNothing()) {
    THROW_NEW_ERROR(isolate, NewRangeError(MessageTemplate::kIcuError),
                    JSListFormat);
  }
  Intl::ResolvedLocale r = maybe_resolve_locale.FromJust();
  Handle<String> locale_str =
      isolate->factory()->NewStringFromAsciiChecked(r.locale.c_str());

  // 12. Let t be GetOption(options, "type", "string", «"conjunction",
  //    "disjunction", "unit"», "conjunction").
  Maybe<Type> maybe_type = Intl::GetStringOption<Type>(
      isolate, options, "type", "Intl.ListFormat",
      {"conjunction", "disjunction", "unit"},
      {Type::CONJUNCTION, Type::DISJUNCTION, Type::UNIT}, Type::CONJUNCTION);
  MAYBE_RETURN(maybe_type, MaybeHandle<JSListFormat>());
  Type type_enum = maybe_type.FromJust();

  // 14. Let s be ? GetOption(options, "style", "string",
  //                          «"long", "short", "narrow"», "long").
  Maybe<Style> maybe_style = Intl::GetStringOption<Style>(
      isolate, options, "style", "Intl.ListFormat", {"long", "short", "narrow"},
      {Style::LONG, Style::SHORT, Style::NARROW}, Style::LONG);
  MAYBE_RETURN(maybe_style, MaybeHandle<JSListFormat>());
  Style style_enum = maybe_style.FromJust();

  icu::Locale icu_locale = r.icu_locale;
  UErrorCode status = U_ZERO_ERROR;
  icu::ListFormatter* formatter = icu::ListFormatter::createInstance(
      icu_locale, GetIcuStyleString(style_enum, type_enum), status);
  if (U_FAILURE(status) || formatter == nullptr) {
    delete formatter;
    THROW_NEW_ERROR(isolate, NewRangeError(MessageTemplate::kIcuError),
                    JSListFormat);
  }

  Handle<Managed<icu::ListFormatter>> managed_formatter =
      Managed<icu::ListFormatter>::FromRawPtr(isolate, 0, formatter);

  // Now all properties are ready, so we can allocate the result object.
  Handle<JSListFormat> list_format = Handle<JSListFormat>::cast(
      isolate->factory()->NewFastOrSlowJSObjectFromMap(map));
  DisallowHeapAllocation no_gc;
  list_format->set_flags(0);
  list_format->set_icu_formatter(*managed_formatter);

  // 11. Set listFormat.[[Locale]] to r.[[Locale]].
  list_format->set_locale(*locale_str);

  // 13. Set listFormat.[[Type]] to t.
  list_format->set_type(type_enum);

  // 15. Set listFormat.[[Style]] to s.
  list_format->set_style(style_enum);

  return list_format;
}

// ecma402 #sec-intl.pluralrules.prototype.resolvedoptions
Handle<JSObject> JSListFormat::ResolvedOptions(Isolate* isolate,
                                               Handle<JSListFormat> format) {
  Factory* factory = isolate->factory();
  // 4. Let options be ! ObjectCreate(%ObjectPrototype%).
  Handle<JSObject> result = factory->NewJSObject(isolate->object_function());

  // 5.  For each row of Table 1, except the header row, do
  //  Table 1: Resolved Options of ListFormat Instances
  //  Internal Slot    Property
  //  [[Locale]]       "locale"
  //  [[Type]]         "type"
  //  [[Style]]        "style"
  Handle<String> locale(format->locale(), isolate);
  JSObject::AddProperty(isolate, result, factory->locale_string(), locale,
                        NONE);
  JSObject::AddProperty(isolate, result, factory->type_string(),
                        format->TypeAsString(), NONE);
  JSObject::AddProperty(isolate, result, factory->style_string(),
                        format->StyleAsString(), NONE);
  // 6. Return options.
  return result;
}

Handle<String> JSListFormat::StyleAsString() const {
  switch (style()) {
    case Style::LONG:
      return GetReadOnlyRoots().long_string_handle();
    case Style::SHORT:
      return GetReadOnlyRoots().short_string_handle();
    case Style::NARROW:
      return GetReadOnlyRoots().narrow_string_handle();
  }
  UNREACHABLE();
}

Handle<String> JSListFormat::TypeAsString() const {
  switch (type()) {
    case Type::CONJUNCTION:
      return GetReadOnlyRoots().conjunction_string_handle();
    case Type::DISJUNCTION:
      return GetReadOnlyRoots().disjunction_string_handle();
    case Type::UNIT:
      return GetReadOnlyRoots().unit_string_handle();
  }
  UNREACHABLE();
}

namespace {

// Extract String from JSArray into array of UnicodeString
Maybe<std::vector<icu::UnicodeString>> ToUnicodeStringArray(
    Isolate* isolate, Handle<JSArray> array) {
  // Thanks to iterable-to-list preprocessing, we never see dictionary-mode
  // arrays here, so the loop below can construct an entry from the index.
  DCHECK(array->HasFastElements(isolate));
  auto* accessor = array->GetElementsAccessor();
  size_t length = accessor->NumberOfElements(*array);

  std::vector<icu::UnicodeString> result;
  for (InternalIndex entry : InternalIndex::Range(length)) {
    DCHECK(accessor->HasEntry(*array, entry));
    Handle<Object> item = accessor->Get(array, entry);
    DCHECK(item->IsString());
    Handle<String> item_str = Handle<String>::cast(item);
    if (!item_str->IsFlat()) item_str = String::Flatten(isolate, item_str);
    result.push_back(Intl::ToICUUnicodeString(isolate, item_str));
  }
  return Just(result);
}

template <typename T>
MaybeHandle<T> FormatListCommon(
    Isolate* isolate, Handle<JSListFormat> format, Handle<JSArray> list,
<<<<<<< HEAD
    MaybeHandle<T> (*formatToResult)(Isolate*, const icu::FormattedList&)) {
=======
    MaybeHandle<T> (*formatToResult)(Isolate*, const icu::FormattedValue&)) {
>>>>>>> 0e6778f1
  DCHECK(!list->IsUndefined());
  Maybe<std::vector<icu::UnicodeString>> maybe_array =
      ToUnicodeStringArray(isolate, list);
  MAYBE_RETURN(maybe_array, Handle<T>());
  std::vector<icu::UnicodeString> array = maybe_array.FromJust();

  icu::ListFormatter* formatter = format->icu_formatter().raw();
  CHECK_NOT_NULL(formatter);

  UErrorCode status = U_ZERO_ERROR;
  icu::FormattedList formatted = formatter->formatStringsToValue(
      array.data(), static_cast<int32_t>(array.size()), status);
  if (U_FAILURE(status)) {
    THROW_NEW_ERROR(isolate, NewTypeError(MessageTemplate::kIcuError), T);
  }
  return formatToResult(isolate, formatted);
}
<<<<<<< HEAD

// A helper function to convert the FormattedList to a
// MaybeHandle<String> for the implementation of format.
MaybeHandle<String> FormattedToString(Isolate* isolate,
                                      const icu::FormattedList& formatted) {
  UErrorCode status = U_ZERO_ERROR;
  icu::UnicodeString result = formatted.toString(status);
  if (U_FAILURE(status)) {
    THROW_NEW_ERROR(isolate, NewTypeError(MessageTemplate::kIcuError), String);
  }
  return Intl::ToString(isolate, result);
}

Handle<String> IcuFieldIdToType(Isolate* isolate, int32_t field_id) {
  switch (field_id) {
    case ULISTFMT_LITERAL_FIELD:
      return isolate->factory()->literal_string();
    case ULISTFMT_ELEMENT_FIELD:
      return isolate->factory()->element_string();
    default:
      UNREACHABLE();
      // To prevent MSVC from issuing C4715 warning.
      return Handle<String>();
  }
}

// A helper function to convert the FormattedList to a
// MaybeHandle<JSArray> for the implementation of formatToParts.
MaybeHandle<JSArray> FormattedToJSArray(Isolate* isolate,
                                        const icu::FormattedList& formatted) {
  Handle<JSArray> array = isolate->factory()->NewJSArray(0);
  icu::ConstrainedFieldPosition cfpos;
  cfpos.constrainCategory(UFIELD_CATEGORY_LIST);
  int index = 0;
  UErrorCode status = U_ZERO_ERROR;
  icu::UnicodeString string = formatted.toString(status);
  Handle<String> substring;
  while (formatted.nextPosition(cfpos, status) && U_SUCCESS(status)) {
    ASSIGN_RETURN_ON_EXCEPTION(
        isolate, substring,
        Intl::ToString(isolate, string, cfpos.getStart(), cfpos.getLimit()),
        JSArray);
    Intl::AddElement(isolate, array, index++,
                     IcuFieldIdToType(isolate, cfpos.getField()), substring);
  }
  if (U_FAILURE(status)) {
    THROW_NEW_ERROR(isolate, NewTypeError(MessageTemplate::kIcuError), JSArray);
  }
  JSObject::ValidateElements(*array);
  return array;
}

}  // namespace

// ecma402 #sec-formatlist
MaybeHandle<String> JSListFormat::FormatList(Isolate* isolate,
                                             Handle<JSListFormat> format,
                                             Handle<JSArray> list) {
  return FormatListCommon<String>(isolate, format, list, FormattedToString);
}

// ecma42 #sec-formatlisttoparts
MaybeHandle<JSArray> JSListFormat::FormatListToParts(
    Isolate* isolate, Handle<JSListFormat> format, Handle<JSArray> list) {
  return FormatListCommon<JSArray>(isolate, format, list, FormattedToJSArray);
=======

Handle<String> IcuFieldIdToType(Isolate* isolate, int32_t field_id) {
  switch (field_id) {
    case ULISTFMT_LITERAL_FIELD:
      return isolate->factory()->literal_string();
    case ULISTFMT_ELEMENT_FIELD:
      return isolate->factory()->element_string();
    default:
      UNREACHABLE();
      // To prevent MSVC from issuing C4715 warning.
      return Handle<String>();
  }
>>>>>>> 0e6778f1
}

// A helper function to convert the FormattedList to a
// MaybeHandle<JSArray> for the implementation of formatToParts.
MaybeHandle<JSArray> FormattedListToJSArray(
    Isolate* isolate, const icu::FormattedValue& formatted) {
  Handle<JSArray> array = isolate->factory()->NewJSArray(0);
  icu::ConstrainedFieldPosition cfpos;
  cfpos.constrainCategory(UFIELD_CATEGORY_LIST);
  int index = 0;
  UErrorCode status = U_ZERO_ERROR;
  icu::UnicodeString string = formatted.toString(status);
  Handle<String> substring;
  while (formatted.nextPosition(cfpos, status) && U_SUCCESS(status)) {
    ASSIGN_RETURN_ON_EXCEPTION(
        isolate, substring,
        Intl::ToString(isolate, string, cfpos.getStart(), cfpos.getLimit()),
        JSArray);
    Intl::AddElement(isolate, array, index++,
                     IcuFieldIdToType(isolate, cfpos.getField()), substring);
  }
  if (U_FAILURE(status)) {
    THROW_NEW_ERROR(isolate, NewTypeError(MessageTemplate::kIcuError), JSArray);
  }
  JSObject::ValidateElements(*array);
  return array;
}

}  // namespace

// ecma402 #sec-formatlist
MaybeHandle<String> JSListFormat::FormatList(Isolate* isolate,
                                             Handle<JSListFormat> format,
                                             Handle<JSArray> list) {
  return FormatListCommon<String>(isolate, format, list,
                                  Intl::FormattedToString);
}

<<<<<<< HEAD
=======
// ecma42 #sec-formatlisttoparts
MaybeHandle<JSArray> JSListFormat::FormatListToParts(
    Isolate* isolate, Handle<JSListFormat> format, Handle<JSArray> list) {
  return FormatListCommon<JSArray>(isolate, format, list,
                                   FormattedListToJSArray);
}

namespace {

struct CheckListPattern {
  static const char* key() { return "listPattern"; }
  static const char* path() { return nullptr; }
};

}  // namespace

const std::set<std::string>& JSListFormat::GetAvailableLocales() {
  static base::LazyInstance<
      Intl::AvailableLocales<icu::Locale, CheckListPattern>>::type
      available_locales = LAZY_INSTANCE_INITIALIZER;
  return available_locales.Pointer()->Get();
}

>>>>>>> 0e6778f1
}  // namespace internal
}  // namespace v8<|MERGE_RESOLUTION|>--- conflicted
+++ resolved
@@ -246,11 +246,7 @@
 template <typename T>
 MaybeHandle<T> FormatListCommon(
     Isolate* isolate, Handle<JSListFormat> format, Handle<JSArray> list,
-<<<<<<< HEAD
-    MaybeHandle<T> (*formatToResult)(Isolate*, const icu::FormattedList&)) {
-=======
     MaybeHandle<T> (*formatToResult)(Isolate*, const icu::FormattedValue&)) {
->>>>>>> 0e6778f1
   DCHECK(!list->IsUndefined());
   Maybe<std::vector<icu::UnicodeString>> maybe_array =
       ToUnicodeStringArray(isolate, list);
@@ -267,19 +263,6 @@
     THROW_NEW_ERROR(isolate, NewTypeError(MessageTemplate::kIcuError), T);
   }
   return formatToResult(isolate, formatted);
-}
-<<<<<<< HEAD
-
-// A helper function to convert the FormattedList to a
-// MaybeHandle<String> for the implementation of format.
-MaybeHandle<String> FormattedToString(Isolate* isolate,
-                                      const icu::FormattedList& formatted) {
-  UErrorCode status = U_ZERO_ERROR;
-  icu::UnicodeString result = formatted.toString(status);
-  if (U_FAILURE(status)) {
-    THROW_NEW_ERROR(isolate, NewTypeError(MessageTemplate::kIcuError), String);
-  }
-  return Intl::ToString(isolate, result);
 }
 
 Handle<String> IcuFieldIdToType(Isolate* isolate, int32_t field_id) {
@@ -293,61 +276,6 @@
       // To prevent MSVC from issuing C4715 warning.
       return Handle<String>();
   }
-}
-
-// A helper function to convert the FormattedList to a
-// MaybeHandle<JSArray> for the implementation of formatToParts.
-MaybeHandle<JSArray> FormattedToJSArray(Isolate* isolate,
-                                        const icu::FormattedList& formatted) {
-  Handle<JSArray> array = isolate->factory()->NewJSArray(0);
-  icu::ConstrainedFieldPosition cfpos;
-  cfpos.constrainCategory(UFIELD_CATEGORY_LIST);
-  int index = 0;
-  UErrorCode status = U_ZERO_ERROR;
-  icu::UnicodeString string = formatted.toString(status);
-  Handle<String> substring;
-  while (formatted.nextPosition(cfpos, status) && U_SUCCESS(status)) {
-    ASSIGN_RETURN_ON_EXCEPTION(
-        isolate, substring,
-        Intl::ToString(isolate, string, cfpos.getStart(), cfpos.getLimit()),
-        JSArray);
-    Intl::AddElement(isolate, array, index++,
-                     IcuFieldIdToType(isolate, cfpos.getField()), substring);
-  }
-  if (U_FAILURE(status)) {
-    THROW_NEW_ERROR(isolate, NewTypeError(MessageTemplate::kIcuError), JSArray);
-  }
-  JSObject::ValidateElements(*array);
-  return array;
-}
-
-}  // namespace
-
-// ecma402 #sec-formatlist
-MaybeHandle<String> JSListFormat::FormatList(Isolate* isolate,
-                                             Handle<JSListFormat> format,
-                                             Handle<JSArray> list) {
-  return FormatListCommon<String>(isolate, format, list, FormattedToString);
-}
-
-// ecma42 #sec-formatlisttoparts
-MaybeHandle<JSArray> JSListFormat::FormatListToParts(
-    Isolate* isolate, Handle<JSListFormat> format, Handle<JSArray> list) {
-  return FormatListCommon<JSArray>(isolate, format, list, FormattedToJSArray);
-=======
-
-Handle<String> IcuFieldIdToType(Isolate* isolate, int32_t field_id) {
-  switch (field_id) {
-    case ULISTFMT_LITERAL_FIELD:
-      return isolate->factory()->literal_string();
-    case ULISTFMT_ELEMENT_FIELD:
-      return isolate->factory()->element_string();
-    default:
-      UNREACHABLE();
-      // To prevent MSVC from issuing C4715 warning.
-      return Handle<String>();
-  }
->>>>>>> 0e6778f1
 }
 
 // A helper function to convert the FormattedList to a
@@ -386,8 +314,6 @@
                                   Intl::FormattedToString);
 }
 
-<<<<<<< HEAD
-=======
 // ecma42 #sec-formatlisttoparts
 MaybeHandle<JSArray> JSListFormat::FormatListToParts(
     Isolate* isolate, Handle<JSListFormat> format, Handle<JSArray> list) {
@@ -411,6 +337,5 @@
   return available_locales.Pointer()->Get();
 }
 
->>>>>>> 0e6778f1
 }  // namespace internal
 }  // namespace v8