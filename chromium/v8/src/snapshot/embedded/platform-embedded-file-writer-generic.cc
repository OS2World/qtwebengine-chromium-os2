--- conflicted
+++ resolved
@@ -78,14 +78,10 @@
 }
 
 void PlatformEmbeddedFileWriterGeneric::DeclareSymbolGlobal(const char* name) {
-<<<<<<< HEAD
   fprintf(fp_, ".global %s%s\n", symbol_prefix_, name);
-=======
-  fprintf(fp_, ".global %s%s\n", SYMBOL_PREFIX, name);
   // These symbols are not visible outside of the final binary, this allows for
   // reduced binary size, and less work for the dynamic linker.
   fprintf(fp_, ".hidden %s\n", name);
->>>>>>> da3a29ec
 }
 
 void PlatformEmbeddedFileWriterGeneric::AlignToCodeAlignment() {
@@ -172,8 +168,6 @@
   return fprintf(fp_, "  %s ", DirectiveAsString(directive));
 }
 
-<<<<<<< HEAD
-=======
 DataDirective PlatformEmbeddedFileWriterGeneric::ByteChunkDataDirective()
     const {
 #if defined(V8_TARGET_ARCH_MIPS) || defined(V8_TARGET_ARCH_MIPS64)
@@ -186,8 +180,5 @@
 #endif
 }
 
-#undef SYMBOL_PREFIX
-
->>>>>>> da3a29ec
 }  // namespace internal
 }  // namespace v8