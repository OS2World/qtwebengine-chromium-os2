--- conflicted
+++ resolved
@@ -21,7 +21,7 @@
       return IPC::MessageAttachment::Type::MACH_PORT;
     case native::SerializedHandleType::FUCHSIA_HANDLE:
       return IPC::MessageAttachment::Type::FUCHSIA_HANDLE;
-    case native::SerializedHandle_Type::OS2_SHMEM_HANDLE:
+    case native::SerializedHandleType::OS2_SHMEM_HANDLE:
       return IPC::MessageAttachment::Type::OS2_SHMEM_HANDLE;
   }
   NOTREACHED();
@@ -42,13 +42,9 @@
     case IPC::MessageAttachment::Type::MACH_PORT:
       return native::SerializedHandleType::MACH_PORT;
     case IPC::MessageAttachment::Type::FUCHSIA_HANDLE:
-<<<<<<< HEAD
-      return native::SerializedHandle_Type::FUCHSIA_HANDLE;
+      return native::SerializedHandleType::FUCHSIA_HANDLE;
     case IPC::MessageAttachment::Type::OS2_SHMEM_HANDLE:
-      return native::SerializedHandle_Type::OS2_SHMEM_HANDLE;
-=======
-      return native::SerializedHandleType::FUCHSIA_HANDLE;
->>>>>>> 0e6778f1
+      return native::SerializedHandleType::OS2_SHMEM_HANDLE;
   }
   NOTREACHED();
   return native::SerializedHandleType::MOJO_HANDLE;
