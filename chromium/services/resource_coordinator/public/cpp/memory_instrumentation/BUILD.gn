# Copyright 2018 The Chromium Authors. All rights reserved.
# Use of this source code is governed by a BSD-style license that can be
# found in the LICENSE file.

# This file depends on the legacy global sources assignment filter. It should
# be converted to check target platform before assigning source files to the
# sources variable. Remove this import and set_sources_assignment_filter call
# when the file has been converted. See https://crbug.com/1018739 for details.
import("//build/config/deprecated_default_sources_assignment_filter.gni")
set_sources_assignment_filter(deprecated_default_sources_assignment_filter)

component("memory_instrumentation") {
  sources = [
    "client_process_impl.cc",
    "client_process_impl.h",
    "global_memory_dump.cc",
    "global_memory_dump.h",
    "memory_instrumentation.cc",
    "memory_instrumentation.h",
    "os_metrics.cc",
    "os_metrics.h",
    "os_metrics_linux.cc",
    "os_metrics_mac.cc",
    "os_metrics_win.cc",
    "tracing_observer.cc",
    "tracing_observer.h",
  ]

  if (is_android) {
    # Disable the rule that excludes _linux.cc files from Android builds.
    set_sources_assignment_filter([])
    sources += [ "os_metrics_linux.cc" ]
    set_sources_assignment_filter(deprecated_default_sources_assignment_filter)
  }

  if (is_fuchsia) {
    sources += [ "os_metrics_fuchsia.cc" ]
  }
<<<<<<< HEAD
  if (is_linux && is_shared) {
    # The linux implementation requires a static build,
    # and the fuchsia implementation is just a stub.
    sources -= [ "os_metrics_linux.cc" ]
    sources += [ "os_metrics_fuchsia.cc" ]
  }
  if (is_os2) {
    sources += [ "os_metrics_os2.cc" ]
  }
=======
>>>>>>> da3a29ec

  defines = [ "IS_RESOURCE_COORDINATOR_PUBLIC_MEMORY_INSTRUMENTATION_IMPL" ]

  deps = []
  if (is_win) {
    deps += [ "//base/win:pe_image" ]
  }

  public_deps = [
    "//base",
    "//mojo/public/cpp/bindings",
    "//services/resource_coordinator/public/mojom",
  ]
}

source_set("browser") {
  sources = [
    "browser_metrics.cc",
    "browser_metrics.h",
  ]

  deps = [ "//base" ]
}<|MERGE_RESOLUTION|>--- conflicted
+++ resolved
@@ -36,18 +36,9 @@
   if (is_fuchsia) {
     sources += [ "os_metrics_fuchsia.cc" ]
   }
-<<<<<<< HEAD
-  if (is_linux && is_shared) {
-    # The linux implementation requires a static build,
-    # and the fuchsia implementation is just a stub.
-    sources -= [ "os_metrics_linux.cc" ]
-    sources += [ "os_metrics_fuchsia.cc" ]
-  }
   if (is_os2) {
     sources += [ "os_metrics_os2.cc" ]
   }
-=======
->>>>>>> da3a29ec
 
   defines = [ "IS_RESOURCE_COORDINATOR_PUBLIC_MEMORY_INSTRUMENTATION_IMPL" ]
 
