// Copyright (c) 2012 The Chromium Authors. All rights reserved.
// Use of this source code is governed by a BSD-style license that can be
// found in the LICENSE file.

#include "services/device/geolocation/location_arbitrator.h"

#include <map>
#include <memory>
#include <utility>

#include "base/bind.h"
#include "base/bind_helpers.h"
#include "base/memory/ptr_util.h"
#include "build/build_config.h"
#include "services/device/geolocation/network_location_provider.h"
#include "services/device/geolocation/wifi_polling_policy.h"
#include "services/device/public/cpp/geolocation/geoposition.h"
#include "services/network/public/cpp/shared_url_loader_factory.h"

namespace device {

// To avoid oscillations, set this to twice the expected update interval of a
// a GPS-type location provider (in case it misses a beat) plus a little.
const base::TimeDelta LocationArbitrator::kFixStaleTimeoutTimeDelta =
    base::TimeDelta::FromSeconds(11);

LocationArbitrator::LocationArbitrator(
    const CustomLocationProviderCallback& custom_location_provider_getter,
    scoped_refptr<network::SharedURLLoaderFactory> url_loader_factory,
    const std::string& api_key,
    std::unique_ptr<PositionCache> position_cache)
    : custom_location_provider_getter_(custom_location_provider_getter),
      url_loader_factory_(url_loader_factory),
      api_key_(api_key),
      position_provider_(nullptr),
      is_permission_granted_(false),
      position_cache_(std::move(position_cache)),
      is_running_(false) {}

LocationArbitrator::~LocationArbitrator() {
  // Release the global wifi polling policy state.
  WifiPollingPolicy::Shutdown();
}

bool LocationArbitrator::HasPermissionBeenGrantedForTest() const {
  return is_permission_granted_;
}

void LocationArbitrator::OnPermissionGranted() {
  is_permission_granted_ = true;
  for (const auto& provider : providers_)
    provider->OnPermissionGranted();
}

void LocationArbitrator::StartProvider(bool enable_high_accuracy) {
  is_running_ = true;
  enable_high_accuracy_ = enable_high_accuracy;

  if (providers_.empty()) {
    RegisterProviders();
  }
  DoStartProviders();
}

void LocationArbitrator::DoStartProviders() {
  if (providers_.empty()) {
    // If no providers are available, we report an error to avoid
    // callers waiting indefinitely for a reply.
    mojom::Geoposition position;
    position.error_code = mojom::Geoposition::ErrorCode::POSITION_UNAVAILABLE;
    arbitrator_update_callback_.Run(this, position);
    return;
  }
  for (const auto& provider : providers_) {
    provider->StartProvider(enable_high_accuracy_);
  }
}

void LocationArbitrator::StopProvider() {
  // Reset the reference location state (provider+position)
  // so that future starts use fresh locations from
  // the newly constructed providers.
  position_provider_ = nullptr;
  position_ = mojom::Geoposition();

  providers_.clear();
  is_running_ = false;
}

void LocationArbitrator::RegisterProvider(
    std::unique_ptr<LocationProvider> provider) {
  if (!provider)
    return;
  provider->SetUpdateCallback(base::BindRepeating(
      &LocationArbitrator::OnLocationUpdate, base::Unretained(this)));
  if (is_permission_granted_)
    provider->OnPermissionGranted();
  providers_.push_back(std::move(provider));
}

void LocationArbitrator::RegisterProviders() {
  if (custom_location_provider_getter_) {
    auto custom_provider = custom_location_provider_getter_.Run();
    if (custom_provider) {
      RegisterProvider(std::move(custom_provider));
      return;
    }
  }

  auto system_provider = NewSystemLocationProvider();
  if (system_provider) {
    RegisterProvider(std::move(system_provider));
    return;
  }

  if (url_loader_factory_) {
    RegisterProvider(NewNetworkLocationProvider(url_loader_factory_, api_key_));
  }
}

void LocationArbitrator::OnLocationUpdate(
    const LocationProvider* provider,
    const mojom::Geoposition& new_position) {
  DCHECK(ValidateGeoposition(new_position) ||
         new_position.error_code != mojom::Geoposition::ErrorCode::NONE);
  providers_polled_.insert(provider);
  if (IsNewPositionBetter(position_, new_position,
                          provider == position_provider_)) {
    position_provider_ = provider;
    position_ = new_position;
  }
  // Don't fail until all providers had their say.
  if (ValidateGeoposition(position_) || (providers_polled_.size() == providers_.size()))
    arbitrator_update_callback_.Run(this, position_);
}

const mojom::Geoposition& LocationArbitrator::GetPosition() {
  return position_;
}

void LocationArbitrator::SetUpdateCallback(
    const LocationProviderUpdateCallback& callback) {
  DCHECK(!callback.is_null());
  arbitrator_update_callback_ = callback;
}

std::unique_ptr<LocationProvider>
LocationArbitrator::NewNetworkLocationProvider(
    scoped_refptr<network::SharedURLLoaderFactory> url_loader_factory,
    const std::string& api_key) {
  DCHECK(url_loader_factory);
#if defined(OS_ANDROID)
  // Android uses its own SystemLocationProvider.
  return nullptr;
#else
  return std::make_unique<NetworkLocationProvider>(
      std::move(url_loader_factory), api_key, position_cache_.get());
#endif
}

std::unique_ptr<LocationProvider>
LocationArbitrator::NewSystemLocationProvider() {
<<<<<<< HEAD
#if defined(OS_WIN) || defined(OS_MACOSX) || defined(OS_LINUX) || \
    defined(OS_FUCHSIA) || defined(OS_OS2)
=======
#if defined(OS_MACOSX) || defined(OS_LINUX) || defined(OS_FUCHSIA)
>>>>>>> 0e6778f1
  return nullptr;
#else
  return device::NewSystemLocationProvider();
#endif
}

base::Time LocationArbitrator::GetTimeNow() const {
  return base::Time::Now();
}

bool LocationArbitrator::IsNewPositionBetter(
    const mojom::Geoposition& old_position,
    const mojom::Geoposition& new_position,
    bool from_same_provider) const {
  // Updates location_info if it's better than what we currently have,
  // or if it's a newer update from the same provider.
  if (!ValidateGeoposition(old_position)) {
    // Older location wasn't locked.
    return true;
  }
  if (ValidateGeoposition(new_position)) {
    // New location is locked, let's check if it's any better.
    if (old_position.accuracy >= new_position.accuracy) {
      // Accuracy is better.
      return true;
    } else if (from_same_provider) {
      // Same provider, fresher location.
      return true;
    } else if (GetTimeNow() - old_position.timestamp >
               kFixStaleTimeoutTimeDelta) {
      // Existing fix is stale.
      return true;
    }
  }
  return false;
}

}  // namespace device<|MERGE_RESOLUTION|>--- conflicted
+++ resolved
@@ -160,12 +160,8 @@
 
 std::unique_ptr<LocationProvider>
 LocationArbitrator::NewSystemLocationProvider() {
-<<<<<<< HEAD
-#if defined(OS_WIN) || defined(OS_MACOSX) || defined(OS_LINUX) || \
-    defined(OS_FUCHSIA) || defined(OS_OS2)
-=======
-#if defined(OS_MACOSX) || defined(OS_LINUX) || defined(OS_FUCHSIA)
->>>>>>> 0e6778f1
+#if defined(OS_MACOSX) || defined(OS_LINUX) || defined(OS_FUCHSIA) || \
+    defined(OS_OS2)
   return nullptr;
 #else
   return device::NewSystemLocationProvider();
