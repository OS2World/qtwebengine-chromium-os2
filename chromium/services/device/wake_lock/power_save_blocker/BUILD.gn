--- conflicted
+++ resolved
@@ -26,20 +26,7 @@
     "//services/device/wake_lock:*",
   ]
 
-<<<<<<< HEAD
-  sources = [
-    "power_save_blocker.h",
-    "power_save_blocker_android.cc",
-    "power_save_blocker_chromeos.cc",
-    "power_save_blocker_mac.cc",
-    "power_save_blocker_os2.cc",
-    "power_save_blocker_ozone.cc",
-    "power_save_blocker_win.cc",
-    "power_save_blocker_x11.cc",
-  ]
-=======
   sources = [ "power_save_blocker.h" ]
->>>>>>> 0e6778f1
 
   public_deps = [ "//services/device/public/mojom" ]
 
@@ -79,6 +66,8 @@
     ]
   } else if (is_win) {
     sources += [ "power_save_blocker_win.cc" ]
+  } else if (is_os2) {
+    sources += [ "power_save_blocker_os2.cc" ]
   } else {
     # Fuchsia and non-DBus Linux.
     sources += [ "power_save_blocker_stub.cc" ]
