--- conflicted
+++ resolved
@@ -2,12 +2,10 @@
 // Use of this source code is governed by a BSD-style license that can be
 // found in the LICENSE file.
 
-<<<<<<< HEAD
 #include "base/logging.h"
 #include "build/build_config.h"
-=======
 #include "base/check.h"
->>>>>>> da3a29ec
+#include "build/build_config.h"
 #include "url/third_party/mozilla/url_parse.h"
 #include "url/url_file.h"
 #include "url/url_parse_internal.h"
