/*
 * Copyright (C) 2017 The Android Open Source Project
 *
 * Licensed under the Apache License, Version 2.0 (the "License");
 * you may not use this file except in compliance with the License.
 * You may obtain a copy of the License at
 *
 *      http://www.apache.org/licenses/LICENSE-2.0
 *
 * Unless required by applicable law or agreed to in writing, software
 * distributed under the License is distributed on an "AS IS" BASIS,
 * WITHOUT WARRANTIES OR CONDITIONS OF ANY KIND, either express or implied.
 * See the License for the specific language governing permissions and
 * limitations under the License.
 */

#include "src/tracing/core/tracing_service_impl.h"

#include "perfetto/base/build_config.h"

#include <errno.h>
#include <inttypes.h>
#include <limits.h>
#include <string.h>
#include <regex>
#include <unordered_set>

#if !PERFETTO_BUILDFLAG(PERFETTO_OS_WIN) && \
    !PERFETTO_BUILDFLAG(PERFETTO_OS_NACL)
#include <sys/uio.h>
#include <sys/utsname.h>
#include <unistd.h>
#endif

#if PERFETTO_BUILDFLAG(PERFETTO_OS_ANDROID)
#include <sys/system_properties.h>
#endif

#if PERFETTO_BUILDFLAG(PERFETTO_OS_ANDROID) || \
    PERFETTO_BUILDFLAG(PERFETTO_OS_LINUX) ||   \
    PERFETTO_BUILDFLAG(PERFETTO_OS_APPLE)
#define PERFETTO_HAS_CHMOD
#include <sys/stat.h>
#endif

#include <algorithm>

#include "perfetto/base/build_config.h"
#include "perfetto/base/task_runner.h"
#include "perfetto/ext/base/file_utils.h"
#include "perfetto/ext/base/metatrace.h"
#include "perfetto/ext/base/string_utils.h"
#include "perfetto/ext/base/utils.h"
#include "perfetto/ext/base/watchdog.h"
#include "perfetto/ext/tracing/core/consumer.h"
#include "perfetto/ext/tracing/core/observable_events.h"
#include "perfetto/ext/tracing/core/producer.h"
#include "perfetto/ext/tracing/core/shared_memory.h"
#include "perfetto/ext/tracing/core/shared_memory_abi.h"
#include "perfetto/ext/tracing/core/trace_packet.h"
#include "perfetto/ext/tracing/core/trace_writer.h"
#include "perfetto/protozero/scattered_heap_buffer.h"
#include "perfetto/protozero/static_buffer.h"
#include "perfetto/tracing/core/data_source_descriptor.h"
#include "perfetto/tracing/core/tracing_service_capabilities.h"
#include "perfetto/tracing/core/tracing_service_state.h"
#include "src/tracing/core/packet_stream_validator.h"
#include "src/tracing/core/shared_memory_arbiter_impl.h"
#include "src/tracing/core/trace_buffer.h"

#include "protos/perfetto/common/builtin_clock.gen.h"
#include "protos/perfetto/common/builtin_clock.pbzero.h"
#include "protos/perfetto/common/trace_stats.pbzero.h"
#include "protos/perfetto/config/trace_config.pbzero.h"
#include "protos/perfetto/trace/clock_snapshot.pbzero.h"
#include "protos/perfetto/trace/perfetto/tracing_service_event.pbzero.h"
#include "protos/perfetto/trace/system_info.pbzero.h"
#include "protos/perfetto/trace/trace_packet.pbzero.h"
#include "protos/perfetto/trace/trigger.pbzero.h"

// General note: this class must assume that Producers are malicious and will
// try to crash / exploit this class. We can trust pointers because they come
// from the IPC layer, but we should never assume that that the producer calls
// come in the right order or their arguments are sane / within bounds.

namespace perfetto {

namespace {
constexpr int kMaxBuffersPerConsumer = 128;
constexpr uint32_t kDefaultSnapshotsIntervalMs = 10 * 1000;
constexpr int kDefaultWriteIntoFilePeriodMs = 5000;
constexpr int kMaxConcurrentTracingSessions = 15;
constexpr int kMaxConcurrentTracingSessionsPerUid = 5;
constexpr int kMaxConcurrentTracingSessionsForStatsdUid = 10;
constexpr int64_t kMinSecondsBetweenTracesGuardrail = 5 * 60;

constexpr uint32_t kMillisPerHour = 3600000;
constexpr uint32_t kMaxTracingDurationMillis = 7 * 24 * kMillisPerHour;

// These apply only if enable_extra_guardrails is true.
constexpr uint32_t kGuardrailsMaxTracingBufferSizeKb = 128 * 1024;
constexpr uint32_t kGuardrailsMaxTracingDurationMillis = 24 * kMillisPerHour;

#if PERFETTO_BUILDFLAG(PERFETTO_OS_WIN) || PERFETTO_BUILDFLAG(PERFETTO_OS_NACL)
struct iovec {
  void* iov_base;  // Address
  size_t iov_len;  // Block size
};

// Simple implementation of writev. Note that this does not give the atomicity
// guarantees of a real writev, but we don't depend on these (we aren't writing
// to the same file from another thread).
ssize_t writev(int fd, const struct iovec* iov, int iovcnt) {
  ssize_t total_size = 0;
  for (int i = 0; i < iovcnt; ++i) {
    ssize_t current_size = base::WriteAll(fd, iov[i].iov_base, iov[i].iov_len);
    if (current_size != static_cast<ssize_t>(iov[i].iov_len))
      return -1;
    total_size += current_size;
  }
  return total_size;
}

#define IOV_MAX 1024  // Linux compatible limit.

// uid checking is a NOP on Windows.
uid_t getuid() {
  return 0;
}
uid_t geteuid() {
  return 0;
}
#endif  // PERFETTO_BUILDFLAG(PERFETTO_OS_WIN) ||
        // PERFETTO_BUILDFLAG(PERFETTO_OS_NACL)

// Partially encodes a CommitDataRequest in an int32 for the purposes of
// metatracing. Note that it encodes only the bottom 10 bits of the producer id
// (which is technically 16 bits wide).
//
// Format (by bit range):
// [   31 ][         30 ][             29:20 ][            19:10 ][        9:0]
// [unused][has flush id][num chunks to patch][num chunks to move][producer id]
static int32_t EncodeCommitDataRequest(ProducerID producer_id,
                                       const CommitDataRequest& req_untrusted) {
  uint32_t cmov = static_cast<uint32_t>(req_untrusted.chunks_to_move_size());
  uint32_t cpatch = static_cast<uint32_t>(req_untrusted.chunks_to_patch_size());
  uint32_t has_flush_id = req_untrusted.flush_request_id() != 0;

  uint32_t mask = (1 << 10) - 1;
  uint32_t acc = 0;
  acc |= has_flush_id << 30;
  acc |= (cpatch & mask) << 20;
  acc |= (cmov & mask) << 10;
  acc |= (producer_id & mask);
  return static_cast<int32_t>(acc);
}

void SerializeAndAppendPacket(std::vector<TracePacket>* packets,
                              std::vector<uint8_t> packet) {
  Slice slice = Slice::Allocate(packet.size());
  memcpy(slice.own_data(), packet.data(), packet.size());
  packets->emplace_back();
  packets->back().AddSlice(std::move(slice));
}

std::tuple<size_t /*shm_size*/, size_t /*page_size*/> EnsureValidShmSizes(
    size_t shm_size,
    size_t page_size) {
  // Theoretically the max page size supported by the ABI is 64KB.
  // However, the current implementation of TraceBuffer (the non-shared
  // userspace buffer where the service copies data) supports at most
  // 32K. Setting 64K "works" from the producer<>consumer viewpoint
  // but then causes the data to be discarded when copying it into
  // TraceBuffer.
  constexpr size_t kMaxPageSize = 32 * 1024;
  static_assert(kMaxPageSize <= SharedMemoryABI::kMaxPageSize, "");

  if (page_size == 0)
    page_size = TracingServiceImpl::kDefaultShmPageSize;
  if (shm_size == 0)
    shm_size = TracingServiceImpl::kDefaultShmSize;

  page_size = std::min<size_t>(page_size, kMaxPageSize);
  shm_size = std::min<size_t>(shm_size, TracingServiceImpl::kMaxShmSize);

  // The tracing page size has to be multiple of 4K. On some systems (e.g. Mac
  // on Arm64) the system page size can be larger (e.g., 16K). That doesn't
  // matter here, because the tracing page size is just a logical partitioning
  // and does not have any dependencies on kernel mm syscalls (read: it's fine
  // to have trace page sizes of 4K on a system where the kernel page size is
  // 16K).
  bool page_size_is_valid = page_size >= SharedMemoryABI::kMinPageSize;
  page_size_is_valid &= page_size % SharedMemoryABI::kMinPageSize == 0;

  // Only allow power of two numbers of pages, i.e. 1, 2, 4, 8 pages.
  size_t num_pages = page_size / SharedMemoryABI::kMinPageSize;
  page_size_is_valid &= (num_pages & (num_pages - 1)) == 0;

  if (!page_size_is_valid || shm_size < page_size ||
      shm_size % page_size != 0) {
    return std::make_tuple(TracingServiceImpl::kDefaultShmSize,
                           TracingServiceImpl::kDefaultShmPageSize);
  }
  return std::make_tuple(shm_size, page_size);
}

bool NameMatchesFilter(const std::string& name,
                       const std::vector<std::string>& name_filter,
                       const std::vector<std::string>& name_regex_filter) {
  bool filter_is_set = !name_filter.empty() || !name_regex_filter.empty();
  if (!filter_is_set)
    return true;
  bool filter_matches = std::find(name_filter.begin(), name_filter.end(),
                                  name) != name_filter.end();
  bool filter_regex_matches =
      std::find_if(name_regex_filter.begin(), name_regex_filter.end(),
                   [&](const std::string& regex) {
                     return std::regex_match(
                         name, std::regex(regex, std::regex::extended));
                   }) != name_regex_filter.end();
  return filter_matches || filter_regex_matches;
}

// Used when write_into_file == true and output_path is not empty.
base::ScopedFile CreateTraceFile(const std::string& path) {
#if PERFETTO_BUILDFLAG(PERFETTO_ANDROID_BUILD)
  static const char kBase[] = "/data/misc/perfetto-traces/";
  if (!base::StartsWith(path, kBase) || path.rfind('/') != strlen(kBase) - 1) {
    PERFETTO_ELOG("Invalid output_path %s. On Android it must be within %s.",
                  path.c_str(), kBase);
    return base::ScopedFile();
  }
#endif
  // O_CREAT | O_EXCL will fail if the file exists already.
  auto fd = base::OpenFile(path, O_RDWR | O_CREAT | O_EXCL, 0600);
  if (!fd)
    PERFETTO_PLOG("Failed to create %s", path.c_str());
#if defined(PERFETTO_HAS_CHMOD)
  // Passing 0644 directly above won't work because of umask.
  PERFETTO_CHECK(fchmod(*fd, 0644) == 0);
#endif
  return fd;
}

}  // namespace

// These constants instead are defined in the header because are used by tests.
constexpr size_t TracingServiceImpl::kDefaultShmSize;
constexpr size_t TracingServiceImpl::kDefaultShmPageSize;

constexpr size_t TracingServiceImpl::kMaxShmSize;
constexpr uint32_t TracingServiceImpl::kDataSourceStopTimeoutMs;
constexpr uint8_t TracingServiceImpl::kSyncMarker[];

// static
std::unique_ptr<TracingService> TracingService::CreateInstance(
    std::unique_ptr<SharedMemory::Factory> shm_factory,
    base::TaskRunner* task_runner) {
  return std::unique_ptr<TracingService>(
      new TracingServiceImpl(std::move(shm_factory), task_runner));
}

TracingServiceImpl::TracingServiceImpl(
    std::unique_ptr<SharedMemory::Factory> shm_factory,
    base::TaskRunner* task_runner)
    : task_runner_(task_runner),
      shm_factory_(std::move(shm_factory)),
      uid_(getuid()),
      buffer_ids_(kMaxTraceBufferID),
      weak_ptr_factory_(this) {
  PERFETTO_DCHECK(task_runner_);
}

TracingServiceImpl::~TracingServiceImpl() {
  // TODO(fmayer): handle teardown of all Producer.
}

std::unique_ptr<TracingService::ProducerEndpoint>
TracingServiceImpl::ConnectProducer(Producer* producer,
                                    uid_t uid,
                                    const std::string& producer_name,
                                    size_t shared_memory_size_hint_bytes,
                                    bool in_process,
                                    ProducerSMBScrapingMode smb_scraping_mode,
                                    size_t shared_memory_page_size_hint_bytes,
                                    std::unique_ptr<SharedMemory> shm) {
  PERFETTO_DCHECK_THREAD(thread_checker_);

  if (lockdown_mode_ && uid != geteuid()) {
    PERFETTO_DLOG("Lockdown mode. Rejecting producer with UID %ld",
                  static_cast<unsigned long>(uid));
    return nullptr;
  }

  if (producers_.size() >= kMaxProducerID) {
    PERFETTO_DFATAL("Too many producers.");
    return nullptr;
  }
  const ProducerID id = GetNextProducerID();
  PERFETTO_DLOG("Producer %" PRIu16 " connected", id);

  bool smb_scraping_enabled = smb_scraping_enabled_;
  switch (smb_scraping_mode) {
    case ProducerSMBScrapingMode::kDefault:
      break;
    case ProducerSMBScrapingMode::kEnabled:
      smb_scraping_enabled = true;
      break;
    case ProducerSMBScrapingMode::kDisabled:
      smb_scraping_enabled = false;
      break;
  }

  std::unique_ptr<ProducerEndpointImpl> endpoint(new ProducerEndpointImpl(
      id, uid, this, task_runner_, producer, producer_name, in_process,
      smb_scraping_enabled));
  auto it_and_inserted = producers_.emplace(id, endpoint.get());
  PERFETTO_DCHECK(it_and_inserted.second);
  endpoint->shmem_size_hint_bytes_ = shared_memory_size_hint_bytes;
  endpoint->shmem_page_size_hint_bytes_ = shared_memory_page_size_hint_bytes;

  // Producer::OnConnect() should run before Producer::OnTracingSetup(). The
  // latter may be posted by SetupSharedMemory() below, so post OnConnect() now.
  task_runner_->PostTask(std::bind(&Producer::OnConnect, endpoint->producer_));

  if (shm) {
    // The producer supplied an SMB. This is used only by Chrome; in the most
    // common cases the SMB is created by the service and passed via
    // OnTracingSetup(). Verify that it is correctly sized before we attempt to
    // use it. The transport layer has to verify the integrity of the SMB (e.g.
    // ensure that the producer can't resize if after the fact).
    size_t shm_size, page_size;
    std::tie(shm_size, page_size) =
        EnsureValidShmSizes(shm->size(), endpoint->shmem_page_size_hint_bytes_);
    if (shm_size == shm->size() &&
        page_size == endpoint->shmem_page_size_hint_bytes_) {
      PERFETTO_DLOG(
          "Adopting producer-provided SMB of %zu kB for producer \"%s\"",
          shm_size / 1024, endpoint->name_.c_str());
      endpoint->SetupSharedMemory(std::move(shm), page_size,
                                  /*provided_by_producer=*/true);
    } else {
      PERFETTO_LOG(
          "Discarding incorrectly sized producer-provided SMB for producer "
          "\"%s\", falling back to service-provided SMB. Requested sizes: %zu "
          "B total, %zu B page size; suggested corrected sizes: %zu B total, "
          "%zu B page size",
          endpoint->name_.c_str(), shm->size(),
          endpoint->shmem_page_size_hint_bytes_, shm_size, page_size);
      shm.reset();
    }
  }

  return std::unique_ptr<ProducerEndpoint>(std::move(endpoint));
}

void TracingServiceImpl::DisconnectProducer(ProducerID id) {
  PERFETTO_DCHECK_THREAD(thread_checker_);
  PERFETTO_DLOG("Producer %" PRIu16 " disconnected", id);
  PERFETTO_DCHECK(producers_.count(id));

  // Scrape remaining chunks for this producer to ensure we don't lose data.
  if (auto* producer = GetProducer(id)) {
    for (auto& session_id_and_session : tracing_sessions_)
      ScrapeSharedMemoryBuffers(&session_id_and_session.second, producer);
  }

  for (auto it = data_sources_.begin(); it != data_sources_.end();) {
    auto next = it;
    next++;
    if (it->second.producer_id == id)
      UnregisterDataSource(id, it->second.descriptor.name());
    it = next;
  }

  producers_.erase(id);
  UpdateMemoryGuardrail();
}

TracingServiceImpl::ProducerEndpointImpl* TracingServiceImpl::GetProducer(
    ProducerID id) const {
  PERFETTO_DCHECK_THREAD(thread_checker_);
  auto it = producers_.find(id);
  if (it == producers_.end())
    return nullptr;
  return it->second;
}

std::unique_ptr<TracingService::ConsumerEndpoint>
TracingServiceImpl::ConnectConsumer(Consumer* consumer, uid_t uid) {
  PERFETTO_DCHECK_THREAD(thread_checker_);
  PERFETTO_DLOG("Consumer %p connected", reinterpret_cast<void*>(consumer));
  std::unique_ptr<ConsumerEndpointImpl> endpoint(
      new ConsumerEndpointImpl(this, task_runner_, consumer, uid));
  auto it_and_inserted = consumers_.emplace(endpoint.get());
  PERFETTO_DCHECK(it_and_inserted.second);
  // Consumer might go away before we're able to send the connect notification,
  // if that is the case just bail out.
  auto weak_ptr = endpoint->GetWeakPtr();
  task_runner_->PostTask([weak_ptr] {
    if (!weak_ptr) {
      return;
    }
    weak_ptr->consumer_->OnConnect();
  });
  return std::unique_ptr<ConsumerEndpoint>(std::move(endpoint));
}

void TracingServiceImpl::DisconnectConsumer(ConsumerEndpointImpl* consumer) {
  PERFETTO_DCHECK_THREAD(thread_checker_);
  PERFETTO_DLOG("Consumer %p disconnected", reinterpret_cast<void*>(consumer));
  PERFETTO_DCHECK(consumers_.count(consumer));

  // TODO(primiano) : Check that this is safe (what happens if there are
  // ReadBuffers() calls posted in the meantime? They need to become noop).
  if (consumer->tracing_session_id_)
    FreeBuffers(consumer->tracing_session_id_);  // Will also DisableTracing().
  consumers_.erase(consumer);

  // At this point no more pointers to |consumer| should be around.
  PERFETTO_DCHECK(!std::any_of(
      tracing_sessions_.begin(), tracing_sessions_.end(),
      [consumer](const std::pair<const TracingSessionID, TracingSession>& kv) {
        return kv.second.consumer_maybe_null == consumer;
      }));
}

bool TracingServiceImpl::DetachConsumer(ConsumerEndpointImpl* consumer,
                                        const std::string& key) {
  PERFETTO_DCHECK_THREAD(thread_checker_);
  PERFETTO_DLOG("Consumer %p detached", reinterpret_cast<void*>(consumer));
  PERFETTO_DCHECK(consumers_.count(consumer));

  TracingSessionID tsid = consumer->tracing_session_id_;
  TracingSession* tracing_session;
  if (!tsid || !(tracing_session = GetTracingSession(tsid)))
    return false;

  if (GetDetachedSession(consumer->uid_, key)) {
    PERFETTO_ELOG("Another session has been detached with the same key \"%s\"",
                  key.c_str());
    return false;
  }

  PERFETTO_DCHECK(tracing_session->consumer_maybe_null == consumer);
  tracing_session->consumer_maybe_null = nullptr;
  tracing_session->detach_key = key;
  consumer->tracing_session_id_ = 0;
  return true;
}

bool TracingServiceImpl::AttachConsumer(ConsumerEndpointImpl* consumer,
                                        const std::string& key) {
  PERFETTO_DCHECK_THREAD(thread_checker_);
  PERFETTO_DLOG("Consumer %p attaching to session %s",
                reinterpret_cast<void*>(consumer), key.c_str());
  PERFETTO_DCHECK(consumers_.count(consumer));

  if (consumer->tracing_session_id_) {
    PERFETTO_ELOG(
        "Cannot reattach consumer to session %s"
        " while it already attached tracing session ID %" PRIu64,
        key.c_str(), consumer->tracing_session_id_);
    return false;
  }

  auto* tracing_session = GetDetachedSession(consumer->uid_, key);
  if (!tracing_session) {
    PERFETTO_ELOG(
        "Failed to attach consumer, session '%s' not found for uid %d",
        key.c_str(), static_cast<int>(consumer->uid_));
    return false;
  }

  consumer->tracing_session_id_ = tracing_session->id;
  tracing_session->consumer_maybe_null = consumer;
  tracing_session->detach_key.clear();
  return true;
}

bool TracingServiceImpl::EnableTracing(ConsumerEndpointImpl* consumer,
                                       const TraceConfig& cfg,
                                       base::ScopedFile fd) {
  PERFETTO_DCHECK_THREAD(thread_checker_);
  PERFETTO_DLOG("Enabling tracing for consumer %p",
                reinterpret_cast<void*>(consumer));
  if (cfg.lockdown_mode() == TraceConfig::LOCKDOWN_SET)
    lockdown_mode_ = true;
  if (cfg.lockdown_mode() == TraceConfig::LOCKDOWN_CLEAR)
    lockdown_mode_ = false;
  TracingSession* tracing_session =
      GetTracingSession(consumer->tracing_session_id_);
  if (tracing_session) {
    PERFETTO_DLOG(
        "A Consumer is trying to EnableTracing() but another tracing session "
        "is already active (forgot a call to FreeBuffers() ?)");
    return false;
  }

  const uint32_t max_duration_ms = cfg.enable_extra_guardrails()
                                       ? kGuardrailsMaxTracingDurationMillis
                                       : kMaxTracingDurationMillis;
  if (cfg.duration_ms() > max_duration_ms) {
    PERFETTO_ELOG("Requested too long trace (%" PRIu32 "ms  > %" PRIu32 " ms)",
                  cfg.duration_ms(), max_duration_ms);
    return false;
  }

  const bool has_trigger_config = cfg.trigger_config().trigger_mode() !=
                                  TraceConfig::TriggerConfig::UNSPECIFIED;
  if (has_trigger_config && (cfg.trigger_config().trigger_timeout_ms() == 0 ||
                             cfg.trigger_config().trigger_timeout_ms() >
                                 kGuardrailsMaxTracingDurationMillis)) {
    PERFETTO_ELOG(
        "Traces with START_TRACING triggers must provide a positive "
        "trigger_timeout_ms < 7 days (received %" PRIu32 "ms)",
        cfg.trigger_config().trigger_timeout_ms());
    return false;
  }

  if (has_trigger_config && cfg.duration_ms() != 0) {
    PERFETTO_ELOG(
        "duration_ms was set, this must not be set for traces with triggers.");
    return false;
  }

  if (cfg.trigger_config().trigger_mode() ==
          TraceConfig::TriggerConfig::STOP_TRACING &&
      cfg.write_into_file()) {
    // We don't support this usecase because there are subtle assumptions which
    // break around TracingServiceEvents and windowed sorting (i.e. if we don't
    // drain the events in ReadBuffers because we are waiting for STOP_TRACING,
    // we can end up queueing up a lot of TracingServiceEvents and emitting them
    // wildy out of order breaking windowed sorting in trace processor).
    PERFETTO_ELOG(
        "Specifying trigger mode STOP_TRACING and write_into_file together is "
        "unsupported");
    return false;
  }

  std::unordered_set<std::string> triggers;
  for (const auto& trigger : cfg.trigger_config().triggers()) {
    if (!triggers.insert(trigger.name()).second) {
      PERFETTO_ELOG("Duplicate trigger name: %s", trigger.name().c_str());
      return false;
    }
  }

  if (cfg.enable_extra_guardrails()) {
    if (cfg.deferred_start()) {
      PERFETTO_ELOG(
          "deferred_start=true is not supported in unsupervised traces");
      return false;
    }
    uint64_t buf_size_sum = 0;
    for (const auto& buf : cfg.buffers()) {
      if (buf.size_kb() % 4 != 0) {
        PERFETTO_ELOG("buffers.size_kb must be a multiple of 4, got %" PRIu32,
                      buf.size_kb());
        return false;
      }
      buf_size_sum += buf.size_kb();
    }
    if (buf_size_sum > kGuardrailsMaxTracingBufferSizeKb) {
      PERFETTO_ELOG("Requested too large trace buffer (%" PRIu64
                    "kB  > %" PRIu32 " kB)",
                    buf_size_sum, kGuardrailsMaxTracingBufferSizeKb);
      return false;
    }
  }

  if (cfg.buffers_size() > kMaxBuffersPerConsumer) {
    PERFETTO_ELOG("Too many buffers configured (%d)", cfg.buffers_size());
    return false;
  }

  if (!cfg.unique_session_name().empty()) {
    const std::string& name = cfg.unique_session_name();
    for (auto& kv : tracing_sessions_) {
      if (kv.second.config.unique_session_name() == name) {
        PERFETTO_ELOG(
            "A trace with this unique session name (%s) already exists",
            name.c_str());
        return false;
      }
    }
  }

  if (cfg.enable_extra_guardrails()) {
    // unique_session_name can be empty
    const std::string& name = cfg.unique_session_name();
    int64_t now_s = base::GetBootTimeS().count();

    // Remove any entries where the time limit has passed so this map doesn't
    // grow indefinitely:
    std::map<std::string, int64_t>& sessions = session_to_last_trace_s_;
    for (auto it = sessions.cbegin(); it != sessions.cend();) {
      if (now_s - it->second > kMinSecondsBetweenTracesGuardrail) {
        it = sessions.erase(it);
      } else {
        ++it;
      }
    }

    int64_t& previous_s = session_to_last_trace_s_[name];
    if (previous_s == 0) {
      previous_s = now_s;
    } else {
      PERFETTO_ELOG(
          "A trace with unique session name \"%s\" began less than %" PRId64
          "s ago (%" PRId64 "s)",
          name.c_str(), kMinSecondsBetweenTracesGuardrail, now_s - previous_s);
      return false;
    }
  }

  const long sessions_for_uid = std::count_if(
      tracing_sessions_.begin(), tracing_sessions_.end(),
      [consumer](const decltype(tracing_sessions_)::value_type& s) {
        return s.second.consumer_uid == consumer->uid_;
      });

  int per_uid_limit = kMaxConcurrentTracingSessionsPerUid;
  if (consumer->uid_ == 1066 /* AID_STATSD*/) {
    per_uid_limit = kMaxConcurrentTracingSessionsForStatsdUid;
  }
  if (sessions_for_uid >= per_uid_limit) {
    PERFETTO_ELOG(
        "Too many concurrent tracing sesions (%ld) for uid %d limit is %d",
        sessions_for_uid, static_cast<int>(consumer->uid_), per_uid_limit);
    return false;
  }

  // TODO(primiano): This is a workaround to prevent that a producer gets stuck
  // in a state where it stalls by design by having more TraceWriterImpl
  // instances than free pages in the buffer. This is really a bug in
  // trace_probes and the way it handles stalls in the shmem buffer.
  if (tracing_sessions_.size() >= kMaxConcurrentTracingSessions) {
    PERFETTO_ELOG("Too many concurrent tracing sesions (%zu)",
                  tracing_sessions_.size());
    return false;
  }

  const TracingSessionID tsid = ++last_tracing_session_id_;
  tracing_session =
      &tracing_sessions_.emplace(tsid, TracingSession(tsid, consumer, cfg))
           .first->second;

  if (cfg.write_into_file()) {
    if (!fd ^ !cfg.output_path().empty()) {
      PERFETTO_ELOG(
          "When write_into_file==true either a FD needs to be passed or "
          "output_path must be populated (but not both)");
      tracing_sessions_.erase(tsid);
      return false;
    }
    if (!cfg.output_path().empty()) {
      fd = CreateTraceFile(cfg.output_path());
      if (!fd) {
        tracing_sessions_.erase(tsid);
        return false;
      }
    }
    tracing_session->write_into_file = std::move(fd);
    uint32_t write_period_ms = cfg.file_write_period_ms();
    if (write_period_ms == 0)
      write_period_ms = kDefaultWriteIntoFilePeriodMs;
    if (write_period_ms < min_write_period_ms_)
      write_period_ms = min_write_period_ms_;
    tracing_session->write_period_ms = write_period_ms;
    tracing_session->max_file_size_bytes = cfg.max_file_size_bytes();
    tracing_session->bytes_written_into_file = 0;
  }

  // Initialize the log buffers.
  bool did_allocate_all_buffers = true;

  // Allocate the trace buffers. Also create a map to translate a consumer
  // relative index (TraceConfig.DataSourceConfig.target_buffer) into the
  // corresponding BufferID, which is a global ID namespace for the service and
  // all producers.
  size_t total_buf_size_kb = 0;
  const size_t num_buffers = static_cast<size_t>(cfg.buffers_size());
  tracing_session->buffers_index.reserve(num_buffers);
  for (size_t i = 0; i < num_buffers; i++) {
    const TraceConfig::BufferConfig& buffer_cfg = cfg.buffers()[i];
    BufferID global_id = buffer_ids_.Allocate();
    if (!global_id) {
      did_allocate_all_buffers = false;  // We ran out of IDs.
      break;
    }
    tracing_session->buffers_index.push_back(global_id);
    const size_t buf_size_bytes = buffer_cfg.size_kb() * 1024u;
    total_buf_size_kb += buffer_cfg.size_kb();
    TraceBuffer::OverwritePolicy policy =
        buffer_cfg.fill_policy() == TraceConfig::BufferConfig::DISCARD
            ? TraceBuffer::kDiscard
            : TraceBuffer::kOverwrite;
    auto it_and_inserted = buffers_.emplace(
        global_id, TraceBuffer::Create(buf_size_bytes, policy));
    PERFETTO_DCHECK(it_and_inserted.second);  // buffers_.count(global_id) == 0.
    std::unique_ptr<TraceBuffer>& trace_buffer = it_and_inserted.first->second;
    if (!trace_buffer) {
      did_allocate_all_buffers = false;
      break;
    }
  }

  UpdateMemoryGuardrail();

  // This can happen if either:
  // - All the kMaxTraceBufferID slots are taken.
  // - OOM, or, more relistically, we exhausted virtual memory.
  // In any case, free all the previously allocated buffers and abort.
  // TODO(fmayer): add a test to cover this case, this is quite subtle.
  if (!did_allocate_all_buffers) {
    for (BufferID global_id : tracing_session->buffers_index) {
      buffer_ids_.Free(global_id);
      buffers_.erase(global_id);
    }
    tracing_sessions_.erase(tsid);
    return false;
  }

  consumer->tracing_session_id_ = tsid;

  // Setup the data sources on the producers without starting them.
  for (const TraceConfig::DataSource& cfg_data_source : cfg.data_sources()) {
    // Scan all the registered data sources with a matching name.
    auto range = data_sources_.equal_range(cfg_data_source.config().name());
    for (auto it = range.first; it != range.second; it++) {
      TraceConfig::ProducerConfig producer_config;
      for (auto& config : cfg.producers()) {
        if (GetProducer(it->second.producer_id)->name_ ==
            config.producer_name()) {
          producer_config = config;
          break;
        }
      }
      SetupDataSource(cfg_data_source, producer_config, it->second,
                      tracing_session);
    }
  }

  bool has_start_trigger = false;
  auto weak_this = weak_ptr_factory_.GetWeakPtr();
  switch (cfg.trigger_config().trigger_mode()) {
    case TraceConfig::TriggerConfig::UNSPECIFIED:
      // no triggers are specified so this isn't a trace that is using triggers.
      PERFETTO_DCHECK(!has_trigger_config);
      break;
    case TraceConfig::TriggerConfig::START_TRACING:
      // For traces which use START_TRACE triggers we need to ensure that the
      // tracing session will be cleaned up when it times out.
      has_start_trigger = true;
      task_runner_->PostDelayedTask(
          [weak_this, tsid]() {
            if (weak_this)
              weak_this->OnStartTriggersTimeout(tsid);
          },
          cfg.trigger_config().trigger_timeout_ms());
      break;
    case TraceConfig::TriggerConfig::STOP_TRACING:
      // Update the tracing_session's duration_ms to ensure that if no trigger
      // is received the session will end and be cleaned up equal to the
      // timeout.
      //
      // TODO(nuskos): Refactor this so that rather then modifying the config we
      // have a field we look at on the tracing_session.
      tracing_session->config.set_duration_ms(
          cfg.trigger_config().trigger_timeout_ms());
      break;
  }

  tracing_session->state = TracingSession::CONFIGURED;
  PERFETTO_LOG(
      "Configured tracing session %" PRIu64
      ", #sources:%zu, duration:%d ms, #buffers:%d, total "
      "buffer size:%zu KB, total sessions:%zu, uid:%d session name: \"%s\"",
      tsid, cfg.data_sources().size(), tracing_session->config.duration_ms(),
      cfg.buffers_size(), total_buf_size_kb, tracing_sessions_.size(),
      static_cast<unsigned int>(consumer->uid_),
      cfg.unique_session_name().c_str());

  // Start the data sources, unless this is a case of early setup + fast
  // triggering, either through TraceConfig.deferred_start or
  // TraceConfig.trigger_config(). If both are specified which ever one occurs
  // first will initiate the trace.
  if (!cfg.deferred_start() && !has_start_trigger)
    return StartTracing(tsid);

  return true;
}

void TracingServiceImpl::ChangeTraceConfig(ConsumerEndpointImpl* consumer,
                                           const TraceConfig& updated_cfg) {
  PERFETTO_DCHECK_THREAD(thread_checker_);
  TracingSession* tracing_session =
      GetTracingSession(consumer->tracing_session_id_);
  PERFETTO_DCHECK(tracing_session);

  if ((tracing_session->state != TracingSession::STARTED) &&
      (tracing_session->state != TracingSession::CONFIGURED)) {
    PERFETTO_ELOG(
        "ChangeTraceConfig() was called for a tracing session which isn't "
        "running.");
    return;
  }

  // We only support updating producer_name_{,regex}_filter (and pass-through
  // configs) for now; null out any changeable fields and make sure the rest are
  // identical.
  TraceConfig new_config_copy(updated_cfg);
  for (auto& ds_cfg : *new_config_copy.mutable_data_sources()) {
    ds_cfg.clear_producer_name_filter();
    ds_cfg.clear_producer_name_regex_filter();
  }

  TraceConfig current_config_copy(tracing_session->config);
  for (auto& ds_cfg : *current_config_copy.mutable_data_sources()) {
    ds_cfg.clear_producer_name_filter();
    ds_cfg.clear_producer_name_regex_filter();
  }

  if (new_config_copy != current_config_copy) {
    PERFETTO_LOG(
        "ChangeTraceConfig() was called with a config containing unsupported "
        "changes; only adding to the producer_name_{,regex}_filter is "
        "currently supported and will have an effect.");
  }

  for (TraceConfig::DataSource& cfg_data_source :
       *tracing_session->config.mutable_data_sources()) {
    // Find the updated producer_filter in the new config.
    std::vector<std::string> new_producer_name_filter;
    std::vector<std::string> new_producer_name_regex_filter;
    bool found_data_source = false;
    for (const auto& it : updated_cfg.data_sources()) {
      if (cfg_data_source.config().name() == it.config().name()) {
        new_producer_name_filter = it.producer_name_filter();
        new_producer_name_regex_filter = it.producer_name_regex_filter();
        found_data_source = true;
        break;
      }
    }

    // Bail out if data source not present in the new config.
    if (!found_data_source) {
      PERFETTO_ELOG(
          "ChangeTraceConfig() called without a current data source also "
          "present in the new config: %s",
          cfg_data_source.config().name().c_str());
      continue;
    }

    // TODO(oysteine): Just replacing the filter means that if
    // there are any filter entries which were present in the original config,
    // but removed from the config passed to ChangeTraceConfig, any matching
    // producers will keep producing but newly added producers after this
    // point will never start.
    *cfg_data_source.mutable_producer_name_filter() = new_producer_name_filter;
    *cfg_data_source.mutable_producer_name_regex_filter() =
        new_producer_name_regex_filter;

    // Scan all the registered data sources with a matching name.
    auto range = data_sources_.equal_range(cfg_data_source.config().name());
    for (auto it = range.first; it != range.second; it++) {
      ProducerEndpointImpl* producer = GetProducer(it->second.producer_id);
      PERFETTO_DCHECK(producer);

      // Check if the producer name of this data source is present
      // in the name filters. We currently only support new filters, not
      // removing old ones.
      if (!NameMatchesFilter(producer->name_, new_producer_name_filter,
                             new_producer_name_regex_filter)) {
        continue;
      }

      bool already_setup = false;
      auto& ds_instances = tracing_session->data_source_instances;
      for (auto instance_it = ds_instances.begin();
           instance_it != ds_instances.end(); ++instance_it) {
        if (instance_it->first == it->second.producer_id &&
            instance_it->second.data_source_name ==
                cfg_data_source.config().name()) {
          already_setup = true;
          break;
        }
      }

      if (already_setup)
        continue;

      // If it wasn't previously setup, set it up now.
      // (The per-producer config is optional).
      TraceConfig::ProducerConfig producer_config;
      for (auto& config : tracing_session->config.producers()) {
        if (producer->name_ == config.producer_name()) {
          producer_config = config;
          break;
        }
      }

      DataSourceInstance* ds_inst = SetupDataSource(
          cfg_data_source, producer_config, it->second, tracing_session);

      if (ds_inst && tracing_session->state == TracingSession::STARTED)
        StartDataSourceInstance(producer, tracing_session, ds_inst);
    }
  }
}

bool TracingServiceImpl::StartTracing(TracingSessionID tsid) {
  PERFETTO_DCHECK_THREAD(thread_checker_);
  TracingSession* tracing_session = GetTracingSession(tsid);
  if (!tracing_session) {
    PERFETTO_DLOG("StartTracing() failed, invalid session ID %" PRIu64, tsid);
    return false;
  }

  if (tracing_session->state != TracingSession::CONFIGURED) {
    PERFETTO_DLOG("StartTracing() failed, invalid session state: %d",
                  tracing_session->state);
    return false;
  }

  tracing_session->state = TracingSession::STARTED;

  // We store the start of trace snapshot separately as it's important to make
  // sure we can interpret all the data in the trace and storing it in the ring
  // buffer means it could be overwritten by a later snapshot.
  if (!tracing_session->config.builtin_data_sources()
           .disable_clock_snapshotting()) {
    SnapshotClocks(&tracing_session->initial_clock_snapshot);
  }

  // We don't snapshot the clocks here because we just did this above.
  SnapshotLifecyleEvent(
      tracing_session,
      protos::pbzero::TracingServiceEvent::kTracingStartedFieldNumber,
      false /* snapshot_clocks */);

  // Periodically snapshot clocks, stats, sync markers while the trace is
  // active. The snapshots are emitted on the future ReadBuffers() calls, which
  // means that:
  //  (a) If we're streaming to a file (or to a consumer) while tracing, we
  //      write snapshots periodically into the trace.
  //  (b) If ReadBuffers() is only called after tracing ends, we emit the latest
  //      snapshot into the trace. For clock snapshots, we keep track of the
  //      snapshot recorded at the beginning of the session
  //      (initial_clock_snapshot above), as well as the most recent sampled
  //      snapshots that showed significant new drift between different clocks.
  //      The latter clock snapshots are sampled periodically and at lifecycle
  //      events.
  PeriodicSnapshotTask(tracing_session);

  // Trigger delayed task if the trace is time limited.
  const uint32_t trace_duration_ms = tracing_session->config.duration_ms();
  if (trace_duration_ms > 0) {
    auto weak_this = weak_ptr_factory_.GetWeakPtr();
    task_runner_->PostDelayedTask(
        [weak_this, tsid] {
          // Skip entirely the flush if the trace session doesn't exist anymore.
          // This is to prevent misleading error messages to be logged.
          if (!weak_this)
            return;
          auto* tracing_session_ptr = weak_this->GetTracingSession(tsid);
          if (!tracing_session_ptr)
            return;
          // If this trace was using STOP_TRACING triggers and we've seen
          // one, then the trigger overrides the normal timeout. In this
          // case we just return and let the other task clean up this trace.
          if (tracing_session_ptr->config.trigger_config().trigger_mode() ==
                  TraceConfig::TriggerConfig::STOP_TRACING &&
              !tracing_session_ptr->received_triggers.empty())
            return;
          // In all other cases (START_TRACING or no triggers) we flush
          // after |trace_duration_ms| unconditionally.
          weak_this->FlushAndDisableTracing(tsid);
        },
        trace_duration_ms);
  }

  // Start the periodic drain tasks if we should to save the trace into a file.
  if (tracing_session->config.write_into_file()) {
    auto weak_this = weak_ptr_factory_.GetWeakPtr();
    task_runner_->PostDelayedTask(
        [weak_this, tsid] {
          if (weak_this)
            weak_this->ReadBuffers(tsid, nullptr);
        },
        tracing_session->delay_to_next_write_period_ms());
  }

  // Start the periodic flush tasks if the config specified a flush period.
  if (tracing_session->config.flush_period_ms())
    PeriodicFlushTask(tsid, /*post_next_only=*/true);

  // Start the periodic incremental state clear tasks if the config specified a
  // period.
  if (tracing_session->config.incremental_state_config().clear_period_ms()) {
    PeriodicClearIncrementalStateTask(tsid, /*post_next_only=*/true);
  }

  for (auto& kv : tracing_session->data_source_instances) {
    ProducerID producer_id = kv.first;
    DataSourceInstance& data_source = kv.second;
    ProducerEndpointImpl* producer = GetProducer(producer_id);
    if (!producer) {
      PERFETTO_DFATAL("Producer does not exist.");
      continue;
    }
    StartDataSourceInstance(producer, tracing_session, &data_source);
  }
  return true;
}

void TracingServiceImpl::StartDataSourceInstance(
    ProducerEndpointImpl* producer,
    TracingSession* tracing_session,
    TracingServiceImpl::DataSourceInstance* instance) {
  PERFETTO_DCHECK(instance->state == DataSourceInstance::CONFIGURED);
  if (instance->will_notify_on_start) {
    instance->state = DataSourceInstance::STARTING;
  } else {
    instance->state = DataSourceInstance::STARTED;
  }
  if (tracing_session->consumer_maybe_null) {
    tracing_session->consumer_maybe_null->OnDataSourceInstanceStateChange(
        *producer, *instance);
  }
  producer->StartDataSource(instance->instance_id, instance->config);

  // If all data sources are started, notify the consumer.
  if (instance->state == DataSourceInstance::STARTED)
    MaybeNotifyAllDataSourcesStarted(tracing_session);
}

// DisableTracing just stops the data sources but doesn't free up any buffer.
// This is to allow the consumer to freeze the buffers (by stopping the trace)
// and then drain the buffers. The actual teardown of the TracingSession happens
// in FreeBuffers().
void TracingServiceImpl::DisableTracing(TracingSessionID tsid,
                                        bool disable_immediately) {
  PERFETTO_DCHECK_THREAD(thread_checker_);
  TracingSession* tracing_session = GetTracingSession(tsid);
  if (!tracing_session) {
    // Can happen if the consumer calls this before EnableTracing() or after
    // FreeBuffers().
    PERFETTO_DLOG("DisableTracing() failed, invalid session ID %" PRIu64, tsid);
    return;
  }

  switch (tracing_session->state) {
    // Spurious call to DisableTracing() while already disabled, nothing to do.
    case TracingSession::DISABLED:
      PERFETTO_DCHECK(tracing_session->AllDataSourceInstancesStopped());
      return;

    // This is either:
    // A) The case of a graceful DisableTracing() call followed by a call to
    //    FreeBuffers(), iff |disable_immediately| == true. In this case we want
    //    to forcefully transition in the disabled state without waiting for the
    //    outstanding acks because the buffers are going to be destroyed soon.
    // B) A spurious call, iff |disable_immediately| == false, in which case
    //    there is nothing to do.
    case TracingSession::DISABLING_WAITING_STOP_ACKS:
      PERFETTO_DCHECK(!tracing_session->AllDataSourceInstancesStopped());
      if (disable_immediately)
        DisableTracingNotifyConsumerAndFlushFile(tracing_session);
      return;

    // Continues below.
    case TracingSession::CONFIGURED:
      // If the session didn't even start there is no need to orchestrate a
      // graceful stop of data sources.
      disable_immediately = true;
      break;

    // This is the nominal case, continues below.
    case TracingSession::STARTED:
      break;
  }

  for (auto& data_source_inst : tracing_session->data_source_instances) {
    const ProducerID producer_id = data_source_inst.first;
    DataSourceInstance& instance = data_source_inst.second;
    ProducerEndpointImpl* producer = GetProducer(producer_id);
    PERFETTO_DCHECK(producer);
    PERFETTO_DCHECK(instance.state == DataSourceInstance::CONFIGURED ||
                    instance.state == DataSourceInstance::STARTING ||
                    instance.state == DataSourceInstance::STARTED);
    StopDataSourceInstance(producer, tracing_session, &instance,
                           disable_immediately);
  }

  // Either this request is flagged with |disable_immediately| or there are no
  // data sources that are requesting a final handshake. In both cases just mark
  // the session as disabled immediately, notify the consumer and flush the
  // trace file (if used).
  if (tracing_session->AllDataSourceInstancesStopped())
    return DisableTracingNotifyConsumerAndFlushFile(tracing_session);

  tracing_session->state = TracingSession::DISABLING_WAITING_STOP_ACKS;
  auto weak_this = weak_ptr_factory_.GetWeakPtr();
  task_runner_->PostDelayedTask(
      [weak_this, tsid] {
        if (weak_this)
          weak_this->OnDisableTracingTimeout(tsid);
      },
      tracing_session->data_source_stop_timeout_ms());

  // Deliberately NOT removing the session from |tracing_session_|, it's still
  // needed to call ReadBuffers(). FreeBuffers() will erase() the session.
}

void TracingServiceImpl::NotifyDataSourceStarted(
    ProducerID producer_id,
    DataSourceInstanceID instance_id) {
  PERFETTO_DCHECK_THREAD(thread_checker_);
  for (auto& kv : tracing_sessions_) {
    TracingSession& tracing_session = kv.second;
    DataSourceInstance* instance =
        tracing_session.GetDataSourceInstance(producer_id, instance_id);

    if (!instance)
      continue;

    // If the tracing session was already stopped, ignore this notification.
    if (tracing_session.state != TracingSession::STARTED)
      continue;

    if (instance->state != DataSourceInstance::STARTING) {
      PERFETTO_ELOG("Started data source instance in incorrect state: %d",
                    instance->state);
      continue;
    }

    instance->state = DataSourceInstance::STARTED;

    ProducerEndpointImpl* producer = GetProducer(producer_id);
    PERFETTO_DCHECK(producer);
    if (tracing_session.consumer_maybe_null) {
      tracing_session.consumer_maybe_null->OnDataSourceInstanceStateChange(
          *producer, *instance);
    }

    // If all data sources are started, notify the consumer.
    MaybeNotifyAllDataSourcesStarted(&tracing_session);
  }  // for (tracing_session)
}

void TracingServiceImpl::MaybeNotifyAllDataSourcesStarted(
    TracingSession* tracing_session) {
  if (!tracing_session->consumer_maybe_null)
    return;

  if (!tracing_session->AllDataSourceInstancesStarted())
    return;

  // In some rare cases, we can get in this state more than once. Consider the
  // following scenario: 3 data sources are registered -> trace starts ->
  // all 3 data sources ack -> OnAllDataSourcesStarted() is called.
  // Imagine now that a 4th data source registers while the trace is ongoing.
  // This would hit the AllDataSourceInstancesStarted() condition again.
  // In this case, however, we don't want to re-notify the consumer again.
  // That would be unexpected (even if, perhaps, technically correct) and
  // trigger bugs in the consumer.
  if (tracing_session->did_notify_all_data_source_started)
    return;

  PERFETTO_DLOG("All data sources started");

  SnapshotLifecyleEvent(
      tracing_session,
      protos::pbzero::TracingServiceEvent::kAllDataSourcesStartedFieldNumber,
      true /* snapshot_clocks */);

  tracing_session->did_notify_all_data_source_started = true;
  tracing_session->consumer_maybe_null->OnAllDataSourcesStarted();
}

void TracingServiceImpl::NotifyDataSourceStopped(
    ProducerID producer_id,
    DataSourceInstanceID instance_id) {
  PERFETTO_DCHECK_THREAD(thread_checker_);
  for (auto& kv : tracing_sessions_) {
    TracingSession& tracing_session = kv.second;
    DataSourceInstance* instance =
        tracing_session.GetDataSourceInstance(producer_id, instance_id);

    if (!instance)
      continue;

    if (instance->state != DataSourceInstance::STOPPING) {
      PERFETTO_ELOG("Stopped data source instance in incorrect state: %d",
                    instance->state);
      continue;
    }

    instance->state = DataSourceInstance::STOPPED;

    ProducerEndpointImpl* producer = GetProducer(producer_id);
    PERFETTO_DCHECK(producer);
    if (tracing_session.consumer_maybe_null) {
      tracing_session.consumer_maybe_null->OnDataSourceInstanceStateChange(
          *producer, *instance);
    }

    if (!tracing_session.AllDataSourceInstancesStopped())
      continue;

    if (tracing_session.state != TracingSession::DISABLING_WAITING_STOP_ACKS)
      continue;

    // All data sources acked the termination.
    DisableTracingNotifyConsumerAndFlushFile(&tracing_session);
  }  // for (tracing_session)
}

void TracingServiceImpl::ActivateTriggers(
    ProducerID producer_id,
    const std::vector<std::string>& triggers) {
  PERFETTO_DCHECK_THREAD(thread_checker_);
  auto* producer = GetProducer(producer_id);
  PERFETTO_DCHECK(producer);
  for (const auto& trigger_name : triggers) {
    for (auto& id_and_tracing_session : tracing_sessions_) {
      auto& tracing_session = id_and_tracing_session.second;
      TracingSessionID tsid = id_and_tracing_session.first;
      auto iter = std::find_if(
          tracing_session.config.trigger_config().triggers().begin(),
          tracing_session.config.trigger_config().triggers().end(),
          [&trigger_name](const TraceConfig::TriggerConfig::Trigger& trigger) {
            return trigger.name() == trigger_name;
          });
      if (iter == tracing_session.config.trigger_config().triggers().end()) {
        continue;
      }

      // If this trigger requires a certain producer to have sent it
      // (non-empty producer_name()) ensure the producer who sent this trigger
      // matches.
      if (!iter->producer_name_regex().empty() &&
          !std::regex_match(
              producer->name_,
              std::regex(iter->producer_name_regex(), std::regex::extended))) {
        continue;
      }

      const bool triggers_already_received =
          !tracing_session.received_triggers.empty();
      tracing_session.received_triggers.push_back(
          {static_cast<uint64_t>(base::GetBootTimeNs().count()), iter->name(),
           producer->name_, producer->uid_});
      auto weak_this = weak_ptr_factory_.GetWeakPtr();
      switch (tracing_session.config.trigger_config().trigger_mode()) {
        case TraceConfig::TriggerConfig::START_TRACING:
          // If the session has already been triggered and moved past
          // CONFIGURED then we don't need to repeat StartTracing. This would
          // work fine (StartTracing would return false) but would add error
          // logs.
          if (tracing_session.state != TracingSession::CONFIGURED)
            break;

          PERFETTO_DLOG("Triggering '%s' on tracing session %" PRIu64
                        " with duration of %" PRIu32 "ms.",
                        iter->name().c_str(), tsid, iter->stop_delay_ms());
          // We override the trace duration to be the trigger's requested
          // value, this ensures that the trace will end after this amount
          // of time has passed.
          tracing_session.config.set_duration_ms(iter->stop_delay_ms());
          StartTracing(tsid);
          break;
        case TraceConfig::TriggerConfig::STOP_TRACING:
          // Only stop the trace once to avoid confusing log messages. I.E.
          // when we've already hit the first trigger we've already Posted the
          // task to FlushAndDisable. So all future triggers will just break
          // out.
          if (triggers_already_received)
            break;

          PERFETTO_DLOG("Triggering '%s' on tracing session %" PRIu64
                        " with duration of %" PRIu32 "ms.",
                        iter->name().c_str(), tsid, iter->stop_delay_ms());
          // Now that we've seen a trigger we need to stop, flush, and disable
          // this session after the configured |stop_delay_ms|.
          task_runner_->PostDelayedTask(
              [weak_this, tsid] {
                // Skip entirely the flush if the trace session doesn't exist
                // anymore. This is to prevent misleading error messages to be
                // logged.
                if (weak_this && weak_this->GetTracingSession(tsid))
                  weak_this->FlushAndDisableTracing(tsid);
              },
              // If this trigger is zero this will immediately executable and
              // will happen shortly.
              iter->stop_delay_ms());
          break;
        case TraceConfig::TriggerConfig::UNSPECIFIED:
          PERFETTO_ELOG("Trigger activated but trigger mode unspecified.");
          break;
      }
    }
  }
}

// Always invoked kDataSourceStopTimeoutMs after DisableTracing(). In nominal
// conditions all data sources should have acked the stop and this will early
// out.
void TracingServiceImpl::OnDisableTracingTimeout(TracingSessionID tsid) {
  PERFETTO_DCHECK_THREAD(thread_checker_);
  TracingSession* tracing_session = GetTracingSession(tsid);
  if (!tracing_session ||
      tracing_session->state != TracingSession::DISABLING_WAITING_STOP_ACKS) {
    return;  // Tracing session was successfully disabled.
  }

  PERFETTO_ILOG("Timeout while waiting for ACKs for tracing session %" PRIu64,
                tsid);
  PERFETTO_DCHECK(!tracing_session->AllDataSourceInstancesStopped());
  DisableTracingNotifyConsumerAndFlushFile(tracing_session);
}

void TracingServiceImpl::DisableTracingNotifyConsumerAndFlushFile(
    TracingSession* tracing_session) {
  PERFETTO_DCHECK(tracing_session->state != TracingSession::DISABLED);
  for (auto& inst_kv : tracing_session->data_source_instances) {
    if (inst_kv.second.state == DataSourceInstance::STOPPED)
      continue;
    inst_kv.second.state = DataSourceInstance::STOPPED;
    ProducerEndpointImpl* producer = GetProducer(inst_kv.first);
    PERFETTO_DCHECK(producer);
    if (tracing_session->consumer_maybe_null) {
      tracing_session->consumer_maybe_null->OnDataSourceInstanceStateChange(
          *producer, inst_kv.second);
    }
  }
  tracing_session->state = TracingSession::DISABLED;

  // Scrape any remaining chunks that weren't flushed by the producers.
  for (auto& producer_id_and_producer : producers_)
    ScrapeSharedMemoryBuffers(tracing_session, producer_id_and_producer.second);

  SnapshotLifecyleEvent(
      tracing_session,
      protos::pbzero::TracingServiceEvent::kTracingDisabledFieldNumber,
      true /* snapshot_clocks */);

  if (tracing_session->write_into_file) {
    tracing_session->write_period_ms = 0;
    ReadBuffers(tracing_session->id, nullptr);
  }

  if (tracing_session->consumer_maybe_null)
    tracing_session->consumer_maybe_null->NotifyOnTracingDisabled();
}

void TracingServiceImpl::Flush(TracingSessionID tsid,
                               uint32_t timeout_ms,
                               ConsumerEndpoint::FlushCallback callback) {
  PERFETTO_DCHECK_THREAD(thread_checker_);
  TracingSession* tracing_session = GetTracingSession(tsid);
  if (!tracing_session) {
    PERFETTO_DLOG("Flush() failed, invalid session ID %" PRIu64, tsid);
    return;
  }

  if (!timeout_ms)
    timeout_ms = tracing_session->flush_timeout_ms();

  if (tracing_session->pending_flushes.size() > 1000) {
    PERFETTO_ELOG("Too many flushes (%zu) pending for the tracing session",
                  tracing_session->pending_flushes.size());
    callback(false);
    return;
  }

  FlushRequestID flush_request_id = ++last_flush_request_id_;
  PendingFlush& pending_flush =
      tracing_session->pending_flushes
          .emplace_hint(tracing_session->pending_flushes.end(),
                        flush_request_id, PendingFlush(std::move(callback)))
          ->second;

  // Send a flush request to each producer involved in the tracing session. In
  // order to issue a flush request we have to build a map of all data source
  // instance ids enabled for each producer.
  std::map<ProducerID, std::vector<DataSourceInstanceID>> flush_map;
  for (const auto& data_source_inst : tracing_session->data_source_instances) {
    const ProducerID producer_id = data_source_inst.first;
    const DataSourceInstanceID ds_inst_id = data_source_inst.second.instance_id;
    flush_map[producer_id].push_back(ds_inst_id);
  }

  for (const auto& kv : flush_map) {
    ProducerID producer_id = kv.first;
    ProducerEndpointImpl* producer = GetProducer(producer_id);
    const std::vector<DataSourceInstanceID>& data_sources = kv.second;
    producer->Flush(flush_request_id, data_sources);
    pending_flush.producers.insert(producer_id);
  }

  // If there are no producers to flush (realistically this happens only in
  // some tests) fire OnFlushTimeout() straight away, without waiting.
  if (flush_map.empty())
    timeout_ms = 0;

  auto weak_this = weak_ptr_factory_.GetWeakPtr();
  task_runner_->PostDelayedTask(
      [weak_this, tsid, flush_request_id] {
        if (weak_this)
          weak_this->OnFlushTimeout(tsid, flush_request_id);
      },
      timeout_ms);
}

void TracingServiceImpl::NotifyFlushDoneForProducer(
    ProducerID producer_id,
    FlushRequestID flush_request_id) {
  for (auto& kv : tracing_sessions_) {
    // Remove all pending flushes <= |flush_request_id| for |producer_id|.
    auto& pending_flushes = kv.second.pending_flushes;
    auto end_it = pending_flushes.upper_bound(flush_request_id);
    for (auto it = pending_flushes.begin(); it != end_it;) {
      PendingFlush& pending_flush = it->second;
      pending_flush.producers.erase(producer_id);
      if (pending_flush.producers.empty()) {
        auto weak_this = weak_ptr_factory_.GetWeakPtr();
        TracingSessionID tsid = kv.first;
        auto callback = std::move(pending_flush.callback);
        task_runner_->PostTask([weak_this, tsid, callback]() {
          if (weak_this) {
            weak_this->CompleteFlush(tsid, std::move(callback),
                                     /*success=*/true);
          }
        });
        it = pending_flushes.erase(it);
      } else {
        it++;
      }
    }  // for (pending_flushes)
  }    // for (tracing_session)
}

void TracingServiceImpl::OnFlushTimeout(TracingSessionID tsid,
                                        FlushRequestID flush_request_id) {
  TracingSession* tracing_session = GetTracingSession(tsid);
  if (!tracing_session)
    return;
  auto it = tracing_session->pending_flushes.find(flush_request_id);
  if (it == tracing_session->pending_flushes.end())
    return;  // Nominal case: flush was completed and acked on time.

  // If there were no producers to flush, consider it a success.
  bool success = it->second.producers.empty();

  auto callback = std::move(it->second.callback);
  tracing_session->pending_flushes.erase(it);
  CompleteFlush(tsid, std::move(callback), success);
}

void TracingServiceImpl::CompleteFlush(TracingSessionID tsid,
                                       ConsumerEndpoint::FlushCallback callback,
                                       bool success) {
  TracingSession* tracing_session = GetTracingSession(tsid);
  if (tracing_session) {
    // Producers may not have been able to flush all their data, even if they
    // indicated flush completion. If possible, also collect uncommitted chunks
    // to make sure we have everything they wrote so far.
    for (auto& producer_id_and_producer : producers_) {
      ScrapeSharedMemoryBuffers(tracing_session,
                                producer_id_and_producer.second);
    }
  }
  SnapshotLifecyleEvent(
      tracing_session,
      protos::pbzero::TracingServiceEvent::kAllDataSourcesFlushedFieldNumber,
      true /* snapshot_clocks */);
  callback(success);
}

void TracingServiceImpl::ScrapeSharedMemoryBuffers(
    TracingSession* tracing_session,
    ProducerEndpointImpl* producer) {
  if (!producer->smb_scraping_enabled_)
    return;

  // Can't copy chunks if we don't know about any trace writers.
  if (producer->writers_.empty())
    return;

  // Performance optimization: On flush or session disconnect, this method is
  // called for each producer. If the producer doesn't participate in the
  // session, there's no need to scape its chunks right now. We can tell if a
  // producer participates in the session by checking if the producer is allowed
  // to write into the session's log buffers.
  const auto& session_buffers = tracing_session->buffers_index;
  bool producer_in_session =
      std::any_of(session_buffers.begin(), session_buffers.end(),
                  [producer](BufferID buffer_id) {
                    return producer->allowed_target_buffers_.count(buffer_id);
                  });
  if (!producer_in_session)
    return;

  PERFETTO_DLOG("Scraping SMB for producer %" PRIu16, producer->id_);

  // Find and copy any uncommitted chunks from the SMB.
  //
  // In nominal conditions, the page layout of the used SMB pages should never
  // change because the service is the only one who is supposed to modify used
  // pages (to make them free again).
  //
  // However, the code here needs to deal with the case of a malicious producer
  // altering the SMB in unpredictable ways. Thankfully the SMB size is
  // immutable, so a chunk will always point to some valid memory, even if the
  // producer alters the intended layout and chunk header concurrently.
  // Ultimately a malicious producer altering the SMB's chunk layout while we
  // are iterating in this function is not any different from the case of a
  // malicious producer asking to commit a chunk made of random data, which is
  // something this class has to deal with regardless.
  //
  // The only legitimate mutations that can happen from sane producers,
  // concurrently to this function, are:
  //   A. free pages being partitioned,
  //   B. free chunks being migrated to kChunkBeingWritten,
  //   C. kChunkBeingWritten chunks being migrated to kChunkCompleted.

  SharedMemoryABI* abi = &producer->shmem_abi_;
  // num_pages() is immutable after the SMB is initialized and cannot be changed
  // even by a producer even if malicious.
  for (size_t page_idx = 0; page_idx < abi->num_pages(); page_idx++) {
    uint32_t layout = abi->GetPageLayout(page_idx);

    uint32_t used_chunks = abi->GetUsedChunks(layout);  // Returns a bitmap.
    // Skip empty pages.
    if (used_chunks == 0)
      continue;

    // Scrape the chunks that are currently used. These should be either in
    // state kChunkBeingWritten or kChunkComplete.
    for (uint32_t chunk_idx = 0; used_chunks; chunk_idx++, used_chunks >>= 1) {
      if (!(used_chunks & 1))
        continue;

      SharedMemoryABI::ChunkState state =
          SharedMemoryABI::GetChunkStateFromLayout(layout, chunk_idx);
      PERFETTO_DCHECK(state == SharedMemoryABI::kChunkBeingWritten ||
                      state == SharedMemoryABI::kChunkComplete);
      bool chunk_complete = state == SharedMemoryABI::kChunkComplete;

      SharedMemoryABI::Chunk chunk =
          abi->GetChunkUnchecked(page_idx, layout, chunk_idx);

      uint16_t packet_count;
      uint8_t flags;
      // GetPacketCountAndFlags has acquire_load semantics.
      std::tie(packet_count, flags) = chunk.GetPacketCountAndFlags();

      // It only makes sense to copy an incomplete chunk if there's at least
      // one full packet available. (The producer may not have completed the
      // last packet in it yet, so we need at least 2.)
      if (!chunk_complete && packet_count < 2)
        continue;

      // At this point, it is safe to access the remaining header fields of
      // the chunk. Even if the chunk was only just transferred from
      // kChunkFree into kChunkBeingWritten state, the header should be
      // written completely once the packet count increased above 1 (it was
      // reset to 0 by the service when the chunk was freed).

      WriterID writer_id = chunk.writer_id();
      base::Optional<BufferID> target_buffer_id =
          producer->buffer_id_for_writer(writer_id);

      // We can only scrape this chunk if we know which log buffer to copy it
      // into.
      if (!target_buffer_id)
        continue;

      // Skip chunks that don't belong to the requested tracing session.
      bool target_buffer_belongs_to_session =
          std::find(session_buffers.begin(), session_buffers.end(),
                    *target_buffer_id) != session_buffers.end();
      if (!target_buffer_belongs_to_session)
        continue;

      uint32_t chunk_id =
          chunk.header()->chunk_id.load(std::memory_order_relaxed);

      CopyProducerPageIntoLogBuffer(
          producer->id_, producer->uid_, writer_id, chunk_id, *target_buffer_id,
          packet_count, flags, chunk_complete, chunk.payload_begin(),
          chunk.payload_size());
    }
  }
}

void TracingServiceImpl::FlushAndDisableTracing(TracingSessionID tsid) {
  PERFETTO_DCHECK_THREAD(thread_checker_);
  PERFETTO_DLOG("Triggering final flush for %" PRIu64, tsid);
  auto weak_this = weak_ptr_factory_.GetWeakPtr();
  Flush(tsid, 0, [weak_this, tsid](bool success) {
    PERFETTO_DLOG("Flush done (success: %d), disabling trace session %" PRIu64,
                  success, tsid);
    if (!weak_this)
      return;
    TracingSession* session = weak_this->GetTracingSession(tsid);
    if (session->consumer_maybe_null) {
      // If the consumer is still attached, just disable the session but give it
      // a chance to read the contents.
      weak_this->DisableTracing(tsid);
    } else {
      // If the consumer detached, destroy the session. If the consumer did
      // start the session in long-tracing mode, the service will have saved
      // the contents to the passed file. If not, the contents will be
      // destroyed.
      weak_this->FreeBuffers(tsid);
    }
  });
}

void TracingServiceImpl::PeriodicFlushTask(TracingSessionID tsid,
                                           bool post_next_only) {
  PERFETTO_DCHECK_THREAD(thread_checker_);
  TracingSession* tracing_session = GetTracingSession(tsid);
  if (!tracing_session || tracing_session->state != TracingSession::STARTED)
    return;

  uint32_t flush_period_ms = tracing_session->config.flush_period_ms();
  auto weak_this = weak_ptr_factory_.GetWeakPtr();
  task_runner_->PostDelayedTask(
      [weak_this, tsid] {
        if (weak_this)
          weak_this->PeriodicFlushTask(tsid, /*post_next_only=*/false);
      },
      flush_period_ms - static_cast<uint32_t>(base::GetWallTimeMs().count() %
                                              flush_period_ms));

  if (post_next_only)
    return;

  PERFETTO_DLOG("Triggering periodic flush for trace session %" PRIu64, tsid);
  Flush(tsid, 0, [](bool success) {
    if (!success)
      PERFETTO_ELOG("Periodic flush timed out");
  });
}

void TracingServiceImpl::PeriodicClearIncrementalStateTask(
    TracingSessionID tsid,
    bool post_next_only) {
  PERFETTO_DCHECK_THREAD(thread_checker_);
  TracingSession* tracing_session = GetTracingSession(tsid);
  if (!tracing_session || tracing_session->state != TracingSession::STARTED)
    return;

  uint32_t clear_period_ms =
      tracing_session->config.incremental_state_config().clear_period_ms();
  auto weak_this = weak_ptr_factory_.GetWeakPtr();
  task_runner_->PostDelayedTask(
      [weak_this, tsid] {
        if (weak_this)
          weak_this->PeriodicClearIncrementalStateTask(
              tsid, /*post_next_only=*/false);
      },
      clear_period_ms - static_cast<uint32_t>(base::GetWallTimeMs().count() %
                                              clear_period_ms));

  if (post_next_only)
    return;

  PERFETTO_DLOG(
      "Performing periodic incremental state clear for trace session %" PRIu64,
      tsid);

  // Queue the IPCs to producers with active data sources that opted in.
  std::map<ProducerID, std::vector<DataSourceInstanceID>> clear_map;
  for (const auto& kv : tracing_session->data_source_instances) {
    ProducerID producer_id = kv.first;
    const DataSourceInstance& data_source = kv.second;
    if (data_source.handles_incremental_state_clear)
      clear_map[producer_id].push_back(data_source.instance_id);
  }

  for (const auto& kv : clear_map) {
    ProducerID producer_id = kv.first;
    const std::vector<DataSourceInstanceID>& data_sources = kv.second;
    ProducerEndpointImpl* producer = GetProducer(producer_id);
    if (!producer) {
      PERFETTO_DFATAL("Producer does not exist.");
      continue;
    }
    producer->ClearIncrementalState(data_sources);
  }
}

// Note: when this is called to write into a file passed when starting tracing
// |consumer| will be == nullptr (as opposite to the case of a consumer asking
// to send the trace data back over IPC).
bool TracingServiceImpl::ReadBuffers(TracingSessionID tsid,
                                     ConsumerEndpointImpl* consumer) {
  PERFETTO_DCHECK_THREAD(thread_checker_);
  TracingSession* tracing_session = GetTracingSession(tsid);
  if (!tracing_session) {
    // This will be hit systematically from the PostDelayedTask when directly
    // writing into the file (in which case consumer == nullptr). Suppress the
    // log in this case as it's just spam.
    if (consumer) {
      PERFETTO_DLOG("Cannot ReadBuffers(): no tracing session is active");
    }
    return false;
  }

  // When a tracing session is waiting for a trigger it is considered empty. If
  // a tracing session finishes and moves into DISABLED without ever receiving a
  // trigger the trace should never return any data. This includes the synthetic
  // packets like TraceConfig and Clock snapshots. So we bail out early and let
  // the consumer know there is no data.
  if (!tracing_session->config.trigger_config().triggers().empty() &&
      tracing_session->received_triggers.empty()) {
    PERFETTO_DLOG(
        "ReadBuffers(): tracing session has not received a trigger yet.");
    return false;
  }

  // This can happen if the file is closed by a previous task because it reaches
  // |max_file_size_bytes|.
  if (!tracing_session->write_into_file && !consumer)
    return false;

  if (tracing_session->write_into_file && consumer) {
    // If the consumer enabled tracing and asked to save the contents into the
    // passed file makes little sense to also try to read the buffers over IPC,
    // as that would just steal data from the periodic draining task.
    PERFETTO_DFATAL("Consumer trying to read from write_into_file session.");
    return false;
  }

  std::vector<TracePacket> packets;
  packets.reserve(1024);  // Just an educated guess to avoid trivial expansions.

  if (!tracing_session->initial_clock_snapshot.empty()) {
    EmitClockSnapshot(tracing_session,
                      std::move(tracing_session->initial_clock_snapshot),
                      &packets);
  }

  for (auto& snapshot : tracing_session->clock_snapshot_ring_buffer) {
    PERFETTO_DCHECK(!snapshot.empty());
    EmitClockSnapshot(tracing_session, std::move(snapshot), &packets);
  }
  tracing_session->clock_snapshot_ring_buffer.clear();

  if (tracing_session->should_emit_sync_marker) {
    EmitSyncMarker(&packets);
    tracing_session->should_emit_sync_marker = false;
  }

  if (!tracing_session->config.builtin_data_sources().disable_trace_config()) {
    MaybeEmitTraceConfig(tracing_session, &packets);
    MaybeEmitReceivedTriggers(tracing_session, &packets);
  }
  if (!tracing_session->config.builtin_data_sources().disable_system_info())
    MaybeEmitSystemInfo(tracing_session, &packets);

  // Note that in the proto comment, we guarantee that the tracing_started
  // lifecycle event will be emitted before any data packets so make sure to
  // keep this before reading the tracing buffers.
  if (!tracing_session->config.builtin_data_sources().disable_service_events())
    EmitLifecycleEvents(tracing_session, &packets);

  size_t packets_bytes = 0;  // SUM(slice.size() for each slice in |packets|).
  size_t total_slices = 0;   // SUM(#slices in |packets|).

  // Add up size for packets added by the Maybe* calls above.
  for (const TracePacket& packet : packets) {
    packets_bytes += packet.size();
    total_slices += packet.slices().size();
  }

  // This is a rough threshold to determine how much to read from the buffer in
  // each task. This is to avoid executing a single huge sending task for too
  // long and risk to hit the watchdog. This is *not* an upper bound: we just
  // stop accumulating new packets and PostTask *after* we cross this threshold.
  // This constant essentially balances the PostTask and IPC overhead vs the
  // responsiveness of the service. An extremely small value will cause one IPC
  // and one PostTask for each slice but will keep the service extremely
  // responsive. An extremely large value will batch the send for the full
  // buffer in one large task, will hit the blocking send() once the socket
  // buffers are full and hang the service for a bit (until the consumer
  // catches up).
  static constexpr size_t kApproxBytesPerTask = 32768;
  bool did_hit_threshold = false;

  // TODO(primiano): Extend the ReadBuffers API to allow reading only some
  // buffers, not all of them in one go.
  for (size_t buf_idx = 0;
       buf_idx < tracing_session->num_buffers() && !did_hit_threshold;
       buf_idx++) {
    auto tbuf_iter = buffers_.find(tracing_session->buffers_index[buf_idx]);
    if (tbuf_iter == buffers_.end()) {
      PERFETTO_DFATAL("Buffer not found.");
      continue;
    }
    TraceBuffer& tbuf = *tbuf_iter->second;
    tbuf.BeginRead();
    while (!did_hit_threshold) {
      TracePacket packet;
      TraceBuffer::PacketSequenceProperties sequence_properties{};
      bool previous_packet_dropped;
      if (!tbuf.ReadNextTracePacket(&packet, &sequence_properties,
                                    &previous_packet_dropped)) {
        break;
      }
      PERFETTO_DCHECK(sequence_properties.producer_id_trusted != 0);
      PERFETTO_DCHECK(sequence_properties.writer_id != 0);
      PERFETTO_DCHECK(sequence_properties.producer_uid_trusted != kInvalidUid);
      PERFETTO_DCHECK(packet.size() > 0);
      if (!PacketStreamValidator::Validate(packet.slices())) {
        tracing_session->invalid_packets++;
        PERFETTO_DLOG("Dropping invalid packet");
        continue;
      }

      // Append a slice with the trusted field data. This can't be spoofed
      // because above we validated that the existing slices don't contain any
      // trusted fields. For added safety we append instead of prepending
      // because according to protobuf semantics, if the same field is
      // encountered multiple times the last instance takes priority. Note that
      // truncated packets are also rejected, so the producer can't give us a
      // partial packet (e.g., a truncated string) which only becomes valid when
      // the trusted data is appended here.
      Slice slice = Slice::Allocate(32);
      protozero::StaticBuffered<protos::pbzero::TracePacket> trusted_packet(
          slice.own_data(), slice.size);
      trusted_packet->set_trusted_uid(
          static_cast<int32_t>(sequence_properties.producer_uid_trusted));
      trusted_packet->set_trusted_packet_sequence_id(
          tracing_session->GetPacketSequenceID(
              sequence_properties.producer_id_trusted,
              sequence_properties.writer_id));
      if (previous_packet_dropped)
        trusted_packet->set_previous_packet_dropped(previous_packet_dropped);
      slice.size = trusted_packet.Finalize();
      packet.AddSlice(std::move(slice));

      // Append the packet (inclusive of the trusted uid) to |packets|.
      packets_bytes += packet.size();
      total_slices += packet.slices().size();
      did_hit_threshold = packets_bytes >= kApproxBytesPerTask &&
                          !tracing_session->write_into_file;
      packets.emplace_back(std::move(packet));
    }  // for(packets...)
  }    // for(buffers...)

  const bool has_more = did_hit_threshold;

  size_t prev_packets_size = packets.size();
  if (!tracing_session->config.builtin_data_sources()
           .disable_service_events()) {
    // We don't bother snapshotting clocks here because we wouldn't be able to
    // emit it and we shouldn't have significant drift from the last snapshot in
    // any case.
    SnapshotLifecyleEvent(tracing_session,
                          protos::pbzero::TracingServiceEvent::
                              kReadTracingBuffersCompletedFieldNumber,
                          false /* snapshot_clocks */);
    EmitLifecycleEvents(tracing_session, &packets);
  }

  // Only emit the stats when there is no more trace data is available to read.
  // That way, any problems that occur while reading from the buffers are
  // reflected in the emitted stats. This is particularly important for use
  // cases where ReadBuffers is only ever called after the tracing session is
  // stopped.
  if (!has_more && tracing_session->should_emit_stats) {
    EmitStats(tracing_session, &packets);
    tracing_session->should_emit_stats = false;
  }

  // Add sizes of packets emitted by the EmitLifecycleEvents + EmitStats.
  for (size_t i = prev_packets_size; i < packets.size(); ++i) {
    packets_bytes += packets[i].size();
    total_slices += packets[i].slices().size();
  }

  // If the caller asked us to write into a file by setting
  // |write_into_file| == true in the trace config, drain the packets read
  // (if any) into the given file descriptor.
  if (tracing_session->write_into_file) {
    const uint64_t max_size = tracing_session->max_file_size_bytes
                                  ? tracing_session->max_file_size_bytes
                                  : std::numeric_limits<size_t>::max();

    // When writing into a file, the file should look like a root trace.proto
    // message. Each packet should be prepended with a proto preamble stating
    // its field id (within trace.proto) and size. Hence the addition below.
    const size_t max_iovecs = total_slices + packets.size();

    size_t num_iovecs = 0;
    bool stop_writing_into_file = tracing_session->write_period_ms == 0;
    std::unique_ptr<struct iovec[]> iovecs(new struct iovec[max_iovecs]);
    size_t num_iovecs_at_last_packet = 0;
    uint64_t bytes_about_to_be_written = 0;
    for (TracePacket& packet : packets) {
      std::tie(iovecs[num_iovecs].iov_base, iovecs[num_iovecs].iov_len) =
          packet.GetProtoPreamble();
      bytes_about_to_be_written += iovecs[num_iovecs].iov_len;
      num_iovecs++;
      for (const Slice& slice : packet.slices()) {
        // writev() doesn't change the passed pointer. However, struct iovec
        // take a non-const ptr because it's the same struct used by readv().
        // Hence the const_cast here.
        char* start = static_cast<char*>(const_cast<void*>(slice.start));
        bytes_about_to_be_written += slice.size;
        iovecs[num_iovecs++] = {start, slice.size};
      }

      if (tracing_session->bytes_written_into_file +
              bytes_about_to_be_written >=
          max_size) {
        stop_writing_into_file = true;
        num_iovecs = num_iovecs_at_last_packet;
        break;
      }

      num_iovecs_at_last_packet = num_iovecs;
    }
    PERFETTO_DCHECK(num_iovecs <= max_iovecs);
    int fd = *tracing_session->write_into_file;

    uint64_t total_wr_size = 0;

    // writev() can take at most IOV_MAX entries per call. Batch them.
    constexpr size_t kIOVMax = IOV_MAX;
    for (size_t i = 0; i < num_iovecs; i += kIOVMax) {
      int iov_batch_size = static_cast<int>(std::min(num_iovecs - i, kIOVMax));
      ssize_t wr_size = PERFETTO_EINTR(writev(fd, &iovecs[i], iov_batch_size));
      if (wr_size <= 0) {
        PERFETTO_ELOG("writev() failed (errno: %d, %s)", errno, strerror(errno));
        stop_writing_into_file = true;
        break;
      }
      total_wr_size += static_cast<size_t>(wr_size);
    }

    tracing_session->bytes_written_into_file += total_wr_size;

    PERFETTO_DLOG("Draining into file, written: %" PRIu64 " KB, stop: %d",
                  (total_wr_size + 1023) / 1024, stop_writing_into_file);
    if (stop_writing_into_file) {
      // Ensure all data was written to the file before we close it.
      base::FlushFile(fd);
      tracing_session->write_into_file.reset();
      tracing_session->write_period_ms = 0;
      if (tracing_session->state == TracingSession::STARTED)
        DisableTracing(tsid);
      return true;
    }

    auto weak_this = weak_ptr_factory_.GetWeakPtr();
    task_runner_->PostDelayedTask(
        [weak_this, tsid] {
          if (weak_this)
            weak_this->ReadBuffers(tsid, nullptr);
        },
        tracing_session->delay_to_next_write_period_ms());
    return true;
  }  // if (tracing_session->write_into_file)

  if (has_more) {
    auto weak_consumer = consumer->GetWeakPtr();
    auto weak_this = weak_ptr_factory_.GetWeakPtr();
    task_runner_->PostTask([weak_this, weak_consumer, tsid] {
      if (!weak_this || !weak_consumer)
        return;
      weak_this->ReadBuffers(tsid, weak_consumer.get());
    });
  }

  // Keep this as tail call, just in case the consumer re-enters.
  consumer->consumer_->OnTraceData(std::move(packets), has_more);
  return true;
}

void TracingServiceImpl::FreeBuffers(TracingSessionID tsid) {
  PERFETTO_DCHECK_THREAD(thread_checker_);
  PERFETTO_DLOG("Freeing buffers for session %" PRIu64, tsid);
  TracingSession* tracing_session = GetTracingSession(tsid);
  if (!tracing_session) {
    PERFETTO_DLOG("FreeBuffers() failed, invalid session ID %" PRIu64, tsid);
    return;  // TODO(primiano): signal failure?
  }
  DisableTracing(tsid, /*disable_immediately=*/true);

  PERFETTO_DCHECK(tracing_session->AllDataSourceInstancesStopped());
  tracing_session->data_source_instances.clear();

  for (auto& producer_entry : producers_) {
    ProducerEndpointImpl* producer = producer_entry.second;
    producer->OnFreeBuffers(tracing_session->buffers_index);
  }

  for (BufferID buffer_id : tracing_session->buffers_index) {
    buffer_ids_.Free(buffer_id);
    PERFETTO_DCHECK(buffers_.count(buffer_id) == 1);
    buffers_.erase(buffer_id);
  }
  bool notify_traceur = tracing_session->config.notify_traceur();
  tracing_sessions_.erase(tsid);
  UpdateMemoryGuardrail();

  PERFETTO_LOG("Tracing session %" PRIu64 " ended, total sessions:%zu", tsid,
               tracing_sessions_.size());

#if PERFETTO_BUILDFLAG(PERFETTO_OS_ANDROID)
  static const char kTraceurProp[] = "sys.trace.trace_end_signal";
  if (notify_traceur && __system_property_set(kTraceurProp, "1"))
    PERFETTO_ELOG("Failed to setprop %s=1", kTraceurProp);
#else
  base::ignore_result(notify_traceur);
#endif
}

void TracingServiceImpl::RegisterDataSource(ProducerID producer_id,
                                            const DataSourceDescriptor& desc) {
  PERFETTO_DCHECK_THREAD(thread_checker_);
  PERFETTO_DLOG("Producer %" PRIu16 " registered data source \"%s\"",
                producer_id, desc.name().c_str());

  PERFETTO_DCHECK(!desc.name().empty());
  auto reg_ds = data_sources_.emplace(desc.name(),
                                      RegisteredDataSource{producer_id, desc});

  // If there are existing tracing sessions, we need to check if the new
  // data source is enabled by any of them.
  if (tracing_sessions_.empty())
    return;

  ProducerEndpointImpl* producer = GetProducer(producer_id);
  if (!producer) {
    PERFETTO_DFATAL("Producer not found.");
    return;
  }

  for (auto& iter : tracing_sessions_) {
    TracingSession& tracing_session = iter.second;
    if (tracing_session.state != TracingSession::STARTED &&
        tracing_session.state != TracingSession::CONFIGURED) {
      continue;
    }

    TraceConfig::ProducerConfig producer_config;
    for (auto& config : tracing_session.config.producers()) {
      if (producer->name_ == config.producer_name()) {
        producer_config = config;
        break;
      }
    }
    for (const TraceConfig::DataSource& cfg_data_source :
         tracing_session.config.data_sources()) {
      if (cfg_data_source.config().name() != desc.name())
        continue;
      DataSourceInstance* ds_inst = SetupDataSource(
          cfg_data_source, producer_config, reg_ds->second, &tracing_session);
      if (ds_inst && tracing_session.state == TracingSession::STARTED)
        StartDataSourceInstance(producer, &tracing_session, ds_inst);
    }
  }
}

void TracingServiceImpl::StopDataSourceInstance(ProducerEndpointImpl* producer,
                                                TracingSession* tracing_session,
                                                DataSourceInstance* instance,
                                                bool disable_immediately) {
  const DataSourceInstanceID ds_inst_id = instance->instance_id;
  if (instance->will_notify_on_stop && !disable_immediately) {
    instance->state = DataSourceInstance::STOPPING;
  } else {
    instance->state = DataSourceInstance::STOPPED;
  }
  if (tracing_session->consumer_maybe_null) {
    tracing_session->consumer_maybe_null->OnDataSourceInstanceStateChange(
        *producer, *instance);
  }
  producer->StopDataSource(ds_inst_id);
}

void TracingServiceImpl::UnregisterDataSource(ProducerID producer_id,
                                              const std::string& name) {
  PERFETTO_DCHECK_THREAD(thread_checker_);
  PERFETTO_DLOG("Producer %" PRIu16 " unregistered data source \"%s\"",
                producer_id, name.c_str());
  PERFETTO_CHECK(producer_id);
  ProducerEndpointImpl* producer = GetProducer(producer_id);
  PERFETTO_DCHECK(producer);
  for (auto& kv : tracing_sessions_) {
    auto& ds_instances = kv.second.data_source_instances;
    bool removed = false;
    for (auto it = ds_instances.begin(); it != ds_instances.end();) {
      if (it->first == producer_id && it->second.data_source_name == name) {
        DataSourceInstanceID ds_inst_id = it->second.instance_id;
        if (it->second.state != DataSourceInstance::STOPPED) {
          if (it->second.state != DataSourceInstance::STOPPING) {
            StopDataSourceInstance(producer, &kv.second, &it->second,
                                   /* disable_immediately = */ false);
          }

          // Mark the instance as stopped immediately, since we are
          // unregistering it below.
          //
          //  The StopDataSourceInstance above might have set the state to
          //  STOPPING so this condition isn't an else.
          if (it->second.state == DataSourceInstance::STOPPING)
            NotifyDataSourceStopped(producer_id, ds_inst_id);
        }
        it = ds_instances.erase(it);
        removed = true;
      } else {
        ++it;
      }
    }  // for (data_source_instances)
    if (removed)
      MaybeNotifyAllDataSourcesStarted(&kv.second);
  }  // for (tracing_session)

  for (auto it = data_sources_.begin(); it != data_sources_.end(); ++it) {
    if (it->second.producer_id == producer_id &&
        it->second.descriptor.name() == name) {
      data_sources_.erase(it);
      return;
    }
  }

  PERFETTO_DFATAL(
      "Tried to unregister a non-existent data source \"%s\" for "
      "producer %" PRIu16,
      name.c_str(), producer_id);
}

TracingServiceImpl::DataSourceInstance* TracingServiceImpl::SetupDataSource(
    const TraceConfig::DataSource& cfg_data_source,
    const TraceConfig::ProducerConfig& producer_config,
    const RegisteredDataSource& data_source,
    TracingSession* tracing_session) {
  PERFETTO_DCHECK_THREAD(thread_checker_);
  ProducerEndpointImpl* producer = GetProducer(data_source.producer_id);
  PERFETTO_DCHECK(producer);
  // An existing producer that is not ftrace could have registered itself as
  // ftrace, we must not enable it in that case.
  if (lockdown_mode_ && producer->uid_ != uid_) {
    PERFETTO_DLOG("Lockdown mode: not enabling producer %hu", producer->id_);
    return nullptr;
  }
  // TODO(primiano): Add tests for registration ordering (data sources vs
  // consumers).
  if (!NameMatchesFilter(producer->name_,
                         cfg_data_source.producer_name_filter(),
                         cfg_data_source.producer_name_regex_filter())) {
    PERFETTO_DLOG("Data source: %s is filtered out for producer: %s",
                  cfg_data_source.config().name().c_str(),
                  producer->name_.c_str());
    return nullptr;
  }

  auto relative_buffer_id = cfg_data_source.config().target_buffer();
  if (relative_buffer_id >= tracing_session->num_buffers()) {
    PERFETTO_LOG(
        "The TraceConfig for DataSource %s specified a target_buffer out of "
        "bound (%d). Skipping it.",
        cfg_data_source.config().name().c_str(), relative_buffer_id);
    return nullptr;
  }

  // Create a copy of the DataSourceConfig specified in the trace config. This
  // will be passed to the producer after translating the |target_buffer| id.
  // The |target_buffer| parameter passed by the consumer in the trace config is
  // relative to the buffers declared in the same trace config. This has to be
  // translated to the global BufferID before passing it to the producers, which
  // don't know anything about tracing sessions and consumers.

  DataSourceInstanceID inst_id = ++last_data_source_instance_id_;
  auto insert_iter = tracing_session->data_source_instances.emplace(
      std::piecewise_construct,  //
      std::forward_as_tuple(producer->id_),
      std::forward_as_tuple(
          inst_id,
          cfg_data_source.config(),  //  Deliberate copy.
          data_source.descriptor.name(),
          data_source.descriptor.will_notify_on_start(),
          data_source.descriptor.will_notify_on_stop(),
          data_source.descriptor.handles_incremental_state_clear()));
  DataSourceInstance* ds_instance = &insert_iter->second;

  // New data source instance starts out in CONFIGURED state.
  if (tracing_session->consumer_maybe_null) {
    tracing_session->consumer_maybe_null->OnDataSourceInstanceStateChange(
        *producer, *ds_instance);
  }

  DataSourceConfig& ds_config = ds_instance->config;
  ds_config.set_trace_duration_ms(tracing_session->config.duration_ms());
  ds_config.set_stop_timeout_ms(tracing_session->data_source_stop_timeout_ms());
  ds_config.set_enable_extra_guardrails(
      tracing_session->config.enable_extra_guardrails());
  ds_config.set_tracing_session_id(tracing_session->id);
  BufferID global_id = tracing_session->buffers_index[relative_buffer_id];
  PERFETTO_DCHECK(global_id);
  ds_config.set_target_buffer(global_id);

  PERFETTO_DLOG("Setting up data source %s with target buffer %" PRIu16,
                ds_config.name().c_str(), global_id);
  if (!producer->shared_memory()) {
    // Determine the SMB page size. Must be an integer multiple of 4k.
    // As for the SMB size below, the decision tree is as follows:
    // 1. Give priority to what is defined in the trace config.
    // 2. If unset give priority to the hint passed by the producer.
    // 3. Keep within bounds and ensure it's a multiple of 4k.
    size_t page_size = producer_config.page_size_kb() * 1024;
    if (page_size == 0)
      page_size = producer->shmem_page_size_hint_bytes_;

    // Determine the SMB size. Must be an integer multiple of the SMB page size.
    // The decision tree is as follows:
    // 1. Give priority to what defined in the trace config.
    // 2. If unset give priority to the hint passed by the producer.
    // 3. Keep within bounds and ensure it's a multiple of the page size.
    size_t shm_size = producer_config.shm_size_kb() * 1024;
    if (shm_size == 0)
      shm_size = producer->shmem_size_hint_bytes_;

    auto valid_sizes = EnsureValidShmSizes(shm_size, page_size);
    if (valid_sizes != std::tie(shm_size, page_size)) {
      PERFETTO_DLOG(
          "Invalid configured SMB sizes: shm_size %zu page_size %zu. Falling "
          "back to shm_size %zu page_size %zu.",
          shm_size, page_size, std::get<0>(valid_sizes),
          std::get<1>(valid_sizes));
    }
    std::tie(shm_size, page_size) = valid_sizes;

    // TODO(primiano): right now Create() will suicide in case of OOM if the
    // mmap fails. We should instead gracefully fail the request and tell the
    // client to go away.
    PERFETTO_DLOG("Creating SMB of %zu KB for producer \"%s\"", shm_size / 1024,
                  producer->name_.c_str());
    auto shared_memory = shm_factory_->CreateSharedMemory(shm_size);
    producer->SetupSharedMemory(std::move(shared_memory), page_size,
                                /*provided_by_producer=*/false);
  }
  producer->SetupDataSource(inst_id, ds_config);
  return ds_instance;
}

// Note: all the fields % *_trusted ones are untrusted, as in, the Producer
// might be lying / returning garbage contents. |src| and |size| can be trusted
// in terms of being a valid pointer, but not the contents.
void TracingServiceImpl::CopyProducerPageIntoLogBuffer(
    ProducerID producer_id_trusted,
    uid_t producer_uid_trusted,
    WriterID writer_id,
    ChunkID chunk_id,
    BufferID buffer_id,
    uint16_t num_fragments,
    uint8_t chunk_flags,
    bool chunk_complete,
    const uint8_t* src,
    size_t size) {
  PERFETTO_DCHECK_THREAD(thread_checker_);

  ProducerEndpointImpl* producer = GetProducer(producer_id_trusted);
  if (!producer) {
    PERFETTO_DFATAL("Producer not found.");
    chunks_discarded_++;
    return;
  }

  TraceBuffer* buf = GetBufferByID(buffer_id);
  if (!buf) {
    PERFETTO_DLOG("Could not find target buffer %" PRIu16
                  " for producer %" PRIu16,
                  buffer_id, producer_id_trusted);
    chunks_discarded_++;
    return;
  }

  // Verify that the producer is actually allowed to write into the target
  // buffer specified in the request. This prevents a malicious producer from
  // injecting data into a log buffer that belongs to a tracing session the
  // producer is not part of.
  if (!producer->is_allowed_target_buffer(buffer_id)) {
    PERFETTO_ELOG("Producer %" PRIu16
                  " tried to write into forbidden target buffer %" PRIu16,
                  producer_id_trusted, buffer_id);
    PERFETTO_DFATAL("Forbidden target buffer");
    chunks_discarded_++;
    return;
  }

  // If the writer was registered by the producer, it should only write into the
  // buffer it was registered with.
  base::Optional<BufferID> associated_buffer =
      producer->buffer_id_for_writer(writer_id);
  if (associated_buffer && *associated_buffer != buffer_id) {
    PERFETTO_ELOG("Writer %" PRIu16 " of producer %" PRIu16
                  " was registered to write into target buffer %" PRIu16
                  ", but tried to write into buffer %" PRIu16,
                  writer_id, producer_id_trusted, *associated_buffer,
                  buffer_id);
    PERFETTO_DFATAL("Wrong target buffer");
    chunks_discarded_++;
    return;
  }

  buf->CopyChunkUntrusted(producer_id_trusted, producer_uid_trusted, writer_id,
                          chunk_id, num_fragments, chunk_flags, chunk_complete,
                          src, size);
}

void TracingServiceImpl::ApplyChunkPatches(
    ProducerID producer_id_trusted,
    const std::vector<CommitDataRequest::ChunkToPatch>& chunks_to_patch) {
  PERFETTO_DCHECK_THREAD(thread_checker_);

  for (const auto& chunk : chunks_to_patch) {
    const ChunkID chunk_id = static_cast<ChunkID>(chunk.chunk_id());
    const WriterID writer_id = static_cast<WriterID>(chunk.writer_id());
    TraceBuffer* buf =
        GetBufferByID(static_cast<BufferID>(chunk.target_buffer()));
    static_assert(std::numeric_limits<ChunkID>::max() == kMaxChunkID,
                  "Add a '|| chunk_id > kMaxChunkID' below if this fails");
    if (!writer_id || writer_id > kMaxWriterID || !buf) {
      // This can genuinely happen when the trace is stopped. The producers
      // might see the stop signal with some delay and try to keep sending
      // patches left soon after.
      PERFETTO_DLOG(
          "Received invalid chunks_to_patch request from Producer: %" PRIu16
          ", BufferID: %" PRIu32 " ChunkdID: %" PRIu32 " WriterID: %" PRIu16,
          producer_id_trusted, chunk.target_buffer(), chunk_id, writer_id);
      patches_discarded_ += static_cast<uint64_t>(chunk.patches_size());
      continue;
    }

    // Note, there's no need to validate that the producer is allowed to write
    // to the specified buffer ID (or that it's the correct buffer ID for a
    // registered TraceWriter). That's because TraceBuffer uses the producer ID
    // and writer ID to look up the chunk to patch. If the producer specifies an
    // incorrect buffer, this lookup will fail and TraceBuffer will ignore the
    // patches. Because the producer ID is trusted, there's also no way for a
    // malicious producer to patch another producer's data.

    // Speculate on the fact that there are going to be a limited amount of
    // patches per request, so we can allocate the |patches| array on the stack.
    std::array<TraceBuffer::Patch, 1024> patches;  // Uninitialized.
    if (chunk.patches().size() > patches.size()) {
      PERFETTO_ELOG("Too many patches (%zu) batched in the same request",
                    patches.size());
      PERFETTO_DFATAL("Too many patches");
      patches_discarded_ += static_cast<uint64_t>(chunk.patches_size());
      continue;
    }

    size_t i = 0;
    for (const auto& patch : chunk.patches()) {
      const std::string& patch_data = patch.data();
      if (patch_data.size() != patches[i].data.size()) {
        PERFETTO_ELOG("Received patch from producer: %" PRIu16
                      " of unexpected size %zu",
                      producer_id_trusted, patch_data.size());
        patches_discarded_++;
        continue;
      }
      patches[i].offset_untrusted = patch.offset();
      memcpy(&patches[i].data[0], patch_data.data(), patches[i].data.size());
      i++;
    }
    buf->TryPatchChunkContents(producer_id_trusted, writer_id, chunk_id,
                               &patches[0], i, chunk.has_more_patches());
  }
}

TracingServiceImpl::TracingSession* TracingServiceImpl::GetDetachedSession(
    uid_t uid,
    const std::string& key) {
  PERFETTO_DCHECK_THREAD(thread_checker_);
  for (auto& kv : tracing_sessions_) {
    TracingSession* session = &kv.second;
    if (session->consumer_uid == uid && session->detach_key == key) {
      PERFETTO_DCHECK(session->consumer_maybe_null == nullptr);
      return session;
    }
  }
  return nullptr;
}

TracingServiceImpl::TracingSession* TracingServiceImpl::GetTracingSession(
    TracingSessionID tsid) {
  PERFETTO_DCHECK_THREAD(thread_checker_);
  auto it = tsid ? tracing_sessions_.find(tsid) : tracing_sessions_.end();
  if (it == tracing_sessions_.end())
    return nullptr;
  return &it->second;
}

ProducerID TracingServiceImpl::GetNextProducerID() {
  PERFETTO_DCHECK_THREAD(thread_checker_);
  PERFETTO_CHECK(producers_.size() < kMaxProducerID);
  do {
    ++last_producer_id_;
  } while (producers_.count(last_producer_id_) || last_producer_id_ == 0);
  PERFETTO_DCHECK(last_producer_id_ > 0 && last_producer_id_ <= kMaxProducerID);
  return last_producer_id_;
}

TraceBuffer* TracingServiceImpl::GetBufferByID(BufferID buffer_id) {
  auto buf_iter = buffers_.find(buffer_id);
  if (buf_iter == buffers_.end())
    return nullptr;
  return &*buf_iter->second;
}

void TracingServiceImpl::OnStartTriggersTimeout(TracingSessionID tsid) {
  // Skip entirely the flush if the trace session doesn't exist anymore.
  // This is to prevent misleading error messages to be logged.
  //
  // if the trace has started from the trigger we rely on
  // the |stop_delay_ms| from the trigger so don't flush and
  // disable if we've moved beyond a CONFIGURED state
  auto* tracing_session_ptr = GetTracingSession(tsid);
  if (tracing_session_ptr &&
      tracing_session_ptr->state == TracingSession::CONFIGURED) {
    PERFETTO_DLOG("Disabling TracingSession %" PRIu64
                  " since no triggers activated.",
                  tsid);
    // No data should be returned from ReadBuffers() regardless of if we
    // call FreeBuffers() or DisableTracing(). This is because in
    // STOP_TRACING we need this promise in either case, and using
    // DisableTracing() allows a graceful shutdown. Consumers can follow
    // their normal path and check the buffers through ReadBuffers() and
    // the code won't hang because the tracing session will still be
    // alive just disabled.
    DisableTracing(tsid);
  }
}

void TracingServiceImpl::UpdateMemoryGuardrail() {
#if PERFETTO_BUILDFLAG(PERFETTO_WATCHDOG)
  uint64_t total_buffer_bytes = 0;

  // Sum up all the shared memory buffers.
  for (const auto& id_to_producer : producers_) {
    if (id_to_producer.second->shared_memory())
      total_buffer_bytes += id_to_producer.second->shared_memory()->size();
  }

  // Sum up all the trace buffers.
  for (const auto& id_to_buffer : buffers_) {
    total_buffer_bytes += id_to_buffer.second->size();
  }

  // Set the guard rail to 32MB + the sum of all the buffers over a 30 second
  // interval.
  uint64_t guardrail = base::kWatchdogDefaultMemorySlack + total_buffer_bytes;
  base::Watchdog::GetInstance()->SetMemoryLimit(guardrail, 30 * 1000);
#endif
}

void TracingServiceImpl::PeriodicSnapshotTask(TracingSession* tracing_session) {
  tracing_session->should_emit_sync_marker = true;
  tracing_session->should_emit_stats = true;
  MaybeSnapshotClocksIntoRingBuffer(tracing_session);

  uint32_t interval_ms =
      tracing_session->config.builtin_data_sources().snapshot_interval_ms();
  if (!interval_ms)
    interval_ms = kDefaultSnapshotsIntervalMs;

  TracingSessionID tsid = tracing_session->id;
  auto weak_this = weak_ptr_factory_.GetWeakPtr();
  task_runner_->PostDelayedTask(
      [weak_this, tsid] {
        if (!weak_this)
          return;
        auto* tracing_session_ptr = weak_this->GetTracingSession(tsid);
        if (!tracing_session_ptr)
          return;
        if (tracing_session_ptr->state != TracingSession::STARTED)
          return;
        weak_this->PeriodicSnapshotTask(tracing_session_ptr);
      },
      interval_ms -
          static_cast<uint32_t>(base::GetWallTimeMs().count() % interval_ms));
}

void TracingServiceImpl::SnapshotLifecyleEvent(TracingSession* tracing_session,
                                               uint32_t field_id,
                                               bool snapshot_clocks) {
  // field_id should be an id of a field in TracingServiceEvent.
  auto& lifecycle_events = tracing_session->lifecycle_events;
  auto event_it =
      std::find_if(lifecycle_events.begin(), lifecycle_events.end(),
                   [field_id](const TracingSession::LifecycleEvent& event) {
                     return event.field_id == field_id;
                   });

  TracingSession::LifecycleEvent* event;
  if (event_it == lifecycle_events.end()) {
    lifecycle_events.emplace_back(field_id);
    event = &lifecycle_events.back();
  } else {
    event = &*event_it;
  }

  // Snapshot the clocks before capturing the timestamp for the event so we can
  // use this snapshot to resolve the event timestamp if necessary.
  if (snapshot_clocks)
    MaybeSnapshotClocksIntoRingBuffer(tracing_session);

  // Erase before emplacing to prevent a unncessary doubling of memory if
  // not needed.
  if (event->timestamps.size() >= event->max_size) {
    event->timestamps.erase_front(1 + event->timestamps.size() -
                                  event->max_size);
  }
  event->timestamps.emplace_back(base::GetBootTimeNs().count());
}

void TracingServiceImpl::MaybeSnapshotClocksIntoRingBuffer(
    TracingSession* tracing_session) {
  if (tracing_session->config.builtin_data_sources()
          .disable_clock_snapshotting()) {
    return;
  }

  // We are making an explicit copy of the latest snapshot (if it exists)
  // because SnapshotClocks reads this data and computes the drift based on its
  // content. If the clock drift is high enough, it will update the contents of
  // |snapshot| and return true. Otherwise, it will return false.
  TracingSession::ClockSnapshotData snapshot =
      tracing_session->clock_snapshot_ring_buffer.empty()
          ? TracingSession::ClockSnapshotData()
          : tracing_session->clock_snapshot_ring_buffer.back();
  bool did_update = SnapshotClocks(&snapshot);
  if (did_update) {
    // This means clocks drifted enough since last snapshot. See the comment
    // in SnapshotClocks.
    auto* snapshot_buffer = &tracing_session->clock_snapshot_ring_buffer;

    // Erase before emplacing to prevent a unncessary doubling of memory if
    // not needed.
    static constexpr uint32_t kClockSnapshotRingBufferSize = 16;
    if (snapshot_buffer->size() >= kClockSnapshotRingBufferSize) {
      snapshot_buffer->erase_front(1 + snapshot_buffer->size() -
                                   kClockSnapshotRingBufferSize);
    }
    snapshot_buffer->emplace_back(std::move(snapshot));
  }
}

// Returns true when the data in |snapshot_data| is updated with the new state
// of the clocks and false otherwise.
bool TracingServiceImpl::SnapshotClocks(
    TracingSession::ClockSnapshotData* snapshot_data) {
  // Minimum drift that justifies replacing a prior clock snapshot that hasn't
  // been emitted into the trace yet (see comment below).
  static constexpr int64_t kSignificantDriftNs = 10 * 1000 * 1000;  // 10 ms

  TracingSession::ClockSnapshotData new_snapshot_data;

<<<<<<< HEAD
#if !PERFETTO_BUILDFLAG(PERFETTO_OS_MACOSX) && \
    !PERFETTO_BUILDFLAG(PERFETTO_OS_WIN) &&    \
    !PERFETTO_BUILDFLAG(PERFETTO_OS_OS2) &&    \
=======
#if !PERFETTO_BUILDFLAG(PERFETTO_OS_APPLE) && \
    !PERFETTO_BUILDFLAG(PERFETTO_OS_WIN) &&   \
>>>>>>> da3a29ec
    !PERFETTO_BUILDFLAG(PERFETTO_OS_NACL)
  struct {
    clockid_t id;
    protos::pbzero::BuiltinClock type;
    struct timespec ts;
  } clocks[] = {
      {CLOCK_BOOTTIME, protos::pbzero::BUILTIN_CLOCK_BOOTTIME, {0, 0}},
      {CLOCK_REALTIME_COARSE,
       protos::pbzero::BUILTIN_CLOCK_REALTIME_COARSE,
       {0, 0}},
      {CLOCK_MONOTONIC_COARSE,
       protos::pbzero::BUILTIN_CLOCK_MONOTONIC_COARSE,
       {0, 0}},
      {CLOCK_REALTIME, protos::pbzero::BUILTIN_CLOCK_REALTIME, {0, 0}},
      {CLOCK_MONOTONIC, protos::pbzero::BUILTIN_CLOCK_MONOTONIC, {0, 0}},
      {CLOCK_MONOTONIC_RAW,
       protos::pbzero::BUILTIN_CLOCK_MONOTONIC_RAW,
       {0, 0}},
  };
  // First snapshot all the clocks as atomically as we can.
  for (auto& clock : clocks) {
    if (clock_gettime(clock.id, &clock.ts) == -1)
      PERFETTO_DLOG("clock_gettime failed for clock %d", clock.id);
  }
  for (auto& clock : clocks) {
    new_snapshot_data.push_back(std::make_pair(
        static_cast<uint32_t>(clock.type),
        static_cast<uint64_t>(base::FromPosixTimespec(clock.ts).count())));
  }
#else   // !PERFETTO_BUILDFLAG(PERFETTO_OS_APPLE) &&
        // !PERFETTO_BUILDFLAG(PERFETTO_OS_WIN) &&
        // !PERFETTO_BUILDFLAG(PERFETTO_OS_NACL)
  auto wall_time_ns = static_cast<uint64_t>(base::GetWallTimeNs().count());
  // The default trace clock is boot time, so we always need to emit a path to
  // it. However since we don't actually have a boot time source on these
  // platforms, pretend that wall time equals boot time.
  new_snapshot_data.push_back(
      std::make_pair(protos::pbzero::BUILTIN_CLOCK_BOOTTIME, wall_time_ns));
  new_snapshot_data.push_back(
      std::make_pair(protos::pbzero::BUILTIN_CLOCK_MONOTONIC, wall_time_ns));
#endif  // !PERFETTO_BUILDFLAG(PERFETTO_OS_APPLE) &&
        // !PERFETTO_BUILDFLAG(PERFETTO_OS_WIN) &&
        // !PERFETTO_BUILDFLAG(PERFETTO_OS_NACL)

  // If we're about to update a session's latest clock snapshot that hasn't been
  // emitted into the trace yet, check whether the clocks have drifted enough to
  // warrant overriding the current snapshot values. The older snapshot would be
  // valid for a larger part of the currently buffered trace data because the
  // clock sync protocol in trace processor uses the latest clock <= timestamp
  // to translate times (see https://perfetto.dev/docs/concepts/clock-sync), so
  // we try to keep it if we can.
  if (!snapshot_data->empty()) {
    PERFETTO_DCHECK(snapshot_data->size() == new_snapshot_data.size());
    PERFETTO_DCHECK((*snapshot_data)[0].first ==
                    protos::gen::BUILTIN_CLOCK_BOOTTIME);

    bool update_snapshot = false;
    uint64_t old_boot_ns = (*snapshot_data)[0].second;
    uint64_t new_boot_ns = new_snapshot_data[0].second;
    int64_t boot_diff =
        static_cast<int64_t>(new_boot_ns) - static_cast<int64_t>(old_boot_ns);

    for (size_t i = 1; i < snapshot_data->size(); i++) {
      uint64_t old_ns = (*snapshot_data)[i].second;
      uint64_t new_ns = new_snapshot_data[i].second;

      int64_t diff =
          static_cast<int64_t>(new_ns) - static_cast<int64_t>(old_ns);

      // Compare the boottime delta against the delta of this clock.
      if (std::abs(boot_diff - diff) >= kSignificantDriftNs) {
        update_snapshot = true;
        break;
      }
    }
    if (!update_snapshot)
      return false;
    snapshot_data->clear();
  }

  *snapshot_data = std::move(new_snapshot_data);
  return true;
}

void TracingServiceImpl::EmitClockSnapshot(
    TracingSession* tracing_session,
    TracingSession::ClockSnapshotData snapshot_data,
    std::vector<TracePacket>* packets) {
  PERFETTO_DCHECK(!tracing_session->config.builtin_data_sources()
                       .disable_clock_snapshotting());

  protozero::HeapBuffered<protos::pbzero::TracePacket> packet;
  auto* snapshot = packet->set_clock_snapshot();

  protos::gen::BuiltinClock trace_clock =
      tracing_session->config.builtin_data_sources().primary_trace_clock();
  if (!trace_clock)
    trace_clock = protos::gen::BUILTIN_CLOCK_BOOTTIME;
  snapshot->set_primary_trace_clock(
      static_cast<protos::pbzero::BuiltinClock>(trace_clock));

  for (auto& clock_id_and_ts : snapshot_data) {
    auto* c = snapshot->add_clocks();
    c->set_clock_id(clock_id_and_ts.first);
    c->set_timestamp(clock_id_and_ts.second);
  }

  packet->set_trusted_uid(static_cast<int32_t>(uid_));
  packet->set_trusted_packet_sequence_id(kServicePacketSequenceID);
  SerializeAndAppendPacket(packets, packet.SerializeAsArray());
}

void TracingServiceImpl::EmitSyncMarker(std::vector<TracePacket>* packets) {
  // The sync marks are used to tokenize large traces efficiently.
  // See description in trace_packet.proto.
  if (sync_marker_packet_size_ == 0) {
    // The marker ABI expects that the marker is written after the uid.
    // Protozero guarantees that fields are written in the same order of the
    // calls. The ResynchronizeTraceStreamUsingSyncMarker test verifies the ABI.
    protozero::StaticBuffered<protos::pbzero::TracePacket> packet(
        &sync_marker_packet_[0], sizeof(sync_marker_packet_));
    packet->set_trusted_uid(static_cast<int32_t>(uid_));
    packet->set_trusted_packet_sequence_id(kServicePacketSequenceID);

    // Keep this last.
    packet->set_synchronization_marker(kSyncMarker, sizeof(kSyncMarker));
    sync_marker_packet_size_ = packet.Finalize();
  }
  packets->emplace_back();
  packets->back().AddSlice(&sync_marker_packet_[0], sync_marker_packet_size_);
}

void TracingServiceImpl::EmitStats(TracingSession* tracing_session,
                                   std::vector<TracePacket>* packets) {
  protozero::HeapBuffered<protos::pbzero::TracePacket> packet;
  packet->set_trusted_uid(static_cast<int32_t>(uid_));
  packet->set_trusted_packet_sequence_id(kServicePacketSequenceID);
  GetTraceStats(tracing_session).Serialize(packet->set_trace_stats());
  SerializeAndAppendPacket(packets, packet.SerializeAsArray());
}

TraceStats TracingServiceImpl::GetTraceStats(TracingSession* tracing_session) {
  TraceStats trace_stats;
  trace_stats.set_producers_connected(static_cast<uint32_t>(producers_.size()));
  trace_stats.set_producers_seen(last_producer_id_);
  trace_stats.set_data_sources_registered(
      static_cast<uint32_t>(data_sources_.size()));
  trace_stats.set_data_sources_seen(last_data_source_instance_id_);
  trace_stats.set_tracing_sessions(
      static_cast<uint32_t>(tracing_sessions_.size()));
  trace_stats.set_total_buffers(static_cast<uint32_t>(buffers_.size()));
  trace_stats.set_chunks_discarded(chunks_discarded_);
  trace_stats.set_patches_discarded(patches_discarded_);
  trace_stats.set_invalid_packets(tracing_session->invalid_packets);

  for (BufferID buf_id : tracing_session->buffers_index) {
    TraceBuffer* buf = GetBufferByID(buf_id);
    if (!buf) {
      PERFETTO_DFATAL("Buffer not found.");
      continue;
    }
    *trace_stats.add_buffer_stats() = buf->stats();
  }  // for (buf in session).
  return trace_stats;
}

void TracingServiceImpl::MaybeEmitTraceConfig(
    TracingSession* tracing_session,
    std::vector<TracePacket>* packets) {
  if (tracing_session->did_emit_config)
    return;
  tracing_session->did_emit_config = true;
  protozero::HeapBuffered<protos::pbzero::TracePacket> packet;
  packet->set_trusted_uid(static_cast<int32_t>(uid_));
  packet->set_trusted_packet_sequence_id(kServicePacketSequenceID);
  tracing_session->config.Serialize(packet->set_trace_config());
  SerializeAndAppendPacket(packets, packet.SerializeAsArray());
}

void TracingServiceImpl::MaybeEmitSystemInfo(
    TracingSession* tracing_session,
    std::vector<TracePacket>* packets) {
  if (tracing_session->did_emit_system_info)
    return;
  tracing_session->did_emit_system_info = true;
  protozero::HeapBuffered<protos::pbzero::TracePacket> packet;
  auto* info = packet->set_system_info();
  base::ignore_result(info);  // For PERFETTO_OS_WIN.
#if !PERFETTO_BUILDFLAG(PERFETTO_OS_WIN) && \
    !PERFETTO_BUILDFLAG(PERFETTO_OS_NACL)
  struct utsname uname_info;
  if (uname(&uname_info) == 0) {
    auto* utsname_info = info->set_utsname();
    utsname_info->set_sysname(uname_info.sysname);
    utsname_info->set_version(uname_info.version);
    utsname_info->set_machine(uname_info.machine);
    utsname_info->set_release(uname_info.release);
  }
#endif  // !PERFETTO_BUILDFLAG(PERFETTO_OS_WIN)
#if PERFETTO_BUILDFLAG(PERFETTO_OS_ANDROID)
  char value[PROP_VALUE_MAX];
  if (__system_property_get("ro.build.fingerprint", value)) {
    info->set_android_build_fingerprint(value);
  } else {
    PERFETTO_ELOG("Unable to read ro.build.fingerprint");
  }
  info->set_hz(sysconf(_SC_CLK_TCK));
#endif  // PERFETTO_BUILDFLAG(PERFETTO_OS_ANDROID)
  packet->set_trusted_uid(static_cast<int32_t>(uid_));
  packet->set_trusted_packet_sequence_id(kServicePacketSequenceID);
  SerializeAndAppendPacket(packets, packet.SerializeAsArray());
}

void TracingServiceImpl::EmitLifecycleEvents(
    TracingSession* tracing_session,
    std::vector<TracePacket>* packets) {
  using TimestampedPacket =
      std::pair<int64_t /* ts */, std::vector<uint8_t> /* serialized packet */>;

  std::vector<TimestampedPacket> timestamped_packets;
  for (auto& event : tracing_session->lifecycle_events) {
    for (int64_t ts : event.timestamps) {
      protozero::HeapBuffered<protos::pbzero::TracePacket> packet;
      packet->set_timestamp(static_cast<uint64_t>(ts));
      packet->set_trusted_uid(static_cast<int32_t>(uid_));
      packet->set_trusted_packet_sequence_id(kServicePacketSequenceID);

      auto* service_event = packet->set_service_event();
      service_event->AppendVarInt(event.field_id, 1);
      timestamped_packets.emplace_back(ts, packet.SerializeAsArray());
    }
    event.timestamps.clear();
  }

  // We sort by timestamp here to ensure that the "sequence" of lifecycle
  // packets has monotonic timestamps like other sequences in the trace.
  // Note that these events could still be out of order with respect to other
  // events on the service packet sequence (e.g. trigger received packets).
  std::sort(timestamped_packets.begin(), timestamped_packets.end(),
            [](const TimestampedPacket& a, const TimestampedPacket& b) {
              return a.first < b.first;
            });

  for (const auto& pair : timestamped_packets)
    SerializeAndAppendPacket(packets, std::move(pair.second));
}

void TracingServiceImpl::MaybeEmitReceivedTriggers(
    TracingSession* tracing_session,
    std::vector<TracePacket>* packets) {
  PERFETTO_DCHECK(tracing_session->num_triggers_emitted_into_trace <=
                  tracing_session->received_triggers.size());
  for (size_t i = tracing_session->num_triggers_emitted_into_trace;
       i < tracing_session->received_triggers.size(); ++i) {
    const auto& info = tracing_session->received_triggers[i];
    protozero::HeapBuffered<protos::pbzero::TracePacket> packet;
    auto* trigger = packet->set_trigger();
    trigger->set_trigger_name(info.trigger_name);
    trigger->set_producer_name(info.producer_name);
    trigger->set_trusted_producer_uid(static_cast<int32_t>(info.producer_uid));

    packet->set_timestamp(info.boot_time_ns);
    packet->set_trusted_uid(static_cast<int32_t>(uid_));
    packet->set_trusted_packet_sequence_id(kServicePacketSequenceID);
    SerializeAndAppendPacket(packets, packet.SerializeAsArray());
    ++tracing_session->num_triggers_emitted_into_trace;
  }
}

////////////////////////////////////////////////////////////////////////////////
// TracingServiceImpl::ConsumerEndpointImpl implementation
////////////////////////////////////////////////////////////////////////////////

TracingServiceImpl::ConsumerEndpointImpl::ConsumerEndpointImpl(
    TracingServiceImpl* service,
    base::TaskRunner* task_runner,
    Consumer* consumer,
    uid_t uid)
    : task_runner_(task_runner),
      service_(service),
      consumer_(consumer),
      uid_(uid),
      weak_ptr_factory_(this) {}

TracingServiceImpl::ConsumerEndpointImpl::~ConsumerEndpointImpl() {
  service_->DisconnectConsumer(this);
  consumer_->OnDisconnect();
}

void TracingServiceImpl::ConsumerEndpointImpl::NotifyOnTracingDisabled() {
  PERFETTO_DCHECK_THREAD(thread_checker_);
  auto weak_this = GetWeakPtr();
  task_runner_->PostTask([weak_this] {
    if (weak_this)
      weak_this->consumer_->OnTracingDisabled();
  });
}

void TracingServiceImpl::ConsumerEndpointImpl::EnableTracing(
    const TraceConfig& cfg,
    base::ScopedFile fd) {
  PERFETTO_DCHECK_THREAD(thread_checker_);
  if (!service_->EnableTracing(this, cfg, std::move(fd)))
    NotifyOnTracingDisabled();
}

void TracingServiceImpl::ConsumerEndpointImpl::ChangeTraceConfig(
    const TraceConfig& cfg) {
  if (!tracing_session_id_) {
    PERFETTO_LOG(
        "Consumer called ChangeTraceConfig() but tracing was "
        "not active");
    return;
  }
  service_->ChangeTraceConfig(this, cfg);
}

void TracingServiceImpl::ConsumerEndpointImpl::StartTracing() {
  PERFETTO_DCHECK_THREAD(thread_checker_);
  if (!tracing_session_id_) {
    PERFETTO_LOG("Consumer called StartTracing() but tracing was not active");
    return;
  }
  service_->StartTracing(tracing_session_id_);
}

void TracingServiceImpl::ConsumerEndpointImpl::DisableTracing() {
  PERFETTO_DCHECK_THREAD(thread_checker_);
  if (!tracing_session_id_) {
    PERFETTO_LOG("Consumer called DisableTracing() but tracing was not active");
    return;
  }
  service_->DisableTracing(tracing_session_id_);
}

void TracingServiceImpl::ConsumerEndpointImpl::ReadBuffers() {
  PERFETTO_DCHECK_THREAD(thread_checker_);
  if (!tracing_session_id_) {
    PERFETTO_LOG("Consumer called ReadBuffers() but tracing was not active");
    consumer_->OnTraceData({}, /* has_more = */ false);
    return;
  }
  if (!service_->ReadBuffers(tracing_session_id_, this)) {
    consumer_->OnTraceData({}, /* has_more = */ false);
  }
}

void TracingServiceImpl::ConsumerEndpointImpl::FreeBuffers() {
  PERFETTO_DCHECK_THREAD(thread_checker_);
  if (!tracing_session_id_) {
    PERFETTO_LOG("Consumer called FreeBuffers() but tracing was not active");
    return;
  }
  service_->FreeBuffers(tracing_session_id_);
  tracing_session_id_ = 0;
}

void TracingServiceImpl::ConsumerEndpointImpl::Flush(uint32_t timeout_ms,
                                                     FlushCallback callback) {
  PERFETTO_DCHECK_THREAD(thread_checker_);
  if (!tracing_session_id_) {
    PERFETTO_LOG("Consumer called Flush() but tracing was not active");
    return;
  }
  service_->Flush(tracing_session_id_, timeout_ms, callback);
}

void TracingServiceImpl::ConsumerEndpointImpl::Detach(const std::string& key) {
  PERFETTO_DCHECK_THREAD(thread_checker_);
  bool success = service_->DetachConsumer(this, key);
  auto weak_this = GetWeakPtr();
  task_runner_->PostTask([weak_this, success] {
    if (weak_this)
      weak_this->consumer_->OnDetach(success);
  });
}

void TracingServiceImpl::ConsumerEndpointImpl::Attach(const std::string& key) {
  PERFETTO_DCHECK_THREAD(thread_checker_);
  bool success = service_->AttachConsumer(this, key);
  auto weak_this = GetWeakPtr();
  task_runner_->PostTask([weak_this, success] {
    if (!weak_this)
      return;
    Consumer* consumer = weak_this->consumer_;
    TracingSession* session =
        weak_this->service_->GetTracingSession(weak_this->tracing_session_id_);
    if (!session) {
      consumer->OnAttach(false, TraceConfig());
      return;
    }
    consumer->OnAttach(success, session->config);
  });
}

void TracingServiceImpl::ConsumerEndpointImpl::GetTraceStats() {
  PERFETTO_DCHECK_THREAD(thread_checker_);
  bool success = false;
  TraceStats stats;
  TracingSession* session = service_->GetTracingSession(tracing_session_id_);
  if (session) {
    success = true;
    stats = service_->GetTraceStats(session);
  }
  auto weak_this = GetWeakPtr();
  task_runner_->PostTask([weak_this, success, stats] {
    if (weak_this)
      weak_this->consumer_->OnTraceStats(success, stats);
  });
}

void TracingServiceImpl::ConsumerEndpointImpl::ObserveEvents(
    uint32_t events_mask) {
  PERFETTO_DCHECK_THREAD(thread_checker_);
  observable_events_mask_ = events_mask;
  TracingSession* session = service_->GetTracingSession(tracing_session_id_);
  if (!session)
    return;

  if (observable_events_mask_ & ObservableEvents::TYPE_DATA_SOURCES_INSTANCES) {
    // Issue initial states.
    for (const auto& kv : session->data_source_instances) {
      ProducerEndpointImpl* producer = service_->GetProducer(kv.first);
      PERFETTO_DCHECK(producer);
      OnDataSourceInstanceStateChange(*producer, kv.second);
    }
  }

  // If the ObserveEvents() call happens after data sources have acked already
  // notify immediately.
  if (observable_events_mask_ &
      ObservableEvents::TYPE_ALL_DATA_SOURCES_STARTED) {
    service_->MaybeNotifyAllDataSourcesStarted(session);
  }
}

void TracingServiceImpl::ConsumerEndpointImpl::OnDataSourceInstanceStateChange(
    const ProducerEndpointImpl& producer,
    const DataSourceInstance& instance) {
  if (!(observable_events_mask_ &
        ObservableEvents::TYPE_DATA_SOURCES_INSTANCES)) {
    return;
  }

  if (instance.state != DataSourceInstance::CONFIGURED &&
      instance.state != DataSourceInstance::STARTED &&
      instance.state != DataSourceInstance::STOPPED) {
    return;
  }

  auto* observable_events = AddObservableEvents();
  auto* change = observable_events->add_instance_state_changes();
  change->set_producer_name(producer.name_);
  change->set_data_source_name(instance.data_source_name);
  if (instance.state == DataSourceInstance::STARTED) {
    change->set_state(ObservableEvents::DATA_SOURCE_INSTANCE_STATE_STARTED);
  } else {
    change->set_state(ObservableEvents::DATA_SOURCE_INSTANCE_STATE_STOPPED);
  }
}

void TracingServiceImpl::ConsumerEndpointImpl::OnAllDataSourcesStarted() {
  if (!(observable_events_mask_ &
        ObservableEvents::TYPE_ALL_DATA_SOURCES_STARTED)) {
    return;
  }
  auto* observable_events = AddObservableEvents();
  observable_events->set_all_data_sources_started(true);
}

base::WeakPtr<TracingServiceImpl::ConsumerEndpointImpl>
TracingServiceImpl::ConsumerEndpointImpl::GetWeakPtr() {
  PERFETTO_DCHECK_THREAD(thread_checker_);
  return weak_ptr_factory_.GetWeakPtr();
}

ObservableEvents*
TracingServiceImpl::ConsumerEndpointImpl::AddObservableEvents() {
  PERFETTO_DCHECK_THREAD(thread_checker_);
  if (!observable_events_) {
    observable_events_.reset(new ObservableEvents());
    auto weak_this = GetWeakPtr();
    task_runner_->PostTask([weak_this] {
      if (!weak_this)
        return;

      // Move into a temporary to allow reentrancy in OnObservableEvents.
      auto observable_events = std::move(weak_this->observable_events_);
      weak_this->consumer_->OnObservableEvents(*observable_events);
    });
  }
  return observable_events_.get();
}

void TracingServiceImpl::ConsumerEndpointImpl::QueryServiceState(
    QueryServiceStateCallback callback) {
  PERFETTO_DCHECK_THREAD(thread_checker_);
  TracingServiceState svc_state;

  const auto& sessions = service_->tracing_sessions_;
  svc_state.set_num_sessions(static_cast<int>(sessions.size()));

  int num_started = 0;
  for (const auto& kv : sessions)
    num_started += kv.second.state == TracingSession::State::STARTED ? 1 : 0;
  svc_state.set_num_sessions_started(static_cast<int>(num_started));

  for (const auto& kv : service_->producers_) {
    auto* producer = svc_state.add_producers();
    producer->set_id(static_cast<int>(kv.first));
    producer->set_name(kv.second->name_);
    producer->set_uid(static_cast<int32_t>(producer->uid()));
  }

  for (const auto& kv : service_->data_sources_) {
    const auto& registered_data_source = kv.second;
    auto* data_source = svc_state.add_data_sources();
    *data_source->mutable_ds_descriptor() = registered_data_source.descriptor;
    data_source->set_producer_id(
        static_cast<int>(registered_data_source.producer_id));
  }
  callback(/*success=*/true, svc_state);
}

void TracingServiceImpl::ConsumerEndpointImpl::QueryCapabilities(
    QueryCapabilitiesCallback callback) {
  PERFETTO_DCHECK_THREAD(thread_checker_);
  TracingServiceCapabilities caps;
  caps.set_has_query_capabilities(true);
  caps.set_has_trace_config_output_path(true);
  caps.add_observable_events(ObservableEvents::TYPE_DATA_SOURCES_INSTANCES);
  caps.add_observable_events(ObservableEvents::TYPE_ALL_DATA_SOURCES_STARTED);
  static_assert(ObservableEvents::Type_MAX ==
                    ObservableEvents::TYPE_ALL_DATA_SOURCES_STARTED,
                "");
  callback(caps);
}

////////////////////////////////////////////////////////////////////////////////
// TracingServiceImpl::ProducerEndpointImpl implementation
////////////////////////////////////////////////////////////////////////////////

TracingServiceImpl::ProducerEndpointImpl::ProducerEndpointImpl(
    ProducerID id,
    uid_t uid,
    TracingServiceImpl* service,
    base::TaskRunner* task_runner,
    Producer* producer,
    const std::string& producer_name,
    bool in_process,
    bool smb_scraping_enabled)
    : id_(id),
      uid_(uid),
      service_(service),
      task_runner_(task_runner),
      producer_(producer),
      name_(producer_name),
      in_process_(in_process),
      smb_scraping_enabled_(smb_scraping_enabled),
      weak_ptr_factory_(this) {}

TracingServiceImpl::ProducerEndpointImpl::~ProducerEndpointImpl() {
  service_->DisconnectProducer(id_);
  producer_->OnDisconnect();
}

void TracingServiceImpl::ProducerEndpointImpl::RegisterDataSource(
    const DataSourceDescriptor& desc) {
  PERFETTO_DCHECK_THREAD(thread_checker_);
  if (desc.name().empty()) {
    PERFETTO_DLOG("Received RegisterDataSource() with empty name");
    return;
  }

  service_->RegisterDataSource(id_, desc);
}

void TracingServiceImpl::ProducerEndpointImpl::UnregisterDataSource(
    const std::string& name) {
  PERFETTO_DCHECK_THREAD(thread_checker_);
  service_->UnregisterDataSource(id_, name);
}

void TracingServiceImpl::ProducerEndpointImpl::RegisterTraceWriter(
    uint32_t writer_id,
    uint32_t target_buffer) {
  PERFETTO_DCHECK_THREAD(thread_checker_);
  writers_[static_cast<WriterID>(writer_id)] =
      static_cast<BufferID>(target_buffer);
}

void TracingServiceImpl::ProducerEndpointImpl::UnregisterTraceWriter(
    uint32_t writer_id) {
  PERFETTO_DCHECK_THREAD(thread_checker_);
  writers_.erase(static_cast<WriterID>(writer_id));
}

void TracingServiceImpl::ProducerEndpointImpl::CommitData(
    const CommitDataRequest& req_untrusted,
    CommitDataCallback callback) {
  PERFETTO_DCHECK_THREAD(thread_checker_);

  if (metatrace::IsEnabled(metatrace::TAG_TRACE_SERVICE)) {
    PERFETTO_METATRACE_COUNTER(TAG_TRACE_SERVICE, TRACE_SERVICE_COMMIT_DATA,
                               EncodeCommitDataRequest(id_, req_untrusted));
  }

  if (!shared_memory_) {
    PERFETTO_DLOG(
        "Attempted to commit data before the shared memory was allocated.");
    return;
  }
  PERFETTO_DCHECK(shmem_abi_.is_valid());
  for (const auto& entry : req_untrusted.chunks_to_move()) {
    const uint32_t page_idx = entry.page();
    if (page_idx >= shmem_abi_.num_pages())
      continue;  // A buggy or malicious producer.

    SharedMemoryABI::Chunk chunk =
        shmem_abi_.TryAcquireChunkForReading(page_idx, entry.chunk());
    if (!chunk.is_valid()) {
      PERFETTO_DLOG("Asked to move chunk %d:%d, but it's not complete",
                    entry.page(), entry.chunk());
      continue;
    }

    // TryAcquireChunkForReading() has load-acquire semantics. Once acquired,
    // the ABI contract expects the producer to not touch the chunk anymore
    // (until the service marks that as free). This is why all the reads below
    // are just memory_order_relaxed. Also, the code here assumes that all this
    // data can be malicious and just gives up if anything is malformed.
    BufferID buffer_id = static_cast<BufferID>(entry.target_buffer());
    const SharedMemoryABI::ChunkHeader& chunk_header = *chunk.header();
    WriterID writer_id = chunk_header.writer_id.load(std::memory_order_relaxed);
    ChunkID chunk_id = chunk_header.chunk_id.load(std::memory_order_relaxed);
    auto packets = chunk_header.packets.load(std::memory_order_relaxed);
    uint16_t num_fragments = packets.count;
    uint8_t chunk_flags = packets.flags;

    service_->CopyProducerPageIntoLogBuffer(
        id_, uid_, writer_id, chunk_id, buffer_id, num_fragments, chunk_flags,
        /*chunk_complete=*/true, chunk.payload_begin(), chunk.payload_size());

    // This one has release-store semantics.
    shmem_abi_.ReleaseChunkAsFree(std::move(chunk));
  }  // for(chunks_to_move)

  service_->ApplyChunkPatches(id_, req_untrusted.chunks_to_patch());

  if (req_untrusted.flush_request_id()) {
    service_->NotifyFlushDoneForProducer(id_, req_untrusted.flush_request_id());
  }

  // Keep this invocation last. ProducerIPCService::CommitData() relies on this
  // callback being invoked within the same callstack and not posted. If this
  // changes, the code there needs to be changed accordingly.
  if (callback)
    callback();
}

void TracingServiceImpl::ProducerEndpointImpl::SetupSharedMemory(
    std::unique_ptr<SharedMemory> shared_memory,
    size_t page_size_bytes,
    bool provided_by_producer) {
  PERFETTO_DCHECK(!shared_memory_ && !shmem_abi_.is_valid());
  PERFETTO_DCHECK(page_size_bytes % 1024 == 0);

  shared_memory_ = std::move(shared_memory);
  shared_buffer_page_size_kb_ = page_size_bytes / 1024;
  is_shmem_provided_by_producer_ = provided_by_producer;

  shmem_abi_.Initialize(reinterpret_cast<uint8_t*>(shared_memory_->start()),
                        shared_memory_->size(),
                        shared_buffer_page_size_kb() * 1024);
  if (in_process_) {
    inproc_shmem_arbiter_.reset(new SharedMemoryArbiterImpl(
        shared_memory_->start(), shared_memory_->size(),
        shared_buffer_page_size_kb_ * 1024, this, task_runner_));
  }

  OnTracingSetup();
  service_->UpdateMemoryGuardrail();
}

SharedMemory* TracingServiceImpl::ProducerEndpointImpl::shared_memory() const {
  PERFETTO_DCHECK_THREAD(thread_checker_);
  return shared_memory_.get();
}

size_t TracingServiceImpl::ProducerEndpointImpl::shared_buffer_page_size_kb()
    const {
  return shared_buffer_page_size_kb_;
}

void TracingServiceImpl::ProducerEndpointImpl::ActivateTriggers(
    const std::vector<std::string>& triggers) {
  service_->ActivateTriggers(id_, triggers);
}

void TracingServiceImpl::ProducerEndpointImpl::StopDataSource(
    DataSourceInstanceID ds_inst_id) {
  // TODO(primiano): When we'll support tearing down the SMB, at this point we
  // should send the Producer a TearDownTracing if all its data sources have
  // been disabled (see b/77532839 and aosp/655179 PS1).
  PERFETTO_DCHECK_THREAD(thread_checker_);
  auto weak_this = weak_ptr_factory_.GetWeakPtr();
  task_runner_->PostTask([weak_this, ds_inst_id] {
    if (weak_this)
      weak_this->producer_->StopDataSource(ds_inst_id);
  });
}

SharedMemoryArbiter*
TracingServiceImpl::ProducerEndpointImpl::MaybeSharedMemoryArbiter() {
  if (!inproc_shmem_arbiter_) {
    PERFETTO_FATAL(
        "The in-process SharedMemoryArbiter can only be used when "
        "CreateProducer has been called with in_process=true and after tracing "
        "has started.");
  }

  PERFETTO_DCHECK(in_process_);
  return inproc_shmem_arbiter_.get();
}

bool TracingServiceImpl::ProducerEndpointImpl::IsShmemProvidedByProducer()
    const {
  return is_shmem_provided_by_producer_;
}

// Can be called on any thread.
std::unique_ptr<TraceWriter>
TracingServiceImpl::ProducerEndpointImpl::CreateTraceWriter(
    BufferID buf_id,
    BufferExhaustedPolicy buffer_exhausted_policy) {
  PERFETTO_DCHECK(MaybeSharedMemoryArbiter());
  return MaybeSharedMemoryArbiter()->CreateTraceWriter(buf_id,
                                                       buffer_exhausted_policy);
}

void TracingServiceImpl::ProducerEndpointImpl::NotifyFlushComplete(
    FlushRequestID id) {
  PERFETTO_DCHECK_THREAD(thread_checker_);
  PERFETTO_DCHECK(MaybeSharedMemoryArbiter());
  return MaybeSharedMemoryArbiter()->NotifyFlushComplete(id);
}

void TracingServiceImpl::ProducerEndpointImpl::OnTracingSetup() {
  auto weak_this = weak_ptr_factory_.GetWeakPtr();
  task_runner_->PostTask([weak_this] {
    if (weak_this)
      weak_this->producer_->OnTracingSetup();
  });
}

void TracingServiceImpl::ProducerEndpointImpl::Flush(
    FlushRequestID flush_request_id,
    const std::vector<DataSourceInstanceID>& data_sources) {
  PERFETTO_DCHECK_THREAD(thread_checker_);
  auto weak_this = weak_ptr_factory_.GetWeakPtr();
  task_runner_->PostTask([weak_this, flush_request_id, data_sources] {
    if (weak_this) {
      weak_this->producer_->Flush(flush_request_id, data_sources.data(),
                                  data_sources.size());
    }
  });
}

void TracingServiceImpl::ProducerEndpointImpl::SetupDataSource(
    DataSourceInstanceID ds_id,
    const DataSourceConfig& config) {
  PERFETTO_DCHECK_THREAD(thread_checker_);
  allowed_target_buffers_.insert(static_cast<BufferID>(config.target_buffer()));
  auto weak_this = weak_ptr_factory_.GetWeakPtr();
  task_runner_->PostTask([weak_this, ds_id, config] {
    if (weak_this)
      weak_this->producer_->SetupDataSource(ds_id, std::move(config));
  });
}

void TracingServiceImpl::ProducerEndpointImpl::StartDataSource(
    DataSourceInstanceID ds_id,
    const DataSourceConfig& config) {
  PERFETTO_DCHECK_THREAD(thread_checker_);
  auto weak_this = weak_ptr_factory_.GetWeakPtr();
  task_runner_->PostTask([weak_this, ds_id, config] {
    if (weak_this)
      weak_this->producer_->StartDataSource(ds_id, std::move(config));
  });
}

void TracingServiceImpl::ProducerEndpointImpl::NotifyDataSourceStarted(
    DataSourceInstanceID data_source_id) {
  PERFETTO_DCHECK_THREAD(thread_checker_);
  service_->NotifyDataSourceStarted(id_, data_source_id);
}

void TracingServiceImpl::ProducerEndpointImpl::NotifyDataSourceStopped(
    DataSourceInstanceID data_source_id) {
  PERFETTO_DCHECK_THREAD(thread_checker_);
  service_->NotifyDataSourceStopped(id_, data_source_id);
}

void TracingServiceImpl::ProducerEndpointImpl::OnFreeBuffers(
    const std::vector<BufferID>& target_buffers) {
  if (allowed_target_buffers_.empty())
    return;
  for (BufferID buffer : target_buffers)
    allowed_target_buffers_.erase(buffer);
}

void TracingServiceImpl::ProducerEndpointImpl::ClearIncrementalState(
    const std::vector<DataSourceInstanceID>& data_sources) {
  PERFETTO_DCHECK_THREAD(thread_checker_);
  auto weak_this = weak_ptr_factory_.GetWeakPtr();
  task_runner_->PostTask([weak_this, data_sources] {
    if (weak_this) {
      weak_this->producer_->ClearIncrementalState(data_sources.data(),
                                                  data_sources.size());
    }
  });
}

void TracingServiceImpl::ProducerEndpointImpl::Sync(
    std::function<void()> callback) {
  task_runner_->PostTask(callback);
}

////////////////////////////////////////////////////////////////////////////////
// TracingServiceImpl::TracingSession implementation
////////////////////////////////////////////////////////////////////////////////

TracingServiceImpl::TracingSession::TracingSession(
    TracingSessionID session_id,
    ConsumerEndpointImpl* consumer,
    const TraceConfig& new_config)
    : id(session_id),
      consumer_maybe_null(consumer),
      consumer_uid(consumer->uid_),
      config(new_config) {
  // all_data_sources_flushed is special because we store up to 64 events of
  // this type. Other events will go through the default case in
  // SnapshotLifecycleEvent() where they will be given a max history of 1.
  lifecycle_events.emplace_back(
      protos::pbzero::TracingServiceEvent::kAllDataSourcesFlushedFieldNumber,
      64 /* max_size */);
}

}  // namespace perfetto<|MERGE_RESOLUTION|>--- conflicted
+++ resolved
@@ -2569,14 +2569,9 @@
 
   TracingSession::ClockSnapshotData new_snapshot_data;
 
-<<<<<<< HEAD
-#if !PERFETTO_BUILDFLAG(PERFETTO_OS_MACOSX) && \
-    !PERFETTO_BUILDFLAG(PERFETTO_OS_WIN) &&    \
-    !PERFETTO_BUILDFLAG(PERFETTO_OS_OS2) &&    \
-=======
 #if !PERFETTO_BUILDFLAG(PERFETTO_OS_APPLE) && \
     !PERFETTO_BUILDFLAG(PERFETTO_OS_WIN) &&   \
->>>>>>> da3a29ec
+    !PERFETTO_BUILDFLAG(PERFETTO_OS_OS2) &&    \
     !PERFETTO_BUILDFLAG(PERFETTO_OS_NACL)
   struct {
     clockid_t id;
