; Copyright © 2018, VideoLAN and dav1d authors
; Copyright © 2018, Two Orioles, LLC
; All rights reserved.
;
; Redistribution and use in source and binary forms, with or without
; modification, are permitted provided that the following conditions are met:
;
; 1. Redistributions of source code must retain the above copyright notice, this
;    list of conditions and the following disclaimer.
;
; 2. Redistributions in binary form must reproduce the above copyright notice,
;    this list of conditions and the following disclaimer in the documentation
;    and/or other materials provided with the distribution.
;
; THIS SOFTWARE IS PROVIDED BY THE COPYRIGHT HOLDERS AND CONTRIBUTORS "AS IS" AND
; ANY EXPRESS OR IMPLIED WARRANTIES, INCLUDING, BUT NOT LIMITED TO, THE IMPLIED
; WARRANTIES OF MERCHANTABILITY AND FITNESS FOR A PARTICULAR PURPOSE ARE
; DISCLAIMED. IN NO EVENT SHALL THE COPYRIGHT OWNER OR CONTRIBUTORS BE LIABLE FOR
; ANY DIRECT, INDIRECT, INCIDENTAL, SPECIAL, EXEMPLARY, OR CONSEQUENTIAL DAMAGES
; (INCLUDING, BUT NOT LIMITED TO, PROCUREMENT OF SUBSTITUTE GOODS OR SERVICES;
; LOSS OF USE, DATA, OR PROFITS; OR BUSINESS INTERRUPTION) HOWEVER CAUSED AND
; ON ANY THEORY OF LIABILITY, WHETHER IN CONTRACT, STRICT LIABILITY, OR TORT
; (INCLUDING NEGLIGENCE OR OTHERWISE) ARISING IN ANY WAY OUT OF THE USE OF THIS
; SOFTWARE, EVEN IF ADVISED OF THE POSSIBILITY OF SUCH DAMAGE.

%include "config.asm"
%include "ext/x86/x86inc.asm"


SECTION_RODATA 16

deint_shuf:  db  0,  1,  4,  5,  8,  9, 12, 13,  2,  3,  6,  7, 10, 11, 14, 15

deint_shuf1: db  0,  1,  8,  9,  2,  3, 10, 11,  4,  5, 12, 13,  6,  7, 14, 15
deint_shuf2: db  8,  9,  0,  1, 10, 11,  2,  3, 12, 13,  4,  5, 14, 15,  6,  7

%macro COEF_PAIR 2-3 0 ; !0 = m%1_m%2, 2 = no %2_%1
pw_%1_m%2:  times 4 dw  %1, -%2
%if %3 != 2
pw_%2_%1:   times 4 dw  %2,  %1
%endif
%if %3
pw_m%1_m%2: times 4 dw -%1, -%2
%endif
%endmacro

;adst4
pw_1321_3803:   times 4 dw  1321,  3803
pw_2482_m1321:  times 4 dw  2482, -1321
pw_3344_2482:   times 4 dw  3344,  2482
pw_3344_m3803:  times 4 dw  3344, -3803
pw_3344_m3344:  times 4 dw  3344, -3344
pw_0_3344       times 4 dw     0,  3344
pw_m6688_m3803: times 4 dw -6688, -3803

COEF_PAIR 2896, 2896
COEF_PAIR 1567, 3784
COEF_PAIR  799, 4017
COEF_PAIR 3406, 2276
COEF_PAIR  401, 4076
COEF_PAIR 1931, 3612
COEF_PAIR 3166, 2598
COEF_PAIR 3920, 1189
COEF_PAIR 3784, 1567, 1
COEF_PAIR  995, 3973
COEF_PAIR 1751, 3703
COEF_PAIR 3513, 2106
COEF_PAIR 3857, 1380
COEF_PAIR 4017,  799, 1
COEF_PAIR  201, 4091
COEF_PAIR 2440, 3290
COEF_PAIR 3035, 2751
COEF_PAIR 4052,  601
COEF_PAIR 2276, 3406, 1
COEF_PAIR 4076,  401, 2
COEF_PAIR 2598, 3166, 2
COEF_PAIR 3612, 1931, 2
COEF_PAIR 1189, 3920, 2

pd_2048:        times 4 dd  2048
pw_2048:        times 8 dw  2048
pw_m2048:       times 8 dw -2048
pw_4096:        times 8 dw  4096
pw_16384:       times 8 dw  16384
pw_m16384:      times 8 dw  -16384
pw_1697x16:     times 8 dw  1697*16
pw_1697x8:      times 8 dw  1697*8
pw_2896x8:      times 8 dw  2896*8
pw_3344x8:      times 8 dw  3344*8
pw_8192:        times 8 dw  8192
pw_m8192:       times 8 dw -8192
pw_5:           times 8 dw  5
pw_201x8:       times 8 dw   201*8
pw_4091x8:      times 8 dw  4091*8
pw_m2751x8:     times 8 dw -2751*8
pw_3035x8:      times 8 dw  3035*8
pw_1751x8:      times 8 dw  1751*8
pw_3703x8:      times 8 dw  3703*8
pw_m1380x8:     times 8 dw -1380*8
pw_3857x8:      times 8 dw  3857*8
pw_995x8:       times 8 dw   995*8
pw_3973x8:      times 8 dw  3973*8
pw_m2106x8:     times 8 dw -2106*8
pw_3513x8:      times 8 dw  3513*8
pw_2440x8:      times 8 dw  2440*8
pw_3290x8:      times 8 dw  3290*8
pw_m601x8:      times 8 dw  -601*8
pw_4052x8:      times 8 dw  4052*8

pw_4095x8:      times 8 dw  4095*8
pw_101x8:       times 8 dw   101*8
pw_2967x8:      times 8 dw  2967*8
pw_m2824x8:     times 8 dw -2824*8
pw_3745x8:      times 8 dw  3745*8
pw_1660x8:      times 8 dw  1660*8
pw_3822x8:      times 8 dw  3822*8
pw_m1474x8:     times 8 dw -1474*8
pw_3996x8:      times 8 dw  3996*8
pw_897x8:       times 8 dw   897*8
pw_3461x8:      times 8 dw  3461*8
pw_m2191x8:     times 8 dw -2191*8
pw_3349x8:      times 8 dw  3349*8
pw_2359x8:      times 8 dw  2359*8
pw_4036x8:      times 8 dw  4036*8
pw_m700x8:      times 8 dw  -700*8
pw_4065x8:      times 8 dw  4065*8
pw_501x8:       times 8 dw   501*8
pw_3229x8:      times 8 dw  3229*8
pw_m2520x8:     times 8 dw -2520*8
pw_3564x8:      times 8 dw  3564*8
pw_2019x8:      times 8 dw  2019*8
pw_3948x8:      times 8 dw  3948*8
pw_m1092x8:     times 8 dw -1092*8
pw_3889x8:      times 8 dw  3889*8
pw_1285x8:      times 8 dw  1285*8
pw_3659x8:      times 8 dw  3659*8
pw_m1842x8:     times 8 dw -1842*8
pw_3102x8:      times 8 dw  3102*8
pw_2675x8:      times 8 dw  2675*8
pw_4085x8:      times 8 dw  4085*8
pw_m301x8:      times 8 dw  -301*8

<<<<<<< HEAD
iadst4_dconly1a: times 2 dw 10568, 19856, 26752, 30424
iadst4_dconly1b: times 2 dw 30424, 26752, 19856, 10568
iadst4_dconly2a: dw 10568, 10568, 10568, 10568, 19856, 19856, 19856, 19856
iadst4_dconly2b: dw 26752, 26752, 26752, 26752, 30424, 30424, 30424, 30424

SECTION_TEXT
=======
SECTION .text
>>>>>>> da3a29ec

%macro REPX 2-*
    %xdefine %%f(x) %1
%rep %0 - 1
    %rotate 1
    %%f(%1)
%endrep
%endmacro

%define m(x) mangle(private_prefix %+ _ %+ x %+ SUFFIX)

%if ARCH_X86_64
%define o(x) x
%else
%define o(x) r5-$$+x ; PIC
%endif

%macro WRITE_4X4 9  ;src[1-2], tmp[1-3], row[1-4]
    lea                  r2, [dstq+strideq*2]
%assign %%i 1
%rotate 5
%rep 4
    %if %1 & 2
        CAT_XDEFINE %%row_adr, %%i, r2   + strideq*(%1&1)
    %else
        CAT_XDEFINE %%row_adr, %%i, dstq + strideq*(%1&1)
    %endif
    %assign %%i %%i + 1
    %rotate 1
%endrep

    movd                 m%3, [%%row_adr1]        ;dst0
    movd                 m%5, [%%row_adr2]        ;dst1
    punpckldq            m%3, m%5                 ;high: dst1 :low: dst0
    movd                 m%4, [%%row_adr3]        ;dst2
    movd                 m%5, [%%row_adr4]        ;dst3
    punpckldq            m%4, m%5                 ;high: dst3 :low: dst2

    pxor                 m%5, m%5
    punpcklbw            m%3, m%5                 ;extend byte to word
    punpcklbw            m%4, m%5                 ;extend byte to word

    paddw                m%3, m%1                 ;high: dst1 + out1 ;low: dst0 + out0
    paddw                m%4, m%2                 ;high: dst3 + out3 ;low: dst2 + out2

    packuswb             m%3, m%4                 ;high->low: dst3 + out3, dst2 + out2, dst1 + out1, dst0 + out0

    movd        [%%row_adr1], m%3                  ;store dst0 + out0
    pshuflw              m%4, m%3, q1032
    movd        [%%row_adr2], m%4                  ;store dst1 + out1
    punpckhqdq           m%3, m%3
    movd        [%%row_adr3], m%3                  ;store dst2 + out2
    psrlq                m%3, 32
    movd        [%%row_adr4], m%3                  ;store dst3 + out3
%endmacro

%macro ITX4_END 4-5 2048 ; row[1-4], rnd
%if %5
    mova                 m2, [o(pw_%5)]
    pmulhrsw             m0, m2
    pmulhrsw             m1, m2
%endif

    WRITE_4X4            0, 1, 2, 3, 4, %1, %2, %3, %4
    ret
%endmacro

; flags: 1 = swap, 2: coef_regs, 4: no_pack
%macro ITX_MUL2X_PACK 5-6 0 ; dst/src, tmp[1], rnd, coef[1-2], flags
%if %6 & 2
    pmaddwd              m%2, m%4, m%1
    pmaddwd              m%1, m%5
%elif %6 & 1
    pmaddwd              m%2, m%1, [o(pw_%5_%4)]
    pmaddwd              m%1, [o(pw_%4_m%5)]
%else
    pmaddwd              m%2, m%1, [o(pw_%4_m%5)]
    pmaddwd              m%1, [o(pw_%5_%4)]
%endif
    paddd                m%2, m%3
    paddd                m%1, m%3
    psrad                m%2, 12
    psrad                m%1, 12
%if %6 & 4 == 0
    packssdw             m%1, m%2
%endif
%endmacro

%macro IDCT4_1D_PACKED 0-1   ;pw_2896x8
    mova                 m3, [o(pd_2048)]
    punpckhwd            m2, m0, m1            ;unpacked in1 in3
    punpcklwd            m0, m1                ;unpacked in0 in2
    ITX_MUL2X_PACK        2, 1, 3, 1567, 3784
    ITX_MUL2X_PACK        0, 1, 3, 2896, 2896
    psubsw               m1, m0, m2            ;high: out2 ;low: out3
    paddsw               m0, m2                ;high: out1 ;low: out0
%endmacro

%macro INV_TXFM_FN 4+ ; type1, type2, size, xmm/stack
cglobal inv_txfm_add_%1_%2_%3, 4, 6, %4, dst, stride, coeff, eob, tx2
    %define %%p1 m(i%1_%3_internal)
%if ARCH_X86_32
    LEA                    r5, $$
%endif
%if has_epilogue
%ifidn %1_%2, dct_dct
    test                 eobd, eobd
    jz %%end
%endif
    lea                  tx2q, [o(m(i%2_%3_internal).pass2)]
    call %%p1
    RET
%%end:
%else
    lea                  tx2q, [o(m(i%2_%3_internal).pass2)]
%ifidn %1_%2, dct_dct
    test                 eobd, eobd
    jnz %%p1
%else
    times ((%%end - %%p1) >> 31) & 1 jmp %%p1
ALIGN function_align
%%end:
%endif
%endif
%endmacro

%macro INV_TXFM_4X4_FN 2 ; type1, type2
    INV_TXFM_FN          %1, %2, 4x4, 6
%ifidn %1_%2, dct_dct
    pshuflw              m0, [coeffq], q0000
    punpcklqdq           m0, m0
    mova                 m1, [o(pw_2896x8)]
    pmulhrsw             m0, m1
    mov            [coeffq], eobd                ;0
    pmulhrsw             m0, m1
    mova                 m1, m0
    TAIL_CALL m(iadst_4x4_internal).end2
%endif
%endmacro

INIT_XMM ssse3

INV_TXFM_4X4_FN dct, dct
INV_TXFM_4X4_FN dct, adst
INV_TXFM_4X4_FN dct, flipadst
INV_TXFM_4X4_FN dct, identity

cglobal idct_4x4_internal, 0, 0, 0, dst, stride, coeff, eob, tx2
    mova                 m0, [coeffq+16*0]      ;high: in1 ;low: in0
    mova                 m1, [coeffq+16*1]      ;high: in3 ;low in2

    IDCT4_1D_PACKED

    mova                 m2, [o(deint_shuf)]
    shufps               m3, m0, m1, q1331
    shufps               m0, m1, q0220
    pshufb               m0, m2                 ;high: in1 ;low: in0
    pshufb               m1, m3, m2             ;high: in3 ;low :in2
    jmp                tx2q

.pass2:
    IDCT4_1D_PACKED

    pxor                 m2, m2
    mova      [coeffq+16*0], m2
    mova      [coeffq+16*1], m2                 ;memset(coeff, 0, sizeof(*coeff) * sh * sw);

    ITX4_END     0, 1, 3, 2

INV_TXFM_4X4_FN adst, dct
INV_TXFM_4X4_FN adst, adst
INV_TXFM_4X4_FN adst, flipadst
INV_TXFM_4X4_FN adst, identity

cglobal iadst_4x4_internal, 0, 0, 0, dst, stride, coeff, eob, tx2
    mova                 m0, [coeffq+16*0]
    mova                 m1, [coeffq+16*1]
    call .main
    punpckhwd            m2, m0, m1
    punpcklwd            m0, m1
    punpckhwd            m1, m0, m2       ;high: in3 ;low :in2
    punpcklwd            m0, m2           ;high: in1 ;low: in0
    jmp                tx2q

.pass2:
    call .main

.end:
    pxor                 m2, m2
    mova      [coeffq+16*0], m2
    mova      [coeffq+16*1], m2

.end2:
    ITX4_END              0, 1, 2, 3

ALIGN function_align
.main:
    punpcklwd            m2, m0, m1                ;unpacked in0 in2
    punpckhwd            m0, m1                    ;unpacked in1 in3
    mova                 m3, m0
    pmaddwd              m1, m2, [o(pw_3344_m3344)];3344 * in0 - 3344 * in2
    pmaddwd              m0, [o(pw_0_3344)]        ;3344 * in3
    paddd                m1, m0                    ;t2
    pmaddwd              m0, m2, [o(pw_1321_3803)] ;1321 * in0 + 3803 * in2
    pmaddwd              m2, [o(pw_2482_m1321)]    ;2482 * in0 - 1321 * in2
    pmaddwd              m4, m3, [o(pw_3344_2482)] ;3344 * in1 + 2482 * in3
    pmaddwd              m5, m3, [o(pw_3344_m3803)];3344 * in1 - 3803 * in3
    paddd                m4, m0                    ;t0 + t3
    pmaddwd              m3, [o(pw_m6688_m3803)]   ;-2 * 3344 * in1 - 3803 * in3
    mova                 m0, [o(pd_2048)]
    paddd                m1, m0                    ;t2 + 2048
    paddd                m2, m0
    paddd                m0, m4                    ;t0 + t3 + 2048
    paddd                m5, m2                    ;t1 + t3 + 2048
    paddd                m2, m4
    paddd                m2, m3                    ;t0 + t1 - t3 + 2048
    REPX      {psrad x, 12}, m1, m0, m5, m2
    packssdw             m0, m5                    ;high: out1 ;low: out0
    packssdw             m1, m2                    ;high: out3 ;low: out3
    ret

INV_TXFM_4X4_FN flipadst, dct
INV_TXFM_4X4_FN flipadst, adst
INV_TXFM_4X4_FN flipadst, flipadst
INV_TXFM_4X4_FN flipadst, identity

cglobal iflipadst_4x4_internal, 0, 0, 0, dst, stride, coeff, eob, tx2
    mova                 m0, [coeffq+16*0]
    mova                 m1, [coeffq+16*1]
    call m(iadst_4x4_internal).main
    punpcklwd            m2, m1, m0
    punpckhwd            m1, m0
    punpcklwd            m0, m1, m2            ;high: in3 ;low :in2
    punpckhwd            m1, m2                ;high: in1 ;low: in0
    jmp                tx2q

.pass2:
    call m(iadst_4x4_internal).main

.end:
    pxor                 m2, m2
    mova      [coeffq+16*0], m2
    mova      [coeffq+16*1], m2

.end2:
    ITX4_END              3, 2, 1, 0

INV_TXFM_4X4_FN identity, dct
INV_TXFM_4X4_FN identity, adst
INV_TXFM_4X4_FN identity, flipadst
INV_TXFM_4X4_FN identity, identity

cglobal iidentity_4x4_internal, 0, 0, 0, dst, stride, coeff, eob, tx2
    mova                 m0, [coeffq+16*0]
    mova                 m1, [coeffq+16*1]
    mova                 m3, [o(pw_1697x8)]
    pmulhrsw             m2, m0, m3
    pmulhrsw             m3, m1
    paddsw               m0, m2
    paddsw               m1, m3
    punpckhwd            m2, m0, m1
    punpcklwd            m0, m1
    punpckhwd            m1, m0, m2            ;high: in3 ;low :in2
    punpcklwd            m0, m2                ;high: in1 ;low: in0
    jmp                tx2q

.pass2:
    mova                 m3, [o(pw_1697x8)]
    pmulhrsw             m2, m3, m0
    pmulhrsw             m3, m1
    paddsw               m0, m2
    paddsw               m1, m3
    jmp m(iadst_4x4_internal).end

%macro IWHT4_1D_PACKED 0
    punpckhqdq           m3, m0, m1            ;low: in1 high: in3
    punpcklqdq           m0, m1                ;low: in0 high: in2
    psubw                m2, m0, m3            ;low: in0 - in1 high: in2 - in3
    paddw                m0, m3                ;low: in0 + in1 high: in2 + in3
    punpckhqdq           m2, m2                ;t2 t2
    punpcklqdq           m0, m0                ;t0 t0
    psubw                m1, m0, m2
    psraw                m1, 1                 ;t4 t4
    psubw                m1, m3                ;low: t1/out2 high: t3/out1
    psubw                m0, m1                ;high: out0
    paddw                m2, m1                ;low: out3
%endmacro

cglobal inv_txfm_add_wht_wht_4x4, 3, 3, 4, dst, stride, coeff
    mova                 m0, [coeffq+16*0]
    mova                 m1, [coeffq+16*1]
    pxor                 m2, m2
    mova      [coeffq+16*0], m2
    mova      [coeffq+16*1], m2
    psraw                m0, 2
    psraw                m1, 2

    IWHT4_1D_PACKED

    punpckhwd            m0, m1
    punpcklwd            m3, m1, m2
    punpckhdq            m1, m0, m3
    punpckldq            m0, m3

    IWHT4_1D_PACKED

    shufpd               m0, m2, 0x01
    ITX4_END              0, 3, 2, 1, 0


%macro IDCT8_1D_PACKED 0
    mova                 m6, [o(pd_2048)]
    punpckhwd            m4, m0, m3                 ;unpacked in1 in7
    punpcklwd            m0, m2                     ;unpacked in0 in4
    punpckhwd            m2, m1                     ;unpacked in5 in3
    punpcklwd            m1, m3                     ;unpacked in2 in6
    ITX_MUL2X_PACK        4, 3, 6,  799, 4017       ;low: t7a high: t4a
    ITX_MUL2X_PACK        2, 3, 6, 3406, 2276       ;low: t6a high: t5a
    ITX_MUL2X_PACK        1, 3, 6, 1567, 3784       ;low: t3  high: t2
    psubsw               m3, m4, m2                 ;low: t6a high: t5a
    paddsw               m4, m2                     ;low: t7  high: t4
    pshufb               m3, [o(deint_shuf1)]
    ITX_MUL2X_PACK        0, 2, 6, 2896, 2896       ;low: t0  high: t1
    ITX_MUL2X_PACK        3, 2, 6, 2896, 2896       ;low: t6  high: t5
    psubsw               m2, m0, m1                 ;low: tmp3 high: tmp2
    paddsw               m0, m1                     ;low: tmp0 high: tmp1
    punpcklqdq           m1, m4, m3                 ;low: t7   high: t6
    punpckhqdq           m4, m3                     ;low: t4   high: t5
    psubsw               m3, m0, m1                 ;low: out7 high: out6
    paddsw               m0, m1                     ;low: out0 high: out1
    paddsw               m1, m2, m4                 ;low: out3 high: out2
    psubsw               m2, m4                     ;low: out4 high: out5
%endmacro

;dst1 = (src1 * coef1 - src2 * coef2 + rnd) >> 12
;dst2 = (src1 * coef2 + src2 * coef1 + rnd) >> 12
%macro ITX_MULSUB_2W 7-8 0 ; dst/src[1-2], tmp[1-2], rnd, coef[1-2], dst2_in_tmp1
    punpckhwd           m%4, m%1, m%2
    punpcklwd           m%1, m%2
%if %7 < 8
    pmaddwd             m%2, m%7, m%1
    pmaddwd             m%3, m%7, m%4
%else
    mova                m%2, [o(pw_%7_%6)]
%if %8
    pmaddwd             m%3, m%1, m%2
    pmaddwd             m%2, m%4
%else
    pmaddwd             m%3, m%4, m%2
    pmaddwd             m%2, m%1
%endif
%endif
    paddd               m%3, m%5
    paddd               m%2, m%5
    psrad               m%3, 12
    psrad               m%2, 12
%if %8
    packssdw            m%3, m%2
%else
    packssdw            m%2, m%3                 ;dst2
%endif
%if %7 < 8
    pmaddwd             m%4, m%6
    pmaddwd             m%1, m%6
%elif %8
    mova                m%2, [o(pw_%6_m%7)]
    pmaddwd             m%4, m%2
    pmaddwd             m%1, m%2
%else
    mova                m%3, [o(pw_%6_m%7)]
    pmaddwd             m%4, m%3
    pmaddwd             m%1, m%3
%endif
    paddd               m%4, m%5
    paddd               m%1, m%5
    psrad               m%4, 12
    psrad               m%1, 12
    packssdw            m%1, m%4                 ;dst1
%endmacro

%macro IDCT4_1D 7 ; src[1-4], tmp[1-2], pd_2048
    ITX_MULSUB_2W        %2, %4, %5, %6, %7, 1567, 3784, 1 ;t2, t3
    ITX_MULSUB_2W        %1, %3, %4, %6, %7, 2896, 2896, 1 ;t1, t0
    psubsw              m%3, m%1, m%2                      ;out2
    paddsw              m%2, m%1                           ;out1
    paddsw              m%1, m%5, m%4                      ;out0
    psubsw              m%4, m%5                           ;out3
%endmacro

%macro WRITE_4X8 4 ;row[1-4]
    WRITE_4X4             0, 1, 4, 5, 6, %1, %2, %3, %4
    lea                dstq, [dstq+strideq*4]
    WRITE_4X4             2, 3, 4, 5, 6, %1, %2, %3, %4
%endmacro

%macro INV_4X8 0
    punpckhwd            m4, m2, m3
    punpcklwd            m2, m3
    punpckhwd            m3, m0, m1
    punpcklwd            m0, m1
    punpckhdq            m1, m0, m2                  ;low: in2 high: in3
    punpckldq            m0, m2                      ;low: in0 high: in1
    punpckldq            m2, m3, m4                  ;low: in4 high: in5
    punpckhdq            m3, m4                      ;low: in6 high: in7
%endmacro

%macro INV_TXFM_4X8_FN 2 ; type1, type2
    INV_TXFM_FN          %1, %2, 4x8, 8
%ifidn %1_%2, dct_dct
    pshuflw              m0, [coeffq], q0000
    punpcklqdq           m0, m0
    mova                 m1, [o(pw_2896x8)]
    pmulhrsw             m0, m1
    mov           [coeffq], eobd
    pmulhrsw             m0, m1
    pmulhrsw             m0, m1
    pmulhrsw             m0, [o(pw_2048)]
    mova                 m1, m0
    mova                 m2, m0
    mova                 m3, m0
    TAIL_CALL m(iadst_4x8_internal).end3
%endif
%endmacro

INV_TXFM_4X8_FN dct, dct
INV_TXFM_4X8_FN dct, adst
INV_TXFM_4X8_FN dct, flipadst
INV_TXFM_4X8_FN dct, identity

cglobal idct_4x8_internal, 0, 0, 0, dst, stride, coeff, eob, tx2
    mova                 m3, [o(pw_2896x8)]
    pmulhrsw             m0, m3, [coeffq+16*0]
    pmulhrsw             m1, m3, [coeffq+16*1]
    pmulhrsw             m2, m3, [coeffq+16*2]
    pmulhrsw             m3,     [coeffq+16*3]

.pass1:
    call m(idct_8x4_internal).main
    jmp m(iadst_4x8_internal).pass1_end

.pass2:
    call .main
    shufps               m1, m1, q1032
    shufps               m3, m3, q1032
    mova                 m4, [o(pw_2048)]
    jmp m(iadst_4x8_internal).end2

ALIGN function_align
.main:
    IDCT8_1D_PACKED
    ret


INV_TXFM_4X8_FN adst, dct
INV_TXFM_4X8_FN adst, adst
INV_TXFM_4X8_FN adst, flipadst
INV_TXFM_4X8_FN adst, identity

cglobal iadst_4x8_internal, 0, 0, 0, dst, stride, coeff, eob, tx2
    mova                 m3, [o(pw_2896x8)]
    pmulhrsw             m0, m3, [coeffq+16*0]
    pmulhrsw             m1, m3, [coeffq+16*1]
    pmulhrsw             m2, m3, [coeffq+16*2]
    pmulhrsw             m3,     [coeffq+16*3]

.pass1:
    call m(iadst_8x4_internal).main

.pass1_end:
    INV_4X8
    jmp                tx2q

.pass2:
    shufps               m0, m0, q1032
    shufps               m1, m1, q1032
    call .main
    mova                 m4, [o(pw_2048)]
    pxor                 m5, m5
    psubw                m5, m4

.end:
    punpcklqdq           m4, m5

.end2:
    pmulhrsw             m0, m4
    pmulhrsw             m1, m4
    pmulhrsw             m2, m4
    pmulhrsw             m3, m4
    pxor                 m5, m5
    mova      [coeffq+16*0], m5
    mova      [coeffq+16*1], m5
    mova      [coeffq+16*2], m5
    mova      [coeffq+16*3], m5

.end3:
    WRITE_4X8             0, 1, 2, 3
    RET

ALIGN function_align
.main:
    mova                 m6, [o(pd_2048)]
    punpckhwd            m4, m3, m0                ;unpacked in7 in0
    punpckhwd            m5, m2, m1                ;unpacked in5 in2
    punpcklwd            m1, m2                    ;unpacked in3 in4
    punpcklwd            m0, m3                    ;unpacked in1 in6
    ITX_MUL2X_PACK        4, 2, 6,  401, 4076      ;low:  t0a   high:  t1a
    ITX_MUL2X_PACK        5, 2, 6, 1931, 3612      ;low:  t2a   high:  t3a
    ITX_MUL2X_PACK        1, 2, 6, 3166, 2598      ;low:  t4a   high:  t5a
    ITX_MUL2X_PACK        0, 2, 6, 3920, 1189      ;low:  t6a   high:  t7a

    psubsw               m3, m4, m1                ;low:  t4    high:  t5
    paddsw               m4, m1                    ;low:  t0    high:  t1
    psubsw               m2, m5, m0                ;low:  t6    high:  t7
    paddsw               m5, m0                    ;low:  t2    high:  t3

    shufps               m1, m3, m2, q1032
    punpckhwd            m2, m1
    punpcklwd            m3, m1
    ITX_MUL2X_PACK        3, 0, 6, 1567, 3784, 1   ;low:  t5a   high:  t4a
    ITX_MUL2X_PACK        2, 0, 6, 3784, 1567      ;low:  t7a   high:  t6a

    psubsw               m1, m4, m5                ;low:  t2    high:  t3
    paddsw               m4, m5                    ;low:  out0  high: -out7
    psubsw               m5, m3, m2                ;low:  t7    high:  t6
    paddsw               m3, m2                    ;low:  out6  high: -out1
    shufps               m0, m4, m3, q3210         ;low:  out0  high: -out1
    shufps               m3, m4, q3210             ;low:  out6  high: -out7

    mova                 m2, [o(pw_2896_m2896)]
    mova                 m7, [o(pw_2896_2896)]
    shufps               m4, m1, m5, q1032         ;low:  t3    high:  t7
    shufps               m1, m5, q3210             ;low:  t2    high:  t6
    punpcklwd            m5, m1, m4
    punpckhwd            m1, m4
    pmaddwd              m4, m2, m1                ;-out5
    pmaddwd              m2, m5                    ; out4
    pmaddwd              m1, m7                    ; out2
    pmaddwd              m5, m7                    ;-out3
    REPX      {paddd x, m6}, m4, m2, m1, m5
    REPX      {psrad x, 12}, m4, m2, m1, m5
    packssdw             m1, m5                    ;low:  out2  high: -out3
    packssdw             m2, m4                    ;low:  out4  high: -out5
    ret

INV_TXFM_4X8_FN flipadst, dct
INV_TXFM_4X8_FN flipadst, adst
INV_TXFM_4X8_FN flipadst, flipadst
INV_TXFM_4X8_FN flipadst, identity

cglobal iflipadst_4x8_internal, 0, 0, 0, dst, stride, coeff, eob, tx2
    mova                 m3, [o(pw_2896x8)]
    pmulhrsw             m0, m3, [coeffq+16*0]
    pmulhrsw             m1, m3, [coeffq+16*1]
    pmulhrsw             m2, m3, [coeffq+16*2]
    pmulhrsw             m3,     [coeffq+16*3]

.pass1:
    call m(iadst_8x4_internal).main

    punpcklwd            m4, m3, m2
    punpckhwd            m3, m2
    punpcklwd            m5, m1, m0
    punpckhwd            m1, m0
    punpckldq            m2, m3, m1                  ;low: in4 high: in5
    punpckhdq            m3, m1                      ;low: in6 high: in7
    punpckldq            m0, m4, m5                  ;low: in0 high: in1
    punpckhdq            m1, m4, m5                  ;low: in2 high: in3
    jmp                tx2q

.pass2:
    shufps               m0, m0, q1032
    shufps               m1, m1, q1032
    call m(iadst_4x8_internal).main

    mova                 m4, m0
    mova                 m5, m1
    pshufd               m0, m3, q1032
    pshufd               m1, m2, q1032
    pshufd               m2, m5, q1032
    pshufd               m3, m4, q1032
    mova                 m5, [o(pw_2048)]
    pxor                 m4, m4
    psubw                m4, m5
    jmp m(iadst_4x8_internal).end

INV_TXFM_4X8_FN identity, dct
INV_TXFM_4X8_FN identity, adst
INV_TXFM_4X8_FN identity, flipadst
INV_TXFM_4X8_FN identity, identity

cglobal iidentity_4x8_internal, 0, 0, 0, dst, stride, coeff, eob, tx2
    mova                 m3, [o(pw_2896x8)]
    pmulhrsw             m0, m3, [coeffq+16*0]
    pmulhrsw             m1, m3, [coeffq+16*1]
    pmulhrsw             m2, m3, [coeffq+16*2]
    pmulhrsw             m3,     [coeffq+16*3]

.pass1:
    mova                 m7, [o(pw_1697x8)]
    pmulhrsw             m4, m7, m0
    pmulhrsw             m5, m7, m1
    pmulhrsw             m6, m7, m2
    pmulhrsw             m7, m3
    paddsw               m0, m4
    paddsw               m1, m5
    paddsw               m2, m6
    paddsw               m3, m7
    jmp m(iadst_4x8_internal).pass1_end

.pass2:
    mova                 m4, [o(pw_4096)]
    jmp m(iadst_4x8_internal).end2


%macro WRITE_8X2 5       ;coefs[1-2], tmp[1-3]
    movq                 m%3, [dstq        ]
    movq                 m%4, [dstq+strideq]
    pxor                 m%5, m%5
    punpcklbw            m%3, m%5                 ;extend byte to word
    punpcklbw            m%4, m%5                 ;extend byte to word
%ifnum %1
    paddw                m%3, m%1
%else
    paddw                m%3, %1
%endif
%ifnum %2
    paddw                m%4, m%2
%else
    paddw                m%4, %2
%endif
    packuswb             m%3, m%4
    movq      [dstq        ], m%3
    punpckhqdq           m%3, m%3
    movq      [dstq+strideq], m%3
%endmacro

%macro WRITE_8X4 7      ;coefs[1-4], tmp[1-3]
    WRITE_8X2             %1, %2, %5, %6, %7
    lea                dstq, [dstq+strideq*2]
    WRITE_8X2             %3, %4, %5, %6, %7
%endmacro

%macro INV_TXFM_8X4_FN 2 ; type1, type2
    INV_TXFM_FN          %1, %2, 8x4, 8
%ifidn %1_%2, dct_dct
    pshuflw              m0, [coeffq], q0000
    punpcklqdq           m0, m0
    mova                 m1, [o(pw_2896x8)]
    pmulhrsw             m0, m1
    pmulhrsw             m0, m1
    mova                 m2, [o(pw_2048)]
    pmulhrsw             m0, m1
    pmulhrsw             m0, m2
    mova                 m1, m0
    mova                 m2, m0
    mova                 m3, m0
    TAIL_CALL m(iadst_8x4_internal).end2
%endif
%endmacro

INV_TXFM_8X4_FN dct, dct
INV_TXFM_8X4_FN dct, adst
INV_TXFM_8X4_FN dct, flipadst
INV_TXFM_8X4_FN dct, identity

cglobal idct_8x4_internal, 0, 0, 0, dst, stride, coeff, eob, tx2
    mova                 m3, [o(pw_2896x8)]
    pmulhrsw             m0, m3, [coeffq+16*0]
    pmulhrsw             m1, m3, [coeffq+16*1]
    pmulhrsw             m2, m3, [coeffq+16*2]
    pmulhrsw             m3,     [coeffq+16*3]

    call m(idct_4x8_internal).main

    mova                 m4, [o(deint_shuf1)]
    mova                 m5, [o(deint_shuf2)]
    pshufb               m0, m4
    pshufb               m1, m5
    pshufb               m2, m4
    pshufb               m3, m5
    punpckhdq            m4, m0, m1
    punpckldq            m0, m1
    punpckhdq            m5, m2, m3
    punpckldq            m2, m3
    punpckhqdq           m1, m0, m2                      ;in1
    punpcklqdq           m0, m2                          ;in0
    punpckhqdq           m3, m4, m5                      ;in3
    punpcklqdq           m2 ,m4, m5                      ;in2
    jmp                tx2q

.pass2:
    call .main
    jmp m(iadst_8x4_internal).end

ALIGN function_align
.main:
    mova                 m6, [o(pd_2048)]
    IDCT4_1D             0, 1, 2, 3, 4, 5, 6
    ret

INV_TXFM_8X4_FN adst, dct
INV_TXFM_8X4_FN adst, adst
INV_TXFM_8X4_FN adst, flipadst
INV_TXFM_8X4_FN adst, identity

cglobal iadst_8x4_internal, 0, 0, 0, dst, stride, coeff, eob, tx2
    mova                 m3, [o(pw_2896x8)]
    pmulhrsw             m0, m3, [coeffq+16*0]
    pmulhrsw             m1, m3, [coeffq+16*1]
    pmulhrsw             m2, m3, [coeffq+16*2]
    pmulhrsw             m3,     [coeffq+16*3]

    shufps               m0, m0, q1032
    shufps               m1, m1, q1032
    call m(iadst_4x8_internal).main

    punpckhwd            m4, m0, m1
    punpcklwd            m0, m1
    punpckhwd            m1, m2, m3
    punpcklwd            m2, m3
    pxor                 m5, m5
    psubsw               m3, m5, m1
    psubsw               m5, m4
    punpckhdq            m4, m5, m3
    punpckldq            m5, m3
    punpckhdq            m3, m0, m2
    punpckldq            m0, m2
    punpckhwd            m1, m0, m5      ;in1
    punpcklwd            m0, m5          ;in0
    punpcklwd            m2, m3, m4      ;in2
    punpckhwd            m3, m4          ;in3
    jmp              tx2q

.pass2:
    call .main

.end:
    mova                 m4, [o(pw_2048)]
    pmulhrsw             m0, m4
    pmulhrsw             m1, m4
    pmulhrsw             m2, m4
    pmulhrsw             m3, m4

.end2:
    pxor                 m6, m6
    mova      [coeffq+16*0], m6
    mova      [coeffq+16*1], m6
    mova      [coeffq+16*2], m6
    mova      [coeffq+16*3], m6
.end3:
    WRITE_8X4             0, 1, 2, 3, 4, 5, 6
    RET

ALIGN function_align
.main:
    punpckhwd            m6, m0, m2                    ;unpacked in0 in2
    punpcklwd            m0, m2                        ;unpacked in0 in2
    punpckhwd            m7, m1, m3                    ;unpacked in1 in3
    punpcklwd            m1, m3                        ;unpacked in1 in3

    mova                 m2, [o(pw_3344_m3344)]
    mova                 m4, [o(pw_0_3344)]
    pmaddwd              m3, m2, m6                    ;3344 * in0 - 3344 * in2
    pmaddwd              m5, m4, m7                    ;3344 * in3
    pmaddwd              m2, m0
    pmaddwd              m4, m1
    paddd                m3, m5
    paddd                m2, m4
    mova                 m4, [o(pd_2048)]
    paddd                m3, m4                        ;t2 + 2048
    paddd                m2, m4
    psrad                m3, 12
    psrad                m2, 12
    packssdw             m2, m3                        ;out2

    pmaddwd              m4, m0, [o(pw_1321_3803)]     ;1321 * in0 + 3803 * in2
    pmaddwd              m0, [o(pw_2482_m1321)]        ;2482 * in0 - 1321 * in2
    pmaddwd              m3, m1, [o(pw_3344_2482)]     ;3344 * in1 + 2482 * in3
    pmaddwd              m5, m1, [o(pw_3344_m3803)]    ;3344 * in1 - 3803 * in3
    paddd                m3, m4                        ;t0 + t3

    pmaddwd              m1, [o(pw_m6688_m3803)]       ;-2 * 3344 * in1 - 3803 * in3
    mova                 m4, [o(pd_2048)]
    paddd                m0, m4
    paddd                m4, m3                        ;t0 + t3 + 2048
    paddd                m5, m0                        ;t1 + t3 + 2048
    paddd                m3, m0
    paddd                m3, m1                        ;t0 + t1 - t3 + 2048

    psrad                m4, 12                        ;out0
    psrad                m5, 12                        ;out1
    psrad                m3, 12                        ;out3
    packssdw             m0, m4, m5                    ;low: out0  high: out1

    pmaddwd              m4, m6, [o(pw_1321_3803)]     ;1321 * in0 + 3803 * in2
    pmaddwd              m6, [o(pw_2482_m1321)]        ;2482 * in0 - 1321 * in2
    pmaddwd              m1, m7, [o(pw_3344_2482)]     ;3344 * in1 + 2482 * in3
    pmaddwd              m5, m7, [o(pw_3344_m3803)]    ;3344 * in1 - 3803 * in3
    paddd                m1, m4                        ;t0 + t3
    pmaddwd              m7, [o(pw_m6688_m3803)]       ;-2 * 3344 * in1 - 3803 * in3

    mova                 m4, [o(pd_2048)]
    paddd                m6, m4
    paddd                m4, m1                        ;t0 + t3 + 2048
    paddd                m5, m6                        ;t1 + t3 + 2048
    paddd                m1, m6
    paddd                m1, m7                        ;t0 + t1 - t3 + 2048

    psrad                m4, 12                        ;out0
    psrad                m5, 12                        ;out1
    psrad                m1, 12                        ;out3
    packssdw             m3, m1                        ;out3
    packssdw             m4, m5                        ;low: out0  high: out1

    punpckhqdq           m1, m0, m4                    ;out1
    punpcklqdq           m0, m4                        ;out0
    ret

INV_TXFM_8X4_FN flipadst, dct
INV_TXFM_8X4_FN flipadst, adst
INV_TXFM_8X4_FN flipadst, flipadst
INV_TXFM_8X4_FN flipadst, identity

cglobal iflipadst_8x4_internal, 0, 0, 0, dst, stride, coeff, eob, tx2
    mova                 m3, [o(pw_2896x8)]
    pmulhrsw             m0, m3, [coeffq+16*0]
    pmulhrsw             m1, m3, [coeffq+16*1]
    pmulhrsw             m2, m3, [coeffq+16*2]
    pmulhrsw             m3,     [coeffq+16*3]

    shufps               m0, m0, q1032
    shufps               m1, m1, q1032
    call m(iadst_4x8_internal).main

    punpckhwd            m5, m3, m2
    punpcklwd            m3, m2
    punpckhwd            m2, m1, m0
    punpcklwd            m1, m0

    pxor                 m0, m0
    psubsw               m4, m0, m2
    psubsw               m0, m5
    punpckhdq            m2, m0, m4
    punpckldq            m0, m4
    punpckhdq            m4, m3, m1
    punpckldq            m3, m1
    punpckhwd            m1, m0, m3      ;in1
    punpcklwd            m0, m3          ;in0
    punpckhwd            m3, m2, m4      ;in3
    punpcklwd            m2, m4          ;in2
    jmp                  tx2q

.pass2:
    call m(iadst_8x4_internal).main
    mova                 m4, m0
    mova                 m5, m1
    mova                 m0, m3
    mova                 m1, m2
    mova                 m2, m5
    mova                 m3, m4
    jmp m(iadst_8x4_internal).end

INV_TXFM_8X4_FN identity, dct
INV_TXFM_8X4_FN identity, adst
INV_TXFM_8X4_FN identity, flipadst
INV_TXFM_8X4_FN identity, identity

cglobal iidentity_8x4_internal, 0, 0, 0, dst, stride, coeff, eob, tx2
    mova                 m3, [o(pw_2896x8)]
    pmulhrsw             m0, m3, [coeffq+16*0]
    pmulhrsw             m1, m3, [coeffq+16*1]
    pmulhrsw             m2, m3, [coeffq+16*2]
    pmulhrsw             m3,     [coeffq+16*3]
    paddsw               m0, m0
    paddsw               m1, m1
    paddsw               m2, m2
    paddsw               m3, m3

    punpckhwd            m4, m0, m1
    punpcklwd            m0, m1
    punpckhwd            m1, m2, m3
    punpcklwd            m2, m3
    punpckhdq            m5, m4, m1
    punpckldq            m4, m1
    punpckhdq            m3, m0, m2
    punpckldq            m0, m2
    punpckhwd            m1, m0, m4      ;in1
    punpcklwd            m0, m4          ;in0
    punpcklwd            m2, m3, m5      ;in2
    punpckhwd            m3, m5          ;in3
    jmp                tx2q

.pass2:
    mova                 m7, [o(pw_1697x8)]
    pmulhrsw             m4, m7, m0
    pmulhrsw             m5, m7, m1
    pmulhrsw             m6, m7, m2
    pmulhrsw             m7, m3
    paddsw               m0, m4
    paddsw               m1, m5
    paddsw               m2, m6
    paddsw               m3, m7
    jmp m(iadst_8x4_internal).end

%macro INV_TXFM_8X8_FN 2 ; type1, type2
    INV_TXFM_FN          %1, %2, 8x8, 8, 16*4
%ifidn %1_%2, dct_dct
    pshuflw              m0, [coeffq], q0000
    punpcklwd            m0, m0
    mova                 m1, [o(pw_2896x8)]
    pmulhrsw             m0, m1
    mova                 m2, [o(pw_16384)]
    mov            [coeffq], eobd
    pmulhrsw             m0, m2
    psrlw                m2, 3
    pmulhrsw             m0, m1
    pmulhrsw             m0, m2
.end:
    mov                 r3d, 2
    lea                tx2q, [o(m(inv_txfm_add_dct_dct_8x8).end3)]
.loop:
    WRITE_8X4             0, 0, 0, 0, 1, 2, 3
    lea                dstq, [dstq+strideq*2]
    dec                 r3d
    jg .loop
    jmp                tx2q
.end3:
    RET
%endif
%endmacro

%macro LOAD_8ROWS 2-3 0 ; src, stride, is_rect2
%if %3
    mova                 m7, [o(pw_2896x8)]
    pmulhrsw             m0, m7, [%1+%2*0]
    pmulhrsw             m1, m7, [%1+%2*1]
    pmulhrsw             m2, m7, [%1+%2*2]
    pmulhrsw             m3, m7, [%1+%2*3]
    pmulhrsw             m4, m7, [%1+%2*4]
    pmulhrsw             m5, m7, [%1+%2*5]
    pmulhrsw             m6, m7, [%1+%2*6]
    pmulhrsw             m7, [%1+%2*7]
%else
    mova                 m0, [%1+%2*0]
    mova                 m1, [%1+%2*1]
    mova                 m2, [%1+%2*2]
    mova                 m3, [%1+%2*3]
    mova                 m4, [%1+%2*4]
    mova                 m5, [%1+%2*5]
    mova                 m6, [%1+%2*6]
    mova                 m7, [%1+%2*7]
%endif
%endmacro

%macro IDCT8_1D_ODDHALF 7 ; src[1-4], tmp[1-2], pd_2048
    ITX_MULSUB_2W         %1, %4, %5, %6, %7,  799, 4017    ;t4a, t7a
    ITX_MULSUB_2W         %3, %2, %5, %6, %7, 3406, 2276, 1 ;t5a, t6a
    psubsw               m%2, m%4, m%5                      ;t6a
    paddsw               m%4, m%5                           ;t7
    psubsw               m%5, m%1, m%3                      ;t5a
    paddsw               m%1, m%3                           ;t4
    ITX_MULSUB_2W         %2, %5, %3, %6, %7, 2896, 2896, 1 ;t5, t6
%endmacro

INV_TXFM_8X8_FN dct, dct
INV_TXFM_8X8_FN dct, adst
INV_TXFM_8X8_FN dct, flipadst
INV_TXFM_8X8_FN dct, identity

cglobal idct_8x8_internal, 0, 0, 0, dst, stride, coeff, eob, tx2
    LOAD_8ROWS          coeffq, 16

.pass1:
    call .main

.pass1_end:
    mova                    m7, [o(pw_16384)]

.pass1_end1:
    REPX      {pmulhrsw x, m7}, m0, m2, m4, m6
    mova    [rsp+gprsize+16*1], m6

.pass1_end2:
    REPX      {pmulhrsw x, m7}, m1, m3, m5
    pmulhrsw                m7, [rsp+gprsize+16*0]

.pass1_end3:
    punpcklwd               m6, m1, m5             ;10 50 11 51 12 52 13 53
    punpckhwd               m1, m5                 ;14 54 15 55 16 56 17 57
    punpckhwd               m5, m0, m4             ;04 44 05 45 06 46 07 47
    punpcklwd               m0, m4                 ;00 40 01 41 02 42 03 43
    punpckhwd               m4, m3, m7             ;34 74 35 75 36 76 37 77
    punpcklwd               m3, m7                 ;30 70 31 71 32 72 33 73
    punpckhwd               m7, m1, m4             ;16 36 56 76 17 37 57 77
    punpcklwd               m1, m4                 ;14 34 54 74 15 35 55 75
    punpckhwd               m4, m6, m3             ;12 32 52 72 13 33 53 73
    punpcklwd               m6, m3                 ;10 30 50 70 11 31 51 71
    mova    [rsp+gprsize+16*2], m6
    mova                    m6, [rsp+gprsize+16*1]
    punpckhwd               m3, m2, m6             ;24 64 25 65 26 66 27 67
    punpcklwd               m2, m6                 ;20 60 21 61 22 62 23 63
    punpckhwd               m6, m5, m3             ;06 26 46 66 07 27 47 67
    punpcklwd               m5, m3                 ;04 24 44 64 05 25 45 65
    punpckhwd               m3, m0, m2             ;02 22 42 62 03 23 43 63
    punpcklwd               m0, m2                 ;00 20 40 60 01 21 41 61

    punpckhwd               m2, m6, m7             ;07 17 27 37 47 57 67 77
    punpcklwd               m6, m7                 ;06 16 26 36 46 56 66 76
    mova    [rsp+gprsize+16*0], m2
    punpcklwd               m2, m3, m4             ;02 12 22 32 42 52 62 72
    punpckhwd               m3, m4                 ;03 13 23 33 43 53 63 73
    punpcklwd               m4, m5, m1             ;04 14 24 34 44 54 64 74
    punpckhwd               m5, m1                 ;05 15 25 35 45 55 65 75
    mova                    m7, [rsp+gprsize+16*2]
    punpckhwd               m1, m0, m7             ;01 11 21 31 41 51 61 71
    punpcklwd               m0, m7                 ;00 10 20 30 40 50 60 70
    mova                    m7, [rsp+gprsize+16*0]
    jmp                   tx2q

.pass2:
    lea                   tx2q, [o(m(idct_8x8_internal).end4)]

.pass2_main:
    call .main

.end:
    mova                    m7, [o(pw_2048)]
    REPX      {pmulhrsw x, m7}, m0, m2, m4, m6
    mova    [rsp+gprsize+16*1], m6

.end2:
    REPX      {pmulhrsw x, m7}, m1, m3, m5
    pmulhrsw                m7, [rsp+gprsize+16*0]
    mova    [rsp+gprsize+16*2], m5
    mova    [rsp+gprsize+16*0], m7

.end3:
    WRITE_8X4                0, 1, 2, 3, 5, 6, 7
    lea                   dstq, [dstq+strideq*2]
    WRITE_8X4                4, [rsp+gprsize+16*2], [rsp+gprsize+16*1], [rsp+gprsize+16*0], 5, 6, 7
    jmp                   tx2q

.end4:
    pxor                    m7, m7
    REPX   {mova [coeffq+16*x], m7}, 0,  1,  2,  3,  4,  5,  6,  7
    ret

ALIGN function_align
.main:
    mova  [rsp+gprsize*2+16*0], m7
    mova  [rsp+gprsize*2+16*1], m3
    mova  [rsp+gprsize*2+16*2], m1
    mova                    m7, [o(pd_2048)]
    IDCT4_1D                 0, 2, 4, 6, 1, 3, 7
    mova                    m3, [rsp+gprsize*2+16*2]
    mova  [rsp+gprsize*2+16*2], m2
    mova                    m2, [rsp+gprsize*2+16*1]
    mova  [rsp+gprsize*2+16*1], m4
    mova                    m4, [rsp+gprsize*2+16*0]
    mova  [rsp+gprsize*2+16*0], m6
    IDCT8_1D_ODDHALF         3, 2, 5, 4, 1, 6, 7
    mova                    m6, [rsp+gprsize*2+16*0]
    psubsw                  m7, m0, m4                    ;out7
    paddsw                  m0, m4                        ;out0
    mova  [rsp+gprsize*2+16*0], m7
    mova                    m1, [rsp+gprsize*2+16*2]
    psubsw                  m4, m6, m3                    ;out4
    paddsw                  m3, m6                        ;out3
    mova                    m7, [rsp+gprsize*2+16*1]
    psubsw                  m6, m1, m5                    ;out6
    paddsw                  m1, m5                        ;out1
    psubsw                  m5, m7, m2                    ;out5
    paddsw                  m2, m7                        ;out2
    ret


INV_TXFM_8X8_FN adst, dct
INV_TXFM_8X8_FN adst, adst
INV_TXFM_8X8_FN adst, flipadst
INV_TXFM_8X8_FN adst, identity

cglobal iadst_8x8_internal, 0, 0, 0, dst, stride, coeff, eob, tx2
    LOAD_8ROWS          coeffq, 16

.pass1:
    call .main
    call .main_pass1_end

.pass1_end:
    mova                    m7, [o(pw_16384)]

.pass1_end1:
    REPX      {pmulhrsw x, m7}, m0, m2, m4, m6
    mova    [rsp+gprsize+16*1], m6
    pxor                    m6, m6
    psubw                   m6, m7
    mova                    m7, m6
    jmp m(idct_8x8_internal).pass1_end2

ALIGN function_align
.pass2:
    lea                   tx2q, [o(m(idct_8x8_internal).end4)]

.pass2_main:
    call .main
    call .main_pass2_end

.end:
    mova                    m7, [o(pw_2048)]
    REPX      {pmulhrsw x, m7}, m0, m2, m4, m6
    mova    [rsp+gprsize+16*1], m6
    pxor                    m6, m6
    psubw                   m6, m7
    mova                    m7, m6
    jmp m(idct_8x8_internal).end2

ALIGN function_align
.main:
    mova  [rsp+gprsize*2+16*0], m7
    mova  [rsp+gprsize*2+16*1], m3
    mova  [rsp+gprsize*2+16*2], m4
    mova                    m7, [o(pd_2048)]
    ITX_MULSUB_2W            5, 2, 3, 4, 7, 1931, 3612    ;t3a, t2a
    ITX_MULSUB_2W            1, 6, 3, 4, 7, 3920, 1189    ;t7a, t6a
    paddsw                  m3, m2, m6                    ;t2
    psubsw                  m2, m6                        ;t6
    paddsw                  m4, m5, m1                    ;t3
    psubsw                  m5, m1                        ;t7
    ITX_MULSUB_2W            5, 2, 1, 6, 7, 3784, 1567    ;t6a, t7a

    mova                    m6, [rsp+gprsize*2+16*2]
    mova  [rsp+gprsize*2+16*2], m5
    mova                    m1, [rsp+gprsize*2+16*1]
    mova  [rsp+gprsize*2+16*1], m2
    mova                    m5, [rsp+gprsize*2+16*0]
    mova  [rsp+gprsize*2+16*0], m3
    ITX_MULSUB_2W            5, 0, 2, 3, 7,  401, 4076    ;t1a, t0a
    ITX_MULSUB_2W            1, 6, 2, 3, 7, 3166, 2598    ;t5a, t4a
    psubsw                  m2, m0, m6                    ;t4
    paddsw                  m0, m6                        ;t0
    paddsw                  m3, m5, m1                    ;t1
    psubsw                  m5, m1                        ;t5
    ITX_MULSUB_2W            2, 5, 1, 6, 7, 1567, 3784    ;t5a, t4a

    mova                    m7, [rsp+gprsize*2+16*0]
    paddsw                  m1, m3, m4                    ;-out7
    psubsw                  m3, m4                        ;t3
    mova  [rsp+gprsize*2+16*0], m1
    psubsw                  m4, m0, m7                    ;t2
    paddsw                  m0, m7                        ;out0
    mova                    m6, [rsp+gprsize*2+16*2]
    mova                    m7, [rsp+gprsize*2+16*1]
    paddsw                  m1, m5, m6                    ;-out1
    psubsw                  m5, m6                        ;t6
    paddsw                  m6, m2, m7                    ;out6
    psubsw                  m2, m7                        ;t7
    ret
ALIGN function_align
.main_pass1_end:
    mova  [rsp+gprsize*2+16*1], m1
    mova  [rsp+gprsize*2+16*2], m6
    punpckhwd               m1, m4, m3
    punpcklwd               m4, m3
    punpckhwd               m7, m5, m2
    punpcklwd               m5, m2
    mova                    m2, [o(pw_2896_2896)]
    mova                    m6, [o(pd_2048)]
    pmaddwd                 m3, m2, m7
    pmaddwd                 m2, m5
    paddd                   m3, m6
    paddd                   m2, m6
    psrad                   m3, 12
    psrad                   m2, 12
    packssdw                m2, m3                        ;out2
    mova                    m3, [o(pw_2896_m2896)]
    pmaddwd                 m7, m3
    pmaddwd                 m5, m3
    paddd                   m7, m6
    paddd                   m5, m6
    psrad                   m7, 12
    psrad                   m5, 12
    packssdw                m5, m7                        ;-out5
    mova                    m3, [o(pw_2896_2896)]
    pmaddwd                 m7, m3, m1
    pmaddwd                 m3, m4
    paddd                   m7, m6
    paddd                   m3, m6
    psrad                   m7, 12
    psrad                   m3, 12
    packssdw                m3, m7                        ;-out3
    mova                    m7, [o(pw_2896_m2896)]
    pmaddwd                 m1, m7
    pmaddwd                 m4, m7
    paddd                   m1, m6
    paddd                   m4, m6
    psrad                   m1, 12
    psrad                   m4, 12
    packssdw                m4, m1                        ;-out5
    mova                    m1, [rsp+gprsize*2+16*1]
    mova                    m6, [rsp+gprsize*2+16*2]
    ret
ALIGN function_align
.main_pass2_end:
    paddsw                  m7, m4, m3                    ;t2 + t3
    psubsw                  m4, m3                        ;t2 - t3
    paddsw                  m3, m5, m2                    ;t6 + t7
    psubsw                  m5, m2                        ;t6 - t7
    mova                    m2, [o(pw_2896x8)]
    pmulhrsw                m4, m2                        ;out4
    pmulhrsw                m5, m2                        ;-out5
    pmulhrsw                m7, m2                        ;-out3
    pmulhrsw                m2, m3                        ;out2
    mova                    m3, m7
    ret

INV_TXFM_8X8_FN flipadst, dct
INV_TXFM_8X8_FN flipadst, adst
INV_TXFM_8X8_FN flipadst, flipadst
INV_TXFM_8X8_FN flipadst, identity

cglobal iflipadst_8x8_internal, 0, 0, 0, dst, stride, coeff, eob, tx2
    LOAD_8ROWS          coeffq, 16

.pass1:
    call m(iadst_8x8_internal).main
    call m(iadst_8x8_internal).main_pass1_end

.pass1_end:
    mova                    m7, [o(pw_m16384)]

.pass1_end1:
    pmulhrsw                m1, m7
    mova    [rsp+gprsize+16*1], m1
    mova                    m1, m6
    mova                    m6, m2
    pmulhrsw                m2, m5, m7
    mova                    m5, m6
    mova                    m6, m4
    pmulhrsw                m4, m3, m7
    mova                    m3, m6
    mova                    m6, m0
    mova                    m0, m7
    pxor                    m7, m7
    psubw                   m7, m0
    pmulhrsw                m0, [rsp+gprsize+16*0]
    REPX      {pmulhrsw x, m7}, m1, m3, m5
    pmulhrsw                m7, m6
    jmp m(idct_8x8_internal).pass1_end3

ALIGN function_align
.pass2:
    lea                   tx2q, [o(m(idct_8x8_internal).end4)]

.pass2_main:
    call m(iadst_8x8_internal).main
    call m(iadst_8x8_internal).main_pass2_end

.end:
    mova                    m7, [o(pw_2048)]
    REPX      {pmulhrsw x, m7}, m0, m2, m4, m6
    mova    [rsp+gprsize+16*2], m2
    mova                    m2, m0
    pxor                    m0, m0
    psubw                   m0, m7
    mova                    m7, m2
    pmulhrsw                m1, m0
    pmulhrsw                m2, m5, m0
    mova    [rsp+gprsize+16*1], m1
    mova                    m5, m4
    mova                    m1, m6
    pmulhrsw                m4, m3, m0
    pmulhrsw                m0, [rsp+gprsize+16*0]
    mova                    m3, m5
    mova    [rsp+gprsize+16*0], m7
    jmp m(idct_8x8_internal).end3

INV_TXFM_8X8_FN identity, dct
INV_TXFM_8X8_FN identity, adst
INV_TXFM_8X8_FN identity, flipadst
INV_TXFM_8X8_FN identity, identity

cglobal iidentity_8x8_internal, 0, 0, 0, dst, stride, coeff, eob, tx2
    LOAD_8ROWS          coeffq, 16
    mova    [rsp+gprsize+16*1], m6
    jmp   m(idct_8x8_internal).pass1_end3

ALIGN function_align
.pass2:
    lea                   tx2q, [o(m(idct_8x8_internal).end4)]

.end:
    pmulhrsw                m7, [o(pw_4096)]
    mova    [rsp+gprsize+16*0], m7
    mova                    m7, [o(pw_4096)]
    REPX      {pmulhrsw x, m7}, m0, m1, m2, m3, m4, m5, m6
    mova    [rsp+gprsize+16*2], m5
    mova    [rsp+gprsize+16*1], m6
    jmp m(idct_8x8_internal).end3


%macro INV_TXFM_4X16_FN 2 ; type1, type2
    INV_TXFM_FN          %1, %2, 4x16, 8
%ifidn %1_%2, dct_dct
    pshuflw               m0, [coeffq], q0000
    punpcklwd             m0, m0
    mova                  m1, [o(pw_2896x8)]
    pmulhrsw              m0, m1
    mov             [coeffq], eobd
    pmulhrsw              m0, [o(pw_16384)]
    pmulhrsw              m0, m1
    pmulhrsw              m0, [o(pw_2048)]
.end:
    WRITE_4X4             0, 0, 1, 2, 3, 0, 1, 2, 3
    lea                dstq, [dstq+strideq*4]
    WRITE_4X4             0, 0, 1, 2, 3, 0, 1, 2, 3
    lea                dstq, [dstq+strideq*4]
    WRITE_4X4             0, 0, 1, 2, 3, 0, 1, 2, 3
    lea                dstq, [dstq+strideq*4]
    WRITE_4X4             0, 0, 1, 2, 3, 0, 1, 2, 3
    RET
%endif
%endmacro

INV_TXFM_4X16_FN dct, dct
INV_TXFM_4X16_FN dct, adst
INV_TXFM_4X16_FN dct, flipadst
INV_TXFM_4X16_FN dct, identity

cglobal idct_4x16_internal, 0, 0, 0, dst, stride, coeff, eob, tx2
    lea                  r3, [o(m(idct_4x8_internal).pass1)]

.pass1:
    mova                 m0, [coeffq+16*1]
    mova                 m1, [coeffq+16*3]
    mova                 m2, [coeffq+16*5]
    mova                 m3, [coeffq+16*7]
    push               tx2q
    lea                tx2q, [o(m(idct_4x16_internal).pass1_2)]
    jmp                  r3

.pass1_2:
    mova      [coeffq+16*1], m0
    mova      [coeffq+16*3], m1
    mova      [coeffq+16*5], m2
    mova      [coeffq+16*7], m3
    mova                 m0, [coeffq+16*0]
    mova                 m1, [coeffq+16*2]
    mova                 m2, [coeffq+16*4]
    mova                 m3, [coeffq+16*6]
    lea                tx2q, [o(m(idct_4x16_internal).pass1_end)]
    jmp                  r3

.pass1_end:
    pop                tx2q

    mova                 m4, [coeffq+16*1]
    mova                 m5, [coeffq+16*3]
    mova                 m6, [coeffq+16*5]
    mova                 m7, [o(pw_16384)]
    REPX   {pmulhrsw x, m7}, m0, m1, m2, m3, m4, m5, m6

    pmulhrsw             m7, [coeffq+16*7]
    mova       [coeffq+16*7], m7
    jmp                tx2q

.pass2:
    call m(idct_16x4_internal).main

.end:
    mova                  m7, [o(pw_2048)]
    REPX    {pmulhrsw x, m7}, m0, m1, m2, m3, m4, m5, m6
    pmulhrsw              m7, [coeffq+16*7]
    mova       [coeffq+16*4], m4

.end1:
    mova       [coeffq+16*5], m5
    mova       [coeffq+16*6], m6
    mov                   r3, coeffq
    WRITE_4X8              0, 1, 3, 2

    mova                  m0, [r3+16*4]
    mova                  m1, [r3+16*5]
    mova                  m2, [r3+16*6]
    mova                  m3, m7
    lea                 dstq, [dstq+strideq*4]
    WRITE_4X8              0, 1, 3, 2

.end2:
    pxor                  m7, m7
    REPX     {mova [r3+16*x], m7}, 0,  1,  2,  3,  4,  5,  6,  7
    ret

INV_TXFM_4X16_FN adst, dct
INV_TXFM_4X16_FN adst, adst
INV_TXFM_4X16_FN adst, flipadst
INV_TXFM_4X16_FN adst, identity

cglobal iadst_4x16_internal, 0, 0, 0, dst, stride, coeff, eob, tx2
    lea                   r3, [o(m(iadst_4x8_internal).pass1)]
    jmp   m(idct_4x16_internal).pass1

.pass2:
    call m(iadst_16x4_internal).main
    call m(iadst_16x4_internal).main_pass2_end

    punpcklqdq            m6, m5, m4                ;low: -out5  high: -out7
    punpckhqdq            m4, m5                    ;low:  out8  high:  out10
    punpcklqdq            m5, m7, m2                ;low:  out4  high:  out6
    punpckhqdq            m2, m7                    ;low: -out9  high: -out11
    mova       [coeffq+16*4], m2
    mova       [coeffq+16*5], m6
    mova                  m2, [coeffq+16*6]
    mova                  m6, [coeffq+16*7]
    punpckhqdq            m1, m6, m0                ;low: -out13 high: -out15
    punpcklqdq            m0, m6                    ;low:  out0  high:  out2
    punpckhqdq            m6, m3, m2                ;low:  out12 high:  out14
    punpcklqdq            m2, m3                    ;low: -out1  high: -out3

    mova                  m7, [o(pw_2048)]

.end1:
    REPX    {pmulhrsw x, m7}, m0, m5, m4, m6
    pxor                  m3, m3
    psubw                 m3, m7
    mova                  m7, [coeffq+16*4]
    REPX    {pmulhrsw x, m3}, m2, m7, m1
    pmulhrsw              m3, [coeffq+16*5]
    mova       [coeffq+16*7], m5

    punpckhqdq            m5, m4, m7                ;low:  out10 high:  out11
    punpcklqdq            m4, m7                    ;low:  out8  high:  out9
    punpckhqdq            m7, m6, m1                ;low:  out14 high:  out15
    punpcklqdq            m6, m1                    ;low:  out12 high:  out13
    punpckhqdq            m1, m0, m2                ;low:  out2  high:  out3
    punpcklqdq            m0, m2                    ;low:  out0  high:  out1
    mova       [coeffq+16*4], m4
    mova                  m4, [coeffq+16*7]
    punpcklqdq            m2, m4, m3                ;low:  out4  high:  out5
    punpckhqdq            m4, m3                    ;low:  out6  high:  out7
    mova                  m3, m4

.end2:
    mova       [coeffq+16*5], m5
    mova       [coeffq+16*6], m6
    mov                   r3, coeffq
    WRITE_4X8              0, 1, 2, 3

    mova                  m0, [r3+16*4]
    mova                  m1, [r3+16*5]
    mova                  m2, [r3+16*6]
    mova                  m3, m7
    lea                 dstq, [dstq+strideq*4]
    WRITE_4X8              0, 1, 2, 3

.end3:
    pxor                  m7, m7
    REPX     {mova [r3+16*x], m7}, 0,  1,  2,  3,  4,  5,  6,  7
    ret


INV_TXFM_4X16_FN flipadst, dct
INV_TXFM_4X16_FN flipadst, adst
INV_TXFM_4X16_FN flipadst, flipadst
INV_TXFM_4X16_FN flipadst, identity

cglobal iflipadst_4x16_internal, 0, 0, 0, dst, stride, coeff, eob, tx2
    lea                   r3, [o(m(iflipadst_4x8_internal).pass1)]
    jmp   m(idct_4x16_internal).pass1

.pass2:
    call m(iadst_16x4_internal).main
    call m(iadst_16x4_internal).main_pass2_end

    punpckhqdq            m6, m5, m4                ;low:  out5  high:  out7
    punpcklqdq            m4, m5                    ;low: -out8  high: -out10
    punpckhqdq            m5, m7, m2                ;low: -out4  high: -out6
    punpcklqdq            m2, m7                    ;low:  out9  high:  out11
    mova       [coeffq+16*4], m2
    mova       [coeffq+16*5], m6
    mova                  m2, [coeffq+16*6]
    mova                  m6, [coeffq+16*7]
    punpcklqdq            m1, m6, m0                ;low:  out13 high:  out15
    punpckhqdq            m0, m6                    ;low: -out0  high: -out2
    punpcklqdq            m6, m3, m2                ;low: -out12 high: -out14
    punpckhqdq            m2, m3                    ;low:  out1  high:  out3

    mova                  m7, [o(pw_m2048)]
    jmp   m(iadst_4x16_internal).end1


INV_TXFM_4X16_FN identity, dct
INV_TXFM_4X16_FN identity, adst
INV_TXFM_4X16_FN identity, flipadst
INV_TXFM_4X16_FN identity, identity

%macro IDTX16 3-4 ; src/dst, tmp, pw_1697x16, [pw_16394]
    pmulhrsw            m%2, m%3, m%1
%if %0 == 4 ; if downshifting by 1
    pmulhrsw            m%2, m%4
%else
    paddsw              m%1, m%1
%endif
    paddsw              m%1, m%2
%endmacro

cglobal iidentity_4x16_internal, 0, 0, 0, dst, stride, coeff, eob, tx2
    mova                  m0, [coeffq+16*1]
    mova                  m6, [o(pw_1697x8)]
    mova                  m1, [coeffq+16*3]
    mova                  m2, [coeffq+16*5]
    mova                  m3, [coeffq+16*7]
    pcmpeqw               m7, m7
    mov                   r3, tx2q
    lea                 tx2q, [o(.pass1_2)]
.pass1:
    pmulhrsw              m4, m6, m0
    pmulhrsw              m5, m6, m1
    pavgw                 m4, m0
    pcmpeqw               m0, m7
    pavgw                 m5, m1
    pcmpeqw               m1, m7
    pandn                 m0, m4
    pmulhrsw              m4, m6, m2
    pandn                 m1, m5
    pmulhrsw              m5, m6, m3
    pavgw                 m4, m2
    pcmpeqw               m2, m7
    pavgw                 m5, m3
    pcmpeqw               m3, m7
    pandn                 m2, m4
    pandn                 m3, m5
    jmp m(iadst_4x8_internal).pass1_end
.pass1_2:
    mova       [coeffq+16*1], m0
    mova       [coeffq+16*3], m1
    mova       [coeffq+16*5], m2
    mova       [coeffq+16*7], m3
    mova                  m0, [coeffq+16*0]
    mova                  m1, [coeffq+16*2]
    mova                  m2, [coeffq+16*4]
    mova                  m3, [coeffq+16*6]
    lea                 tx2q, [o(.pass1_end)]
    jmp .pass1
.pass1_end:
    mova                  m4, [coeffq+16*1]
    mova                  m5, [coeffq+16*3]
    mova                  m6, [coeffq+16*5]
    jmp                   r3
.pass2:
    mova                  m7, [o(pw_1697x16)]
    mova       [coeffq+16*6], m6
    REPX    {IDTX16 x, 6, 7}, 0, 1, 2, 3, 4, 5
    mova                  m6, [coeffq+16*7]
    IDTX16                 6, 7, 7
    mova       [coeffq+16*7], m6
    mova                  m6, [coeffq+16*6]
    pmulhrsw              m7, m6, [o(pw_1697x16)]
    paddsw                m6, m6
    paddsw                m6, m7
    mova                  m7, [o(pw_2048)]
    REPX    {pmulhrsw x, m7}, m0, m1, m2, m3, m4, m5, m6
    pmulhrsw              m7, [coeffq+16*7]
    mova       [coeffq+16*4], m4
    jmp m(iadst_4x16_internal).end2


%macro INV_TXFM_16X4_FN 2 ; type1, type2
    INV_TXFM_FN          %1, %2, 16x4, 8
%ifidn %1_%2, dct_dct
    movd                 m1, [o(pw_2896x8)]
    pmulhrsw             m0, m1, [coeffq]
    movd                 m2, [o(pw_16384)]
    mov            [coeffq], eobd
    mov                 r2d, 2
    lea                tx2q, [o(m(inv_txfm_add_dct_dct_16x4).end)]
.dconly:
    pmulhrsw             m0, m2
    movd                 m2, [o(pw_2048)]              ;intentionally rip-relative
    pmulhrsw             m0, m1
    pmulhrsw             m0, m2
    pshuflw              m0, m0, q0000
    punpcklwd            m0, m0
    pxor                 m5, m5
.dconly_loop:
    mova                 m1, [dstq]
    mova                 m3, [dstq+strideq]
    punpckhbw            m2, m1, m5
    punpcklbw            m1, m5
    punpckhbw            m4, m3, m5
    punpcklbw            m3, m5
    paddw                m2, m0
    paddw                m1, m0
    paddw                m4, m0
    paddw                m3, m0
    packuswb             m1, m2
    packuswb             m3, m4
    mova             [dstq], m1
    mova     [dstq+strideq], m3
    lea                dstq, [dstq+strideq*2]
    dec                 r2d
    jg .dconly_loop
    jmp                tx2q
.end:
    RET
%endif
%endmacro

%macro LOAD_7ROWS 2 ;src, stride
    mova                 m0, [%1+%2*0]
    mova                 m1, [%1+%2*1]
    mova                 m2, [%1+%2*2]
    mova                 m3, [%1+%2*3]
    mova                 m4, [%1+%2*4]
    mova                 m5, [%1+%2*5]
    mova                 m6, [%1+%2*6]
%endmacro

%macro SAVE_7ROWS 2 ;src, stride
    mova          [%1+%2*0], m0
    mova          [%1+%2*1], m1
    mova          [%1+%2*2], m2
    mova          [%1+%2*3], m3
    mova          [%1+%2*4], m4
    mova          [%1+%2*5], m5
    mova          [%1+%2*6], m6
%endmacro

%macro IDCT16_1D_PACKED_ODDHALF 7  ;src[1-4], tmp[1-3]
    punpckhwd            m%5, m%4, m%1                ;packed in13 in3
    punpcklwd            m%1, m%4                     ;packed in1  in15
    punpcklwd            m%4, m%3, m%2                ;packed in9  in7
    punpckhwd            m%2, m%3                     ;packed in5  in11
    mova                 m%7, [o(pd_2048)]
    ITX_MUL2X_PACK        %1, %6, %7,  401, 4076, 1    ;low: t8a   high: t15a
    ITX_MUL2X_PACK        %4, %6, %7, 3166, 2598, 1    ;low: t9a   high: t14a
    ITX_MUL2X_PACK        %2, %6, %7, 1931, 3612, 1    ;low: t10a  high: t13a
    ITX_MUL2X_PACK        %5, %6, %7, 3920, 1189, 1    ;low: t11a  high: t12a
    psubsw               m%6, m%1, m%4                 ;low: t9    high: t14
    paddsw               m%1, m%4                      ;low: t8    high: t15
    psubsw               m%4, m%5, m%2                 ;low: t10   high: t13
    paddsw               m%5, m%2                      ;low: t11   high: t12
    mova                 m%2, [o(deint_shuf2)]
    pshufb               m%6, m%2
    pshufb               m%4, m%2
    ITX_MUL2X_PACK        %6, %3, %7, 1567, 3784, 1    ;low: t9a   high: t14a
    ITX_MUL2X_PACK        %4, %3, %7, m3784, 1567, 1   ;low: t10a  high: t13a
    psubsw               m%3, m%1, m%5                 ;low: t11a  high: t12a
    paddsw               m%1, m%5                      ;low: t8a   high: t15a
    psubsw               m%5, m%6, m%4                 ;low: t10   high: t13
    paddsw               m%6, m%4                      ;low: t9    high: t14
    pshufb               m%3, m%2
    pshufb               m%5, m%2
    ITX_MUL2X_PACK        %3, %2, %7, 2896, 2896, 4    ;t12,  t11
    ITX_MUL2X_PACK        %5, %4, %7, 2896, 2896, 4    ;t13a, t10a
    packssdw             m%2, m%4                      ;low: t11   high: t10a
    packssdw             m%3, m%5                      ;low: t12   high: t13a
    punpckhqdq           m%4, m%1, m%6                 ;low: t15a  high: t14
    punpcklqdq           m%1, m%6                      ;low: t8a   high: t9
%endmacro

INV_TXFM_16X4_FN dct, dct
INV_TXFM_16X4_FN dct, adst
INV_TXFM_16X4_FN dct, flipadst
INV_TXFM_16X4_FN dct, identity

cglobal idct_16x4_internal, 0, 0, 0, dst, stride, coeff, eob, tx2
    LOAD_7ROWS        coeffq, 16
    call .main

.pass1_end:
    punpckhwd             m7, m0, m2                 ;packed out1,  out5
    punpcklwd             m0, m2                     ;packed out0,  out4
    punpcklwd             m2, m1, m3                 ;packed out3,  out7
    punpckhwd             m1, m3                     ;packed out2,  out6
    mova       [coeffq+16*6], m7
    mova                  m7, [coeffq+16*7]
    punpckhwd             m3, m4, m6                 ;packed out9,  out13
    punpcklwd             m4, m6                     ;packed out8,  out12
    punpcklwd             m6, m5, m7                 ;packed out11, out15
    punpckhwd             m5, m7                     ;packed out10, out14

.pass1_end2:
    mova                  m7, [o(pw_16384)]
    REPX    {pmulhrsw x, m7}, m0, m1, m2, m3, m4, m5, m6
    pmulhrsw              m7, [coeffq+16*6]
    mova       [coeffq+16*6], m7

.pass1_end3:
    punpckhwd             m7, m3, m6                 ;packed 9, 11, 13, 15 high
    punpcklwd             m3, m6                     ;packed 9, 10, 13, 15 low
    punpckhwd             m6, m4, m5                 ;packed 8, 10, 12, 14 high
    punpcklwd             m4, m5                     ;packed 8, 10, 12, 14 low
    punpckhwd             m5, m4, m3                 ;8, 9, 10, 11, 12, 13, 14, 15(1)
    punpcklwd             m4, m3                     ;8, 9, 10, 11, 12, 13, 14, 15(0)
    punpckhwd             m3, m6, m7                 ;8, 9, 10, 11, 12, 13, 14, 15(3)
    punpcklwd             m6, m7                     ;8, 9, 10, 11, 12, 13, 14, 15(2)
    mova       [coeffq+16*7], m3
    mova                  m3, [coeffq+16*6]
    punpckhwd             m7, m3, m2                 ;packed 1, 3, 5, 7 high
    punpcklwd             m3, m2                     ;packed 1, 3, 5, 7 low
    punpckhwd             m2, m0, m1                 ;packed 0, 2, 4, 6 high
    punpcklwd             m0, m1                     ;packed 0, 2, 4, 6 low
    punpckhwd             m1, m0, m3                 ;0, 1, 2, 3, 4, 5, 6, 7(1)
    punpcklwd             m0, m3                     ;0, 1, 2, 3, 4, 5, 6, 7(0)
    punpckhwd             m3, m2, m7                 ;0, 1, 2, 3, 4, 5, 6, 7(3)
    punpcklwd             m2, m7                     ;0, 1, 2, 3, 4, 5, 6, 7(2)
    jmp                 tx2q

.pass2:
    lea                 tx2q, [o(m(idct_8x4_internal).pass2)]

.pass2_end:
    mova       [coeffq+16*4], m4
    mova       [coeffq+16*5], m5
    mova       [coeffq+16*6], m6
    lea                   r3, [dstq+8]
    call                tx2q

    add               coeffq, 16*4
    mova                  m0, [coeffq+16*0]
    mova                  m1, [coeffq+16*1]
    mova                  m2, [coeffq+16*2]
    mova                  m3, [coeffq+16*3]
    mov                 dstq, r3
    jmp                 tx2q

ALIGN function_align
.main:
    punpckhqdq            m7, m0, m1                 ;low:in1  high:in3
    punpcklqdq            m0, m1
    punpcklqdq            m1, m2, m3
    punpckhqdq            m3, m2                     ;low:in7  high:in5
    mova       [coeffq+16*4], m7
    mova       [coeffq+16*5], m3
    mova                  m7, [coeffq+16*7]
    punpcklqdq            m2, m4, m5
    punpckhqdq            m4, m5                     ;low:in9  high:in11
    punpcklqdq            m3, m6, m7
    punpckhqdq            m7, m6                     ;low:in15 high:in13
    mova       [coeffq+16*6], m4
    IDCT8_1D_PACKED
    mova                  m6, [coeffq+16*4]
    mova                  m4, [coeffq+16*5]
    mova                  m5, [coeffq+16*6]
    mova       [coeffq+16*4], m1
    mova       [coeffq+16*5], m2
    mova       [coeffq+16*6], m3

    IDCT16_1D_PACKED_ODDHALF 6, 4, 5, 7, 1, 2, 3

    mova                  m1, [coeffq+16*4]
    psubsw                m3, m0, m7                 ;low:out15 high:out14
    paddsw                m0, m7                     ;low:out0  high:out1
    psubsw                m7, m1, m5                 ;low:out12 high:out13
    paddsw                m1, m5                     ;low:out3  high:out2
    mova       [coeffq+16*7], m3
    mova                  m2, [coeffq+16*5]
    mova                  m3, [coeffq+16*6]
    psubsw                m5, m2, m4                 ;low:out11 high:out10
    paddsw                m2, m4                     ;low:out4  high:out5
    psubsw                m4, m3, m6                 ;low:out8  high:out9
    paddsw                m3, m6                     ;low:out7  high:out6
    mova                  m6, m7
    ret

INV_TXFM_16X4_FN adst, dct
INV_TXFM_16X4_FN adst, adst
INV_TXFM_16X4_FN adst, flipadst
INV_TXFM_16X4_FN adst, identity

cglobal iadst_16x4_internal, 0, 0, 0, dst, stride, coeff, eob, tx2
    LOAD_7ROWS        coeffq, 16
    call .main
    call .main_pass1_end

    punpckhwd             m6, m7, m0                 ;packed -out11, -out15
    punpcklwd             m0, m7                     ;packed   out0,   out4
    punpcklwd             m7, m3, m4                 ;packed  -out3,  -out7
    punpckhwd             m4, m3                     ;packed   out8,  out12
    mova                  m1, [coeffq+16*6]
    punpcklwd             m3, m1, m5                 ;packed  -out1,  -out5
    punpckhwd             m5, m1                     ;packed  out10,  out14
    mova                  m1, [coeffq+16*7]
    mova       [coeffq+16*6], m3
    mova       [coeffq+16*7], m7
    punpckhwd             m3, m2, m1                 ;packed  -out9,  -out13
    punpcklwd             m1, m2                     ;packed   out2,   out6

    mova                  m7, [o(pw_16384)]

.pass1_end:
    REPX    {pmulhrsw x, m7}, m0, m1, m4, m5
    pxor                  m2, m2
    psubw                 m2, m7
    mova                  m7, [coeffq+16*6]
    REPX    {pmulhrsw x, m2}, m7, m3, m6
    pmulhrsw              m2, [coeffq+16*7]
    mova       [coeffq+16*6], m7
    jmp   m(idct_16x4_internal).pass1_end3

.pass2:
    lea                 tx2q, [o(m(iadst_8x4_internal).pass2)]
    jmp   m(idct_16x4_internal).pass2_end

ALIGN function_align
.main:
    mova       [coeffq+16*6], m0
    pshufd                m0, m1, q1032
    pshufd                m2, m2, q1032
    punpckhwd             m1, m6, m0                 ;packed in13,  in2
    punpcklwd             m0, m6                     ;packed  in3, in12
    punpckhwd             m7, m5, m2                 ;packed in11,  in4
    punpcklwd             m2, m5                     ;packed  in5, in10
    mova                  m6, [o(pd_2048)]
    ITX_MUL2X_PACK         1, 5, 6,  995, 3973       ;low:t2   high:t3
    ITX_MUL2X_PACK         7, 5, 6, 1751, 3703       ;low:t4   high:t5
    ITX_MUL2X_PACK         2, 5, 6, 3513, 2106       ;low:t10  high:t11
    ITX_MUL2X_PACK         0, 5, 6, 3857, 1380       ;low:t12  high:t13
    psubsw                m5, m1, m2                 ;low:t10a high:t11a
    paddsw                m1, m2                     ;low:t2a  high:t3a
    psubsw                m2, m7, m0                 ;low:t12a high:t13a
    paddsw                m7, m0                     ;low:t4a  high:t5a
    punpcklqdq            m0, m5
    punpckhwd             m0, m5                     ;packed t10a, t11a
    punpcklqdq            m5, m2
    punpckhwd             m2, m5                     ;packed t13a, t12a
    ITX_MUL2X_PACK         0, 5, 6, 3406, 2276       ;low:t10  high:t11
    ITX_MUL2X_PACK         2, 5, 6, 4017,  799, 1    ;low:t12  high:t13
    mova       [coeffq+16*4], m1
    mova       [coeffq+16*5], m7
    mova                  m1, [coeffq+16*6]
    mova                  m7, [coeffq+16*7]
    pshufd                m1, m1, q1032
    pshufd                m3, m3, q1032
    punpckhwd             m5, m7, m1                 ;packed in15,  in0
    punpcklwd             m1, m7                     ;packed  in1, in14
    punpckhwd             m7, m4, m3                 ;packed  in9,  in6
    punpcklwd             m3, m4                     ;packed  in7,  in8
    ITX_MUL2X_PACK         5, 4, 6,  201, 4091       ;low:t0    high:t1
    ITX_MUL2X_PACK         7, 4, 6, 2440, 3290       ;low:t6    high:t7
    ITX_MUL2X_PACK         3, 4, 6, 3035, 2751       ;low:t8    high:t9
    ITX_MUL2X_PACK         1, 4, 6, 4052,  601       ;low:t14   high:t15
    psubsw                m4, m5, m3                 ;low:t8a   high:t9a
    paddsw                m5, m3                     ;low:t0a   high:t1a
    psubsw                m3, m7, m1                 ;low:t14a  high:t15a
    paddsw                m7, m1                     ;low:t6a   high:t7a
    punpcklqdq            m1, m4
    punpckhwd             m1, m4                     ;packed  t8a,  t9a
    punpcklqdq            m4, m3
    punpckhwd             m3, m4                     ;packed t15a, t14a
    ITX_MUL2X_PACK         1, 4, 6,  799, 4017       ;low:t8    high:t9
    ITX_MUL2X_PACK         3, 4, 6, 2276, 3406, 1    ;low:t14   high:t15
    paddsw                m4, m1, m2                 ;low:t12a  high:t13a
    psubsw                m1, m2                     ;low:t8a   high:t9a
    psubsw                m2, m0, m3                 ;low:t14a  high:t15a
    paddsw                m0, m3                     ;low:t10a  high:t11a
    punpcklqdq            m3, m1
    punpckhwd             m3, m1                     ;packed t12a, t13a
    punpcklqdq            m1, m2
    punpckhwd             m2, m1                     ;packed t15a, t14a
    ITX_MUL2X_PACK         3, 1, 6, 1567, 3784       ;low:t12   high:t13
    ITX_MUL2X_PACK         2, 1, 6, 3784, 1567, 1    ;low:t14   high:t15
    psubsw                m1, m3, m2                 ;low:t14a  high:t15a
    paddsw                m3, m2                     ;low:out2  high:-out13
    psubsw                m2, m4, m0                 ;low:t10   high:t11
    paddsw                m0, m4                     ;low:-out1 high:out14
    mova       [coeffq+16*6], m0
    mova       [coeffq+16*7], m3
    mova                  m0, [coeffq+16*4]
    mova                  m3, [coeffq+16*5]
    psubsw                m4, m5, m3                 ;low:t4    high:t5
    paddsw                m5, m3                     ;low:t0    high:t1
    psubsw                m3, m0, m7                 ;low:t6    high:t7
    paddsw                m0, m7                     ;low:t2    high:t3
    punpcklqdq            m7, m4
    punpckhwd             m7, m4                     ;packed t4, t5
    punpcklqdq            m4, m3
    punpckhwd             m3, m4                     ;packed t7, t6
    ITX_MUL2X_PACK         7, 4, 6, 1567, 3784       ;low:t4a   high:t5a
    ITX_MUL2X_PACK         3, 4, 6, 3784, 1567, 1    ;low:t6a   high:t7a
    psubsw                m4, m5, m0                 ;low:t2a   high:t3a
    paddsw                m0, m5                     ;low:out0  high:-out15
    psubsw                m5, m7, m3                 ;low:t6    high:t7
    paddsw                m3, m7                     ;low:-out3 high:out12
    ret
ALIGN function_align
.main_pass1_end:
    mova                  m7, [o(deint_shuf1)]
    mova       [coeffq+16*4], m0
    mova       [coeffq+16*5], m3
    mova                  m0, [o(pw_2896_m2896)]
    mova                  m3, [o(pw_2896_2896)]
    pshufb                m1, m7                     ;t14a t15a
    pshufb                m2, m7                     ;t10  t11
    pshufb                m4, m7                     ;t2a  t3a
    pshufb                m5, m7                     ;t6   t7
    pmaddwd               m7, m0, m2
    pmaddwd               m2, m3
    paddd                 m7, m6
    paddd                 m2, m6
    psrad                 m7, 12
    psrad                 m2, 12
    packssdw              m2, m7                     ;low:out6  high:-out9
    pmaddwd               m7, m0, m4
    pmaddwd               m4, m3
    paddd                 m7, m6
    paddd                 m4, m6
    psrad                 m7, 12
    psrad                 m4, 12
    packssdw              m4, m7                     ;low:-out7 high:out8
    pmaddwd               m7, m3, m5
    pmaddwd               m5, m0
    paddd                 m7, m6
    paddd                 m5, m6
    psrad                 m7, 12
    psrad                 m5, 12
    packssdw              m7, m5                     ;low:out4  high:-out11
    pmaddwd               m5, m3, m1
    pmaddwd               m1, m0
    paddd                 m5, m6
    paddd                 m1, m6
    psrad                 m5, 12
    psrad                 m1, 12
    packssdw              m5, m1                     ;low:-out5 high:out10
    mova                  m0, [coeffq+16*4]
    mova                  m3, [coeffq+16*5]
    ret
ALIGN function_align
.main_pass2_end:
    mova                  m7, [o(pw_2896x8)]
    punpckhqdq            m6, m2, m1                 ;low:t11   high:t15a
    punpcklqdq            m2, m1                     ;low:t10   high:t14a
    psubsw                m1, m2, m6
    paddsw                m2, m6
    punpckhqdq            m6, m4, m5                 ;low:t3a   high:t7
    punpcklqdq            m4, m5                     ;low:t2a   high:t6
    psubsw                m5, m4, m6
    paddsw                m4, m6
    pmulhrsw              m1, m7                     ;low:-out9 high:out10
    pmulhrsw              m2, m7                     ;low:out6  high:-out5
    pmulhrsw              m5, m7                     ;low:out8  high:-out11
    pmulhrsw              m4, m7                     ;low:-out7 high:out4
    punpckhqdq            m7, m4, m5                 ;low:out4  high:-out11
    punpcklqdq            m4, m5                     ;low:-out7 high:out8
    punpckhqdq            m5, m2, m1                 ;low:-out5 high:out10
    punpcklqdq            m2, m1                     ;low:out6  high:-out9
    ret


INV_TXFM_16X4_FN flipadst, dct
INV_TXFM_16X4_FN flipadst, adst
INV_TXFM_16X4_FN flipadst, flipadst
INV_TXFM_16X4_FN flipadst, identity

cglobal iflipadst_16x4_internal, 0, 0, 0, dst, stride, coeff, eob, tx2
    LOAD_7ROWS        coeffq, 16
    call m(iadst_16x4_internal).main
    call m(iadst_16x4_internal).main_pass1_end

    punpcklwd             m6, m7, m0                 ;packed  out11,  out15
    punpckhwd             m0, m7                     ;packed  -out0,  -out4
    punpckhwd             m7, m3, m4                 ;packed   out3,   out7
    punpcklwd             m4, m3                     ;packed  -out8, -out12
    mova                  m1, [coeffq+16*6]
    punpckhwd             m3, m1, m5                 ;packed   out1,   out5
    punpcklwd             m5, m1                     ;packed -out10, -out14
    mova                  m1, [coeffq+16*7]
    mova       [coeffq+16*6], m3
    mova       [coeffq+16*7], m7
    punpcklwd             m3, m2, m1                 ;packed   out9,  out13
    punpckhwd             m1, m2                     ;packed  -out2,  -out6

    mova                  m7, [o(pw_m16384)]
    jmp   m(iadst_16x4_internal).pass1_end

.pass2:
    lea                 tx2q, [o(m(iflipadst_8x4_internal).pass2)]
    jmp   m(idct_16x4_internal).pass2_end


INV_TXFM_16X4_FN identity, dct
INV_TXFM_16X4_FN identity, adst
INV_TXFM_16X4_FN identity, flipadst
INV_TXFM_16X4_FN identity, identity

cglobal iidentity_16x4_internal, 0, 0, 0, dst, stride, coeff, eob, tx2
    mova                  m1, [coeffq+16*6]
    mova                  m0, [coeffq+16*5]
    mova                  m2, [coeffq+16*7]
    mova                  m6, [o(pw_1697x16)]
    mova                  m7, [o(pw_16384)]
    pmulhrsw              m4, m6, m1
    pmulhrsw              m3, m6, m0
    pmulhrsw              m5, m6, m2
    pmulhrsw              m4, m7
    pmulhrsw              m3, m7
    pmulhrsw              m5, m7
    paddsw                m1, m4
    paddsw                m0, m3
    paddsw                m5, m2
    mova                  m2, [coeffq+16*2]
    mova                  m3, [coeffq+16*3]
    mova                  m4, [coeffq+16*4]
    mova       [coeffq+16*6], m1
    mova       [coeffq+16*5], m0
    mova       [coeffq+16*7], m5
    pmulhrsw              m0, m6, m2
    pmulhrsw              m1, m6, m3
    pmulhrsw              m5, m6, m4
    pmulhrsw              m0, m7
    pmulhrsw              m1, m7
    pmulhrsw              m5, m7
    paddsw                m2, m0
    paddsw                m3, m1
    paddsw                m4, m5
    mova                  m0, [coeffq+16*0]
    mova                  m1, [coeffq+16*1]
    pmulhrsw              m5, m6, m0
    pmulhrsw              m6, m1
    pmulhrsw              m5, m7
    pmulhrsw              m6, m7
    paddsw                m0, m5
    paddsw                m1, m6
    mova                  m6, [coeffq+16*6]
    mova                  m5, [coeffq+16*5]
    punpckhwd             m7, m0, m2                 ;packed out1,  out5
    punpcklwd             m0, m2                     ;packed out0,  out4
    punpckhwd             m2, m1, m3                 ;packed out3,  out7
    punpcklwd             m1, m3                     ;packed out2,  out6
    mova       [coeffq+16*6], m7
    mova                  m7, [coeffq+16*7]
    punpckhwd             m3, m4, m6                 ;packed out9,  out13
    punpcklwd             m4, m6                     ;packed out8,  out12
    punpckhwd             m6, m5, m7                 ;packed out11, out15
    punpcklwd             m5, m7                     ;packed out10, out14
    jmp   m(idct_16x4_internal).pass1_end3

.pass2:
    lea                 tx2q, [o(m(iidentity_8x4_internal).pass2)]
    jmp   m(idct_16x4_internal).pass2_end


%macro SAVE_8ROWS 2  ;src, stride
    mova                 [%1+%2*0], m0
    mova                 [%1+%2*1], m1
    mova                 [%1+%2*2], m2
    mova                 [%1+%2*3], m3
    mova                 [%1+%2*4], m4
    mova                 [%1+%2*5], m5
    mova                 [%1+%2*6], m6
    mova                 [%1+%2*7], m7
%endmacro

%macro INV_TXFM_8X16_FN 2 ; type1, type2
    INV_TXFM_FN          %1, %2, 8x16, 8, 16*16
%ifidn %1_%2, dct_dct
    pshuflw              m0, [coeffq], q0000
    punpcklwd            m0, m0
    mova                 m1, [o(pw_2896x8)]
    pmulhrsw             m0, m1
    mova                 m2, [o(pw_16384)]
    mov            [coeffq], eobd
    pmulhrsw             m0, m1
    pmulhrsw             m0, m2
    psrlw                m2, 3              ; pw_2048
    pmulhrsw             m0, m1
    pmulhrsw             m0, m2
    mov                 r3d, 4
    lea                tx2q, [o(m(inv_txfm_add_dct_dct_8x16).end)]
    jmp m(inv_txfm_add_dct_dct_8x8).loop
.end:
    RET
%endif
%endmacro

INV_TXFM_8X16_FN dct, dct
INV_TXFM_8X16_FN dct, adst
INV_TXFM_8X16_FN dct, flipadst
INV_TXFM_8X16_FN dct, identity

cglobal idct_8x16_internal, 0, 0, 0, dst, stride, coeff, eob, tx2
    lea                    r3, [o(m(idct_8x8_internal).pass1)]

.pass1:
    LOAD_8ROWS    coeffq+16*1, 32, 1
    mov   [rsp+gprsize+16*11], tx2q
    lea                  tx2q, [o(m(idct_8x16_internal).pass1_end)]
    jmp                    r3

.pass1_end:
    SAVE_8ROWS    coeffq+16*1, 32
    LOAD_8ROWS    coeffq+16*0, 32, 1
    mov                  tx2q, [rsp+gprsize+16*11]
    jmp                    r3

.pass2:
    lea                  tx2q, [o(m(idct_8x16_internal).end)]

.pass2_pre:
    mova       [coeffq+16*2 ], m1
    mova       [coeffq+16*6 ], m3
    mova       [coeffq+16*10], m5
    mova       [coeffq+16*14], m7
    mova                   m1, m2
    mova                   m2, m4
    mova                   m3, m6
    mova                   m4, [coeffq+16*1 ]
    mova                   m5, [coeffq+16*5 ]
    mova                   m6, [coeffq+16*9 ]
    mova                   m7, [coeffq+16*13]

.pass2_main:
    call m(idct_8x8_internal).main

    SAVE_7ROWS   rsp+gprsize+16*3, 16
    mova                   m0, [coeffq+16*2 ]
    mova                   m1, [coeffq+16*6 ]
    mova                   m2, [coeffq+16*10]
    mova                   m3, [coeffq+16*14]
    mova                   m4, [coeffq+16*3 ]
    mova                   m5, [coeffq+16*7 ]
    mova                   m6, [coeffq+16*11]
    mova                   m7, [coeffq+16*15]
    call m(idct_16x8_internal).main

    mov                    r3, dstq
    lea                  dstq, [dstq+strideq*8]
    jmp  m(idct_8x8_internal).end

.end:
    LOAD_8ROWS   rsp+gprsize+16*3, 16
    mova   [rsp+gprsize+16*0], m7
    lea                  tx2q, [o(m(idct_8x16_internal).end1)]
    mov                  dstq, r3
    jmp  m(idct_8x8_internal).end

.end1:
    pxor                   m7, m7
    REPX  {mova [coeffq+16*x], m7}, 0,  1,  2,  3,  4,  5,  6,  7,  8,  9,  10, 11, 12, 13, 14, 15
    ret

INV_TXFM_8X16_FN adst, dct
INV_TXFM_8X16_FN adst, adst
INV_TXFM_8X16_FN adst, flipadst
INV_TXFM_8X16_FN adst, identity

cglobal iadst_8x16_internal, 0, 0, 0, dst, stride, coeff, eob, tx2
    lea                    r3, [o(m(iadst_8x8_internal).pass1)]
    jmp  m(idct_8x16_internal).pass1

.pass2:
    lea                  tx2q, [o(m(iadst_8x16_internal).end)]

.pass2_pre:
    mova    [rsp+gprsize+16*7], m0
    mova    [rsp+gprsize+16*8], m1
    mova    [rsp+gprsize+16*5], m6
    mova    [rsp+gprsize+16*6], m7
    mova                    m0, m2
    mova                    m1, m3
    mova                    m2, m4
    mova                    m3, m5

.pass2_main:
    mova                    m4, [coeffq+16*1 ]
    mova                    m5, [coeffq+16*3 ]
    mova                    m6, [coeffq+16*13]
    mova                    m7, [coeffq+16*15]
    mova    [rsp+gprsize+16*3], m4
    mova    [rsp+gprsize+16*4], m5
    mova    [rsp+gprsize+16*9], m6
    mova    [rsp+gprsize+32*5], m7
    mova                    m4, [coeffq+16*5 ]
    mova                    m5, [coeffq+16*7 ]
    mova                    m6, [coeffq+16*9 ]
    mova                    m7, [coeffq+16*11]

    call m(iadst_16x8_internal).main
    call m(iadst_16x8_internal).main_pass2_end

    mov                    r3, dstq
    lea                  dstq, [dstq+strideq*8]
    jmp m(iadst_8x8_internal).end

.end:
    LOAD_8ROWS   rsp+gprsize+16*3, 16
    mova   [rsp+gprsize+16*0], m7
    lea                  tx2q, [o(m(idct_8x16_internal).end1)]
    mov                  dstq, r3
    jmp  m(iadst_8x8_internal).end


INV_TXFM_8X16_FN flipadst, dct
INV_TXFM_8X16_FN flipadst, adst
INV_TXFM_8X16_FN flipadst, flipadst
INV_TXFM_8X16_FN flipadst, identity

cglobal iflipadst_8x16_internal, 0, 0, 0, dst, stride, coeff, eob, tx2
    lea                    r3, [o(m(iflipadst_8x8_internal).pass1)]
    jmp  m(idct_8x16_internal).pass1

.pass2:
    lea                   tx2q, [o(m(iflipadst_8x16_internal).end)]
    lea                     r3, [dstq+strideq*8]

.pass2_pre:
    mova    [rsp+gprsize+16*7], m0
    mova    [rsp+gprsize+16*8], m1
    mova    [rsp+gprsize+16*5], m6
    mova    [rsp+gprsize+16*6], m7
    mova                    m0, m2
    mova                    m1, m3
    mova                    m2, m4
    mova                    m3, m5

.pass2_main:
    mova                    m4, [coeffq+16*1 ]
    mova                    m5, [coeffq+16*3 ]
    mova                    m6, [coeffq+16*13]
    mova                    m7, [coeffq+16*15]
    mova    [rsp+gprsize+16*3], m4
    mova    [rsp+gprsize+16*4], m5
    mova    [rsp+gprsize+16*9], m6
    mova    [rsp+gprsize+32*5], m7
    mova                    m4, [coeffq+16*5 ]
    mova                    m5, [coeffq+16*7 ]
    mova                    m6, [coeffq+16*9 ]
    mova                    m7, [coeffq+16*11]

    call m(iadst_16x8_internal).main
    call m(iadst_16x8_internal).main_pass2_end
    jmp  m(iflipadst_8x8_internal).end

.end:
    LOAD_8ROWS    rsp+gprsize+16*3, 16
    mova    [rsp+gprsize+16*0], m7
    lea                   tx2q, [o(m(idct_8x16_internal).end1)]
    mov                   dstq, r3
    jmp  m(iflipadst_8x8_internal).end


INV_TXFM_8X16_FN identity, dct
INV_TXFM_8X16_FN identity, adst
INV_TXFM_8X16_FN identity, flipadst
INV_TXFM_8X16_FN identity, identity

cglobal iidentity_8x16_internal, 0, 0, 0, dst, stride, coeff, eob, tx2
    LOAD_8ROWS    coeffq+16*1, 32, 1
    mov                    r3, tx2q
    lea                  tx2q, [o(m(iidentity_8x16_internal).pass1_end)]
    mova   [rsp+gprsize+16*1], m6
    jmp  m(idct_8x8_internal).pass1_end3

.pass1_end:
    SAVE_8ROWS    coeffq+16*1, 32
    LOAD_8ROWS    coeffq+16*0, 32, 1
    mov                  tx2q, r3
    mova   [rsp+gprsize+16*1], m6
    jmp  m(idct_8x8_internal).pass1_end3

.pass2:
    lea                  tx2q, [o(m(iidentity_8x16_internal).end1)]

.end:
    mova   [rsp+gprsize+16*0], m7
    mova   [rsp+gprsize+16*1], m6
    mova                   m7, [o(pw_1697x16)]
    REPX     {IDTX16 x, 6, 7}, 0, 1, 2, 3, 4, 5
    mova                   m6, [rsp+gprsize+16*1]
    mova   [rsp+gprsize+16*2], m5
    IDTX16                  6, 5, 7
    mova                   m5, [rsp+gprsize+16*0]
    IDTX16                  5, 7, 7
    mova                   m7, [o(pw_2048)]
    REPX     {pmulhrsw x, m7}, m0, m1, m2, m3, m4, m5, m6
    pmulhrsw               m7, [rsp+gprsize+16*2]
    mova   [rsp+gprsize+16*0], m5
    mova   [rsp+gprsize+16*1], m6
    mova   [rsp+gprsize+16*2], m7
    jmp  m(idct_8x8_internal).end3

.end1:
    LOAD_8ROWS    coeffq+16*1, 32
    lea                  tx2q, [o(m(idct_8x16_internal).end1)]
    lea                  dstq, [dstq+strideq*2]
    jmp .end


%macro INV_TXFM_16X8_FN 2 ; type1, type2
    INV_TXFM_FN          %1, %2, 16x8, 8, 16*16
%ifidn %1_%2, dct_dct
    movd                 m1, [o(pw_2896x8)]
    pmulhrsw             m0, m1, [coeffq]
    movd                 m2, [o(pw_16384)]
    mov            [coeffq], eobd
    pmulhrsw             m0, m1
    mov                 r2d, 4
    lea                tx2q, [o(m(inv_txfm_add_dct_dct_16x8).end)]
    jmp m(inv_txfm_add_dct_dct_16x4).dconly
.end:
    RET
%endif
%endmacro

INV_TXFM_16X8_FN dct, dct
INV_TXFM_16X8_FN dct, adst
INV_TXFM_16X8_FN dct, flipadst
INV_TXFM_16X8_FN dct, identity

cglobal idct_16x8_internal, 0, 0, 0, dst, stride, coeff, eob, tx2
    LOAD_8ROWS    coeffq+16*0, 32, 1
    call m(idct_8x8_internal).main
    SAVE_7ROWS   rsp+gprsize+16*3, 16

    LOAD_8ROWS    coeffq+16*1, 32, 1
    call  .main
    mov                    r3, tx2q
    lea                  tx2q, [o(m(idct_16x8_internal).pass1_end)]
    jmp  m(idct_8x8_internal).pass1_end

.pass1_end:
    SAVE_8ROWS    coeffq+16*1, 32
    LOAD_8ROWS   rsp+gprsize+16*3, 16
    mova   [rsp+gprsize+16*0], m7
    mov                  tx2q, r3
    jmp  m(idct_8x8_internal).pass1_end

.pass2:
    lea                  tx2q, [o(m(idct_16x8_internal).end)]
    lea                    r3, [dstq+8]
    jmp  m(idct_8x8_internal).pass2_main

.end:
    LOAD_8ROWS    coeffq+16*1, 32
    lea                  tx2q, [o(m(idct_8x16_internal).end1)]
    mov                  dstq, r3
    jmp  m(idct_8x8_internal).pass2_main


ALIGN function_align
.main:
    mova [rsp+gprsize*2+16*1], m2
    mova [rsp+gprsize*2+16*2], m6
    mova [rsp+gprsize*2+32*5], m5

    mova                   m6, [o(pd_2048)]
    ITX_MULSUB_2W           0, 7, 2, 5, 6,  401, 4076   ;t8a, t15a
    ITX_MULSUB_2W           4, 3, 2, 5, 6, 3166, 2598   ;t9a, t14a
    psubsw                 m2, m0, m4                   ;t9
    paddsw                 m0, m4                       ;t8
    psubsw                 m4, m7, m3                   ;t14
    paddsw                 m7, m3                       ;t15
    ITX_MULSUB_2W           4, 2, 3, 5, 6, 1567, 3784   ;t9a, t14a
    mova                   m3, [rsp+gprsize*2+16*1]
    mova                   m5, [rsp+gprsize*2+32*5]
    mova [rsp+gprsize*2+16*1], m2
    mova [rsp+gprsize*2+32*5], m4
    mova                   m2, [rsp+gprsize*2+16*2]
    mova [rsp+gprsize*2+16*2], m7
    ITX_MULSUB_2W           3, 5, 7, 4, 6, 1931, 3612   ;t10a, t13a
    ITX_MULSUB_2W           2, 1, 7, 4, 6, 3920, 1189   ;t11a, t12a
    psubsw                 m4, m2, m3                   ;t10
    paddsw                 m2, m3                       ;t11
    psubsw                 m3, m1, m5                   ;t13
    paddsw                 m1, m5                       ;t12
    ITX_MULSUB_2W           3, 4, 7, 5, 6, m3784, 1567  ;t10a, t13a
    mova                   m7, [rsp+gprsize*2+32*5]
    psubsw                 m6, m0, m2                   ;t11a
    paddsw                 m0, m2                       ;t8a
    paddsw                 m2, m7, m3                   ;t9
    psubsw                 m7, m3                       ;t10
    mova                   m5, [rsp+gprsize*2+16*0]
    psubsw                 m3, m5, m0                   ;out8
    paddsw                 m0, m5                       ;out7
    mova [rsp+gprsize*2+32*5], m0
    mova                   m5, [rsp+gprsize*2+16*9]
    psubsw                 m0, m5, m2                   ;out9
    paddsw                 m2, m5                       ;out6
    mova [rsp+gprsize*2+16*0], m0
    mova [rsp+gprsize*2+16*9], m2
    mova                   m0, [rsp+gprsize*2+16*1]
    mova                   m2, [rsp+gprsize*2+16*2]
    mova [rsp+gprsize*2+16*1], m3
    psubsw                 m5, m0, m4                   ;t13
    paddsw                 m0, m4                       ;t14
    mova                   m3, [o(pd_2048)]
    psubsw                 m4, m2, m1                   ;t12a
    paddsw                 m1, m2                       ;t15a
    mova [rsp+gprsize*2+16*2], m1
    ITX_MULSUB_2W           5, 7, 1, 2, 3, 2896, 2896   ;t10a, t13a
    ITX_MULSUB_2W           4, 6, 1, 2, 3, 2896, 2896   ;t11,  t12
    mova                   m3, [rsp+gprsize*2+16*8]
    psubsw                 m2, m3, m5                   ;out10
    paddsw                 m3, m5                       ;out5
    mova                   m5, [rsp+gprsize*2+16*7]
    mova [rsp+gprsize*2+16*8], m3
    psubsw                 m3, m5, m4                   ;out11
    paddsw                 m5, m4                       ;out4
    mova                   m4, [rsp+gprsize*2+16*6]
    mova [rsp+gprsize*2+16*7], m5
    paddsw                 m5, m4, m6                   ;out3
    psubsw                 m4, m6                       ;out12
    mova                   m6, [rsp+gprsize*2+16*5]
    mova [rsp+gprsize*2+16*6], m5
    psubsw                 m5, m6, m7                   ;out13
    paddsw                 m6, m7                       ;out2
    mova                   m7, [rsp+gprsize*2+16*4]
    mova [rsp+gprsize*2+16*5], m6
    psubsw                 m6, m7, m0                   ;out14
    paddsw                 m7, m0                       ;out1
    mova                   m1, [rsp+gprsize*2+16*2]
    mova                   m0, [rsp+gprsize*2+16*3]
    mova [rsp+gprsize*2+16*4], m7
    psubsw                 m7, m0, m1                   ;out15
    paddsw                 m0, m1                       ;out0
    mova [rsp+gprsize*2+16*3], m0
    mova                   m1, [rsp+gprsize*2+16*0]
    mova                   m0, [rsp+gprsize*2+16*1]
    mova [rsp+gprsize*2+16*0], m7
    ret

INV_TXFM_16X8_FN adst, dct
INV_TXFM_16X8_FN adst, adst
INV_TXFM_16X8_FN adst, flipadst
INV_TXFM_16X8_FN adst, identity

cglobal iadst_16x8_internal, 0, 0, 0, dst, stride, coeff, eob, tx2
    mova                    m7, [o(pw_2896x8)]
    pmulhrsw                m0, m7, [coeffq+16*0 ]
    pmulhrsw                m1, m7, [coeffq+16*1 ]
    pmulhrsw                m2, m7, [coeffq+16*14]
    pmulhrsw                m3, m7, [coeffq+16*15]
    mova    [rsp+gprsize+16*7], m0
    mova    [rsp+gprsize+16*8], m1
    mova    [rsp+gprsize+16*9], m2
    mova    [rsp+gprsize+32*5], m3
    pmulhrsw                m0, m7, [coeffq+16*6 ]
    pmulhrsw                m1, m7, [coeffq+16*7 ]
    pmulhrsw                m2, m7, [coeffq+16*8 ]
    pmulhrsw                m3, m7, [coeffq+16*9 ]
    mova    [rsp+gprsize+16*3], m2
    mova    [rsp+gprsize+16*4], m3
    mova    [rsp+gprsize+16*5], m0
    mova    [rsp+gprsize+16*6], m1
    pmulhrsw                m0, m7, [coeffq+16*2 ]
    pmulhrsw                m1, m7, [coeffq+16*3 ]
    pmulhrsw                m2, m7, [coeffq+16*4 ]
    pmulhrsw                m3, m7, [coeffq+16*5 ]
    pmulhrsw                m4, m7, [coeffq+16*10]
    pmulhrsw                m5, m7, [coeffq+16*11]
    pmulhrsw                m6, m7, [coeffq+16*12]
    pmulhrsw                m7,     [coeffq+16*13]

    call .main
    call .main_pass1_end
    mov                    r3, tx2q
    lea                  tx2q, [o(m(iadst_16x8_internal).pass1_end)]
    jmp m(iadst_8x8_internal).pass1_end

.pass1_end:
    SAVE_8ROWS    coeffq+16*1, 32
    LOAD_8ROWS   rsp+gprsize+16*3, 16
    mova   [rsp+gprsize+16*0], m7
    mov                  tx2q, r3
    jmp m(iadst_8x8_internal).pass1_end

.pass2:
    lea                  tx2q, [o(m(iadst_16x8_internal).end)]
    lea                    r3, [dstq+8]
    jmp m(iadst_8x8_internal).pass2_main

.end:
    LOAD_8ROWS    coeffq+16*1, 32
    lea                  tx2q, [o(m(idct_8x16_internal).end1)]
    mov                  dstq, r3
    jmp m(iadst_8x8_internal).pass2_main

ALIGN function_align
.main:
    mova  [rsp+gprsize*2+16*0], m1
    mova  [rsp+gprsize*2+16*1], m2
    mova  [rsp+gprsize*2+16*2], m6

    mova                    m6, [o(pd_2048)]
    ITX_MULSUB_2W            7, 0, 1, 2, 6,  995, 3973   ;t3,  t2
    ITX_MULSUB_2W            3, 4, 1, 2, 6, 3513, 2106   ;t11, t10
    psubsw                  m1, m0, m4                   ;t10a
    paddsw                  m0, m4                       ;t2a
    psubsw                  m4, m7, m3                   ;t11a
    paddsw                  m3, m7                       ;t3a
    ITX_MULSUB_2W            1, 4, 7, 2, 6, 3406, 2276   ;t11, t10
    mova                    m2, [rsp+gprsize*2+16*0]     ;in3
    mova                    m7, [rsp+gprsize*2+16*1]     ;in4
    mova  [rsp+gprsize*2+16*0], m1                       ;t11
    mova  [rsp+gprsize*2+16*1], m4                       ;t10
    mova                    m1, [rsp+gprsize*2+16*2]     ;in12
    mova  [rsp+gprsize*2+16*2], m0                       ;t2a
    ITX_MULSUB_2W            5, 7, 0, 4, 6, 1751, 3703   ;t5,  t4
    ITX_MULSUB_2W            2, 1, 0, 4, 6, 3857, 1380   ;t13, t12
    psubsw                  m0, m7, m1                   ;t12a
    paddsw                  m1, m7                       ;t4a
    psubsw                  m4, m5, m2                   ;t13a
    paddsw                  m5, m2                       ;t5a
    ITX_MULSUB_2W            4, 0, 7, 2, 6, 4017,  799   ;t12, t13
    mova                    m2, [rsp+gprsize*2+16*8]     ;in1
    mova                    m7, [rsp+gprsize*2+16*9]     ;in14
    mova  [rsp+gprsize*2+16*8], m4                       ;t12
    mova  [rsp+gprsize*2+16*9], m0                       ;t13
    mova                    m4, [rsp+gprsize*2+16*4]     ;in9
    mova                    m0, [rsp+gprsize*2+16*5]     ;in6
    mova  [rsp+gprsize*2+16*4], m1                       ;t4a
    mova  [rsp+gprsize*2+16*5], m5                       ;t5a
    ITX_MULSUB_2W            2, 7, 1, 5, 6, 4052,  601   ;t15, t14
    ITX_MULSUB_2W            4, 0, 1, 5, 6, 2440, 3290   ;t7,  t6
    psubsw                  m1, m0, m7                   ;t14a
    paddsw                  m0, m7                       ;t6a
    psubsw                  m5, m4, m2                   ;t15a
    paddsw                  m4, m2                       ;t7a
    ITX_MULSUB_2W            5, 1, 7, 2, 6, 2276, 3406   ;t14, t15
    mova                    m2, [rsp+gprsize*2+16*2]     ;t2a
    mova  [rsp+gprsize*2+16*2], m5                       ;t14
    psubsw                  m7, m2, m0                   ;t6
    paddsw                  m2, m0                       ;t2
    psubsw                  m0, m3, m4                   ;t7
    paddsw                  m3, m4                       ;t3
    ITX_MULSUB_2W            0, 7, 4, 5, 6, 3784, 1567   ;t6a, t7a
    mova                    m4, [rsp+gprsize*2+16*7]     ;in0
    mova                    m5, [rsp+gprsize*2+32*5]     ;in15
    mova  [rsp+gprsize*2+16*7], m3                       ;t3
    mova  [rsp+gprsize*2+32*5], m1                       ;t15
    mova                    m1, [rsp+gprsize*2+16*6]     ;in7
    mova                    m3, [rsp+gprsize*2+16*3]     ;in8
    mova  [rsp+gprsize*2+16*6], m7                       ;t7a
    mova  [rsp+gprsize*2+16*3], m0                       ;t6a
    ITX_MULSUB_2W            5, 4, 0, 7, 6,  201, 4091   ;t1,  t0
    ITX_MULSUB_2W            1, 3, 0, 7, 6, 3035, 2751   ;t9,  t8
    psubsw                  m0, m4, m3                   ;t8a
    paddsw                  m4, m3                       ;t0a
    psubsw                  m3, m5, m1                   ;t9a
    paddsw                  m5, m1                       ;t1a
    ITX_MULSUB_2W            0, 3, 1, 7, 6,  799, 4017   ;t9,  t8
    mova                    m1, [rsp+gprsize*2+16*4]     ;t4a
    mova                    m7, [rsp+gprsize*2+16*5]     ;t5a
    mova  [rsp+gprsize*2+16*4], m3                       ;t8
    mova  [rsp+gprsize*2+16*5], m0                       ;t9
    psubsw                  m0, m4, m1                   ;t4
    paddsw                  m4, m1                       ;t0
    psubsw                  m3, m5, m7                   ;t5
    paddsw                  m5, m7                       ;t1
    ITX_MULSUB_2W            0, 3, 1, 7, 6, 1567, 3784   ;t5a, t4a
    mova                    m7, [rsp+gprsize*2+16*3]     ;t6a
    psubsw                  m1, m4, m2                   ;t2a
    paddsw                  m4, m2                       ;out0
    mova  [rsp+gprsize*2+16*3], m4                       ;out0
    mova                    m4, [rsp+gprsize*2+16*6]     ;t7a
    psubsw                  m2, m3, m7                   ;t6
    paddsw                  m3, m7                       ;-out3
    mova  [rsp+gprsize*2+16*6], m3                       ;-out3
    psubsw                  m3, m0, m4                   ;t7
    paddsw                  m0, m4                       ;out12
    mova [rsp+gprsize*2+16*12], m3
    mova                    m3, [rsp+gprsize*2+16*7]     ;t3
    mova [rsp+gprsize*2+16* 7], m2                       ;out4
    psubsw                  m2, m5, m3                   ;t3a
    paddsw                  m5, m3                       ;-out15
    mova [rsp+gprsize*2+16*11], m2
    mova                    m2, [rsp+gprsize*2+32*5]     ;t15
    mova [rsp+gprsize*2+16*10], m1                       ;-out7
    mova                    m1, [rsp+gprsize*2+16*0]     ;t11
    mova [rsp+gprsize*2+16*0 ], m5                       ;-out15
    mova                    m3, [rsp+gprsize*2+16*1]     ;t10
    mova [rsp+gprsize*2+16*1 ], m4                       ;-out11
    mova                    m4, [rsp+gprsize*2+16*2]     ;t14
    mova [rsp+gprsize*2+16*2 ], m0                       ;out12
    psubsw                  m0, m3, m4                   ;t14a
    paddsw                  m3, m4                       ;t10a
    psubsw                  m5, m1, m2                   ;t15a
    paddsw                  m1, m2                       ;t11a
    ITX_MULSUB_2W            5, 0, 2, 4, 6, 3784, 1567   ;t14, t15
    mova                    m2, [rsp+gprsize*2+16*4]     ;t8
    mova                    m4, [rsp+gprsize*2+16*5]     ;t9
    mova  [rsp+gprsize*2+16*4], m3                       ;t10a
    mova  [rsp+gprsize*2+16*5], m1                       ;t11a
    mova                    m3, [rsp+gprsize*2+16*8]     ;t12
    mova                    m1, [rsp+gprsize*2+16*9]     ;t13
    mova  [rsp+gprsize*2+16*8], m5                       ;t14
    mova  [rsp+gprsize*2+16*9], m0                       ;t15
    psubsw                  m5, m2, m3                   ;t12a
    paddsw                  m2, m3                       ;t8a
    psubsw                  m0, m4, m1                   ;t13a
    paddsw                  m4, m1                       ;t9a
    ITX_MULSUB_2W            5, 0, 1, 3, 6, 1567, 3784   ;t13, t12
    mova                    m6, [rsp+gprsize*2+16*4]     ;t10a
    mova                    m1, [rsp+gprsize*2+16*5]     ;t11a
    psubsw                  m3, m2, m6                   ;t10
    paddsw                  m2, m6                       ;-out1
    paddsw                  m6, m4, m1                   ;out14
    psubsw                  m4, m1                       ;t11
    mova [rsp+gprsize*2+16*14], m4
    mova [rsp+gprsize*2+16* 4], m2                       ;-out1
    mova                    m4, [rsp+gprsize*2+16*8]     ;t14
    mova                    m2, [rsp+gprsize*2+16*9]     ;t15
    mova [rsp+gprsize*2+16* 9], m3                       ;out6
    psubsw                  m3, m0, m4                   ;t14a
    paddsw                  m0, m4                       ;out2
    psubsw                  m4, m5, m2                   ;t15a
    paddsw                  m5, m2                       ;-out13
    mova [rsp+gprsize*2+16* 5], m0                       ;out2
    ret
ALIGN function_align
.main_pass1_end:
    mova                    m0, [rsp+gprsize*2+16*14]
    mova [rsp+gprsize*2+16*14], m5
    mova [rsp+gprsize*2+16*15], m6
    mova                    m5, [o(pw_2896_2896)]
    mova                    m6, [o(pw_2896_m2896)]
    mova                    m7, [o(pd_2048)]
    punpcklwd               m2, m3, m4
    punpckhwd               m3, m4
    pmaddwd                 m4, m5, m2
    pmaddwd                 m2, m6
    pmaddwd                 m1, m5, m3
    pmaddwd                 m3, m6
    REPX         {paddd x, m7}, m4, m2, m1, m3
    REPX         {psrad x, 12}, m4, m1, m2, m3
    packssdw                m4, m1                       ;-out5
    packssdw                m2, m3                       ;out10
    mova [rsp+gprsize*2+16* 8], m4
    mova                    m3, [rsp+gprsize*2+16* 9]
    punpcklwd               m1, m3, m0
    punpckhwd               m3, m0
    pmaddwd                 m0, m5, m1
    pmaddwd                 m1, m6
    pmaddwd                 m4, m5, m3
    pmaddwd                 m3, m6
    REPX         {paddd x, m7}, m0, m1, m4, m3
    REPX         {psrad x, 12}, m0, m4, m1, m3
    packssdw                m0, m4                       ;out6
    packssdw                m1, m3                       ;-out9
    mova [rsp+gprsize*2+16* 9], m0
    mova                    m0, [rsp+gprsize*2+16* 7]
    mova                    m4, [rsp+gprsize*2+16*12]
    punpcklwd               m3, m0, m4
    punpckhwd               m0, m4
    pmaddwd                 m4, m5, m3
    pmaddwd                 m3, m6
    pmaddwd                 m5, m0
    pmaddwd                 m0, m6
    REPX         {paddd x, m7}, m4, m3, m5, m0
    REPX         {psrad x, 12}, m4, m5, m3, m0
    packssdw                m4, m5                       ;out4
    packssdw                m3, m0                       ;-out11
    mova [rsp+gprsize*2+16* 7], m4
    mova                    m4, [rsp+gprsize*2+16*10]
    mova                    m5, [rsp+gprsize*2+16*11]
    punpcklwd               m0, m4, m5
    punpckhwd               m4, m5
    pmaddwd                 m5, m0, [o(pw_2896_2896)]
    pmaddwd                 m0, m6
    pmaddwd                 m6, m4
    pmaddwd                 m4, [o(pw_2896_2896)]
    REPX         {paddd x, m7}, m5, m0, m6, m4
    REPX         {psrad x, 12}, m0, m6, m5, m4
    packssdw                m0, m6                       ;out8
    packssdw                m5, m4                       ;-out7
    mova [rsp+gprsize*2+16*10], m5
    mova                    m4, [rsp+gprsize*2+16* 2]    ;out12
    mova                    m5, [rsp+gprsize*2+16*14]    ;-out13
    mova                    m6, [rsp+gprsize*2+16*15]    ;out14
    ret
ALIGN function_align
.main_pass2_end:
    mova                    m7, [o(pw_2896x8)]
    mova                    m1, [rsp+gprsize*2+16* 9]
    mova                    m2, [rsp+gprsize*2+16*14]
    paddsw                  m0, m1, m2
    psubsw                  m1, m2
    pmulhrsw                m0, m7                       ;out6
    pmulhrsw                m1, m7                       ;-out9
    mova [rsp+gprsize*2+16* 9], m0
    psubsw                  m2, m3, m4
    paddsw                  m3, m4
    pmulhrsw                m2, m7                       ;out10
    pmulhrsw                m3, m7                       ;-out5
    mova [rsp+gprsize*2+16* 8], m3
    mova                    m3, [rsp+gprsize*2+16* 7]
    mova                    m4, [rsp+gprsize*2+16*12]
    paddsw                  m0, m3, m4
    psubsw                  m3, m4
    pmulhrsw                m0, m7                       ;out4
    pmulhrsw                m3, m7                       ;-out11
    mova [rsp+gprsize*2+16* 7], m0
    mova                    m0, [rsp+gprsize*2+16*10]
    paddsw                  m4, m0, [rsp+gprsize*2+16*11]
    psubsw                  m0, [rsp+gprsize*2+16*11]
    pmulhrsw                m4, m7                       ;-out7
    pmulhrsw                m0, m7                       ;out8
    mova [rsp+gprsize*2+16*10], m4
    mova                    m4, [rsp+gprsize*2+16*2 ]    ;out12
    ret

INV_TXFM_16X8_FN flipadst, dct
INV_TXFM_16X8_FN flipadst, adst
INV_TXFM_16X8_FN flipadst, flipadst
INV_TXFM_16X8_FN flipadst, identity

cglobal iflipadst_16x8_internal, 0, 0, 0, dst, stride, coeff, eob, tx2
    mova                    m7, [o(pw_2896x8)]
    pmulhrsw                m0, m7, [coeffq+16*0 ]
    pmulhrsw                m1, m7, [coeffq+16*1 ]
    pmulhrsw                m2, m7, [coeffq+16*14]
    pmulhrsw                m3, m7, [coeffq+16*15]
    mova    [rsp+gprsize+16*7], m0
    mova    [rsp+gprsize+16*8], m1
    mova    [rsp+gprsize+16*9], m2
    mova    [rsp+gprsize+32*5], m3
    pmulhrsw                m0, m7, [coeffq+16*6 ]
    pmulhrsw                m1, m7, [coeffq+16*7 ]
    pmulhrsw                m2, m7, [coeffq+16*8 ]
    pmulhrsw                m3, m7, [coeffq+16*9 ]
    mova    [rsp+gprsize+16*3], m2
    mova    [rsp+gprsize+16*4], m3
    mova    [rsp+gprsize+16*5], m0
    mova    [rsp+gprsize+16*6], m1
    pmulhrsw                m0, m7, [coeffq+16*2 ]
    pmulhrsw                m1, m7, [coeffq+16*3 ]
    pmulhrsw                m2, m7, [coeffq+16*4 ]
    pmulhrsw                m3, m7, [coeffq+16*5 ]
    pmulhrsw                m4, m7, [coeffq+16*10]
    pmulhrsw                m5, m7, [coeffq+16*11]
    pmulhrsw                m6, m7, [coeffq+16*12]
    pmulhrsw                m7,     [coeffq+16*13]

    call m(iadst_16x8_internal).main
    call m(iadst_16x8_internal).main_pass1_end

    mova                    m7, [rsp+gprsize+16*0]
    SAVE_8ROWS     coeffq+16*0, 32
    LOAD_8ROWS    rsp+gprsize+16*3, 16
    mova    [rsp+gprsize+16*0], m7
    mov                     r3, tx2q
    lea                   tx2q, [o(m(iflipadst_16x8_internal).pass1_end)]
    jmp m(iflipadst_8x8_internal).pass1_end

.pass1_end:
    SAVE_8ROWS     coeffq+16*1, 32
    LOAD_8ROWS     coeffq+16*0, 32
    mova    [rsp+gprsize+16*0], m7
    mov                   tx2q, r3
    jmp m(iflipadst_8x8_internal).pass1_end

.pass2:
    lea                   tx2q, [o(m(iflipadst_16x8_internal).end)]
    lea                     r3, [dstq+8]
    jmp m(iflipadst_8x8_internal).pass2_main

.end:
    LOAD_8ROWS     coeffq+16*1, 32
    lea                   tx2q, [o(m(idct_8x16_internal).end1)]
    mov                   dstq, r3
    jmp m(iflipadst_8x8_internal).pass2_main


INV_TXFM_16X8_FN identity, dct
INV_TXFM_16X8_FN identity, adst
INV_TXFM_16X8_FN identity, flipadst
INV_TXFM_16X8_FN identity, identity

cglobal iidentity_16x8_internal, 0, 0, 0, dst, stride, coeff, eob, tx2
    add                coeffq, 16*16
    mova                   m4, [coeffq-16*7]
    mova                   m5, [coeffq-16*5]
    mova                   m6, [coeffq-16*3]
    mova                   m7, [coeffq-16*1]
    mov                    r3, tx2q
    lea                  tx2q, [o(m(iidentity_16x8_internal).pass1_end)]

.pass1:
    mova                   m0, [o(pw_2896x8)]
    mova                   m2, [o(pw_1697x16)]
    mova                   m3, [o(pw_16384)]
    sub                coeffq, 8*16
    REPX     {pmulhrsw x, m0}, m4, m5, m6, m7
    pmulhrsw               m1, m2, m4
    pmulhrsw               m1, m3
    paddsw                 m1, m4 ; 1
    pmulhrsw               m4, m2, m5
    pmulhrsw               m4, m3
    paddsw                 m4, m5 ; 3
    pmulhrsw               m5, m2, m6
    pmulhrsw               m5, m3
    paddsw                 m5, m6 ; 5
    pmulhrsw               m6, m2, m7
    pmulhrsw               m6, m3
    paddsw                 m7, m6 ; 7
    pmulhrsw               m6, m0, [coeffq+16*6]
    mova   [rsp+gprsize+16*0], m4
    pmulhrsw               m4, m2, m6
    pmulhrsw               m4, m3
    paddsw                 m6, m4 ; 6
    pmulhrsw               m4, m0, [coeffq+16*4]
    mova   [rsp+gprsize+16*1], m6
    pmulhrsw               m6, m2, m4
    pmulhrsw               m6, m3
    paddsw                 m4, m6 ; 4
    pmulhrsw               m6, m0, [coeffq+16*2]
    pmulhrsw               m0,     [coeffq+16*0]
    pmulhrsw               m2, m6
    pmulhrsw               m2, m3
    paddsw                 m2, m6 ; 2
    pmulhrsw               m6, m0, [o(pw_1697x16)]
    pmulhrsw               m6, m3
    mova                   m3, [rsp+gprsize+16*0]
    paddsw                 m0, m6
    jmp   m(idct_8x8_internal).pass1_end3

.pass1_end:
    mova        [coeffq+16*1], m4
    mova        [coeffq+16*3], m5
    mova        [coeffq+16*5], m6
    mova        [coeffq+16*7], m7
    mova                   m4, [coeffq-16*7]
    mova                   m5, [coeffq-16*5]
    mova                   m6, [coeffq-16*3]
    mova                   m7, [coeffq-16*1]
    mova        [coeffq-16*7], m0
    mova        [coeffq-16*5], m1
    mova        [coeffq-16*3], m2
    mova        [coeffq-16*1], m3
    mov                  tx2q, r3
    jmp .pass1

.pass2:
    lea                  tx2q, [o(m(iidentity_16x8_internal).end)]
    lea                    r3, [dstq+8]
    jmp  m(iidentity_8x8_internal).end

.end:
    LOAD_8ROWS    coeffq+16*1, 32
    lea                  tx2q, [o(m(idct_8x16_internal).end1)]
    mov                  dstq, r3
    jmp  m(iidentity_8x8_internal).end


%macro INV_TXFM_16X16_FN 2 ; type1, type2
    INV_TXFM_FN          %1, %2, 16x16, 8, 16*16
%ifidn %1_%2, dct_dct
    movd                   m1, [o(pw_2896x8)]
    pmulhrsw               m0, m1, [coeffq]
    movd                   m2, [o(pw_8192)]
    mov              [coeffq], eobd
    mov                   r2d, 8
    lea                  tx2q, [o(m(inv_txfm_add_dct_dct_16x16).end)]
    jmp m(inv_txfm_add_dct_dct_16x4).dconly
.end:
    RET
%endif
%endmacro

INV_TXFM_16X16_FN dct, dct
INV_TXFM_16X16_FN dct, adst
INV_TXFM_16X16_FN dct, flipadst
INV_TXFM_16X16_FN dct, identity

cglobal idct_16x16_internal, 0, 0, 0, dst, stride, coeff, eob, tx2
    LOAD_8ROWS     coeffq+16*1, 64
    call  m(idct_8x8_internal).main
    SAVE_7ROWS    rsp+gprsize+16*3, 16
    LOAD_8ROWS     coeffq+16*3, 64
    call m(idct_16x8_internal).main
    mov                     r3, tx2q
    lea                   tx2q, [o(m(idct_16x16_internal).pass1_end)]
    mova                    m7, [o(pw_8192)]
    jmp   m(idct_8x8_internal).pass1_end1

.pass1_end:
    SAVE_8ROWS    coeffq+16*17, 32
    LOAD_8ROWS    rsp+gprsize+16*3, 16
    mova    [rsp+gprsize+16*0], m7
    lea                   tx2q, [o(m(idct_16x16_internal).pass1_end1)]
    mova                    m7, [o(pw_8192)]
    jmp   m(idct_8x8_internal).pass1_end1

.pass1_end1:
    SAVE_8ROWS     coeffq+16*1, 32
    LOAD_8ROWS     coeffq+16*0, 64
    call  m(idct_8x8_internal).main
    SAVE_7ROWS    rsp+gprsize+16*3, 16
    LOAD_8ROWS     coeffq+16*2, 64
    call m(idct_16x8_internal).main
    lea                   tx2q, [o(m(idct_16x16_internal).pass1_end2)]
    mova                    m7, [o(pw_8192)]
    jmp   m(idct_8x8_internal).pass1_end1

.pass1_end2:
    SAVE_8ROWS    coeffq+16*16, 32
    LOAD_8ROWS    rsp+gprsize+16*3, 16
    mova    [rsp+gprsize+16*0], m7
    mov                   tx2q, r3
    mova                    m7, [o(pw_8192)]
    jmp   m(idct_8x8_internal).pass1_end1

.pass2:
    lea                   tx2q, [o(m(idct_16x16_internal).end)]
    jmp  m(idct_8x16_internal).pass2_pre

.end:
    LOAD_8ROWS    rsp+gprsize+16*3, 16
    mova    [rsp+gprsize+16*0], m7
    lea                   tx2q, [o(m(idct_16x16_internal).end1)]
    mov                   dstq, r3
    lea                     r3, [dstq+8]
    jmp   m(idct_8x8_internal).end

.end1:
    pxor                    m7, m7
    REPX   {mova [coeffq+16*x], m7}, 0,  1,  2,  3,  4,  5,  6,  7,  8,  9,  10, 11, 12, 13, 14, 15

    add                 coeffq, 32*8
    mov                   dstq, r3

    mova                    m0, [coeffq+16*0 ]
    mova                    m1, [coeffq+16*4 ]
    mova                    m2, [coeffq+16*8 ]
    mova                    m3, [coeffq+16*12]
    mova                    m4, [coeffq+16*1 ]
    mova                    m5, [coeffq+16*5 ]
    mova                    m6, [coeffq+16*9 ]
    mova                    m7, [coeffq+16*13]
    lea                   tx2q, [o(m(idct_8x16_internal).end)]
    jmp  m(idct_8x16_internal).pass2_main


%macro ITX_16X16_ADST_LOAD_ODD_COEFS 0
    mova                    m0, [coeffq+16*1 ]
    mova                    m1, [coeffq+16*3 ]
    mova                    m2, [coeffq+16*29]
    mova                    m3, [coeffq+16*31]
    mova    [rsp+gprsize+16*7], m0
    mova    [rsp+gprsize+16*8], m1
    mova    [rsp+gprsize+16*9], m2
    mova    [rsp+gprsize+32*5], m3
    mova                    m0, [coeffq+16*13]
    mova                    m1, [coeffq+16*15]
    mova                    m2, [coeffq+16*17]
    mova                    m3, [coeffq+16*19]
    mova    [rsp+gprsize+16*3], m2
    mova    [rsp+gprsize+16*4], m3
    mova    [rsp+gprsize+16*5], m0
    mova    [rsp+gprsize+16*6], m1
    mova                    m0, [coeffq+16*5 ]
    mova                    m1, [coeffq+16*7 ]
    mova                    m2, [coeffq+16*9 ]
    mova                    m3, [coeffq+16*11]
    mova                    m4, [coeffq+16*21]
    mova                    m5, [coeffq+16*23]
    mova                    m6, [coeffq+16*25]
    mova                    m7, [coeffq+16*27]
%endmacro

%macro ITX_16X16_ADST_LOAD_EVEN_COEFS 0
    mova                    m0, [coeffq+16*0 ]
    mova                    m1, [coeffq+16*2 ]
    mova                    m2, [coeffq+16*28]
    mova                    m3, [coeffq+16*30]
    mova    [rsp+gprsize+16*7], m0
    mova    [rsp+gprsize+16*8], m1
    mova    [rsp+gprsize+16*9], m2
    mova    [rsp+gprsize+32*5], m3
    mova                    m0, [coeffq+16*12]
    mova                    m1, [coeffq+16*14]
    mova                    m2, [coeffq+16*16]
    mova                    m3, [coeffq+16*18]
    mova    [rsp+gprsize+16*3], m2
    mova    [rsp+gprsize+16*4], m3
    mova    [rsp+gprsize+16*5], m0
    mova    [rsp+gprsize+16*6], m1
    mova                    m0, [coeffq+16*4 ]
    mova                    m1, [coeffq+16*6 ]
    mova                    m2, [coeffq+16*8 ]
    mova                    m3, [coeffq+16*10]
    mova                    m4, [coeffq+16*20]
    mova                    m5, [coeffq+16*22]
    mova                    m6, [coeffq+16*24]
    mova                    m7, [coeffq+16*26]
%endmacro

INV_TXFM_16X16_FN adst, dct
INV_TXFM_16X16_FN adst, adst
INV_TXFM_16X16_FN adst, flipadst

cglobal iadst_16x16_internal, 0, 0, 0, dst, stride, coeff, eob, tx2
    ITX_16X16_ADST_LOAD_ODD_COEFS
    call m(iadst_16x8_internal).main
    call m(iadst_16x8_internal).main_pass1_end

    mov                     r3, tx2q
    lea                   tx2q, [o(m(iadst_16x16_internal).pass1_end)]
    mova                    m7, [o(pw_8192)]
    jmp  m(iadst_8x8_internal).pass1_end1

.pass1_end:
    SAVE_8ROWS    coeffq+16*17, 32
    LOAD_8ROWS    rsp+gprsize+16*3, 16
    mova    [rsp+gprsize+16*0], m7
    lea                   tx2q, [o(m(iadst_16x16_internal).pass1_end1)]
    mova                    m7, [o(pw_8192)]
    jmp  m(iadst_8x8_internal).pass1_end1

.pass1_end1:
    SAVE_8ROWS     coeffq+16*1, 32
    ITX_16X16_ADST_LOAD_EVEN_COEFS
    call m(iadst_16x8_internal).main
    call m(iadst_16x8_internal).main_pass1_end

    lea                   tx2q, [o(m(iadst_16x16_internal).pass1_end2)]
    mova                    m7, [o(pw_8192)]
    jmp  m(iadst_8x8_internal).pass1_end1

.pass1_end2:
    SAVE_8ROWS    coeffq+16*16, 32
    LOAD_8ROWS    rsp+gprsize+16*3, 16
    mova    [rsp+gprsize+16*0], m7
    mov                   tx2q, r3
    mova                    m7, [o(pw_8192)]
    jmp  m(iadst_8x8_internal).pass1_end1

.pass2:
    lea                   tx2q, [o(m(iadst_16x16_internal).end)]
    jmp m(iadst_8x16_internal).pass2_pre

.end:
    LOAD_8ROWS    rsp+gprsize+16*3, 16
    mova    [rsp+gprsize+16*0], m7
    lea                   tx2q, [o(m(iadst_16x16_internal).end1)]
    mov                   dstq, r3
    lea                     r3, [dstq+8]
    jmp  m(iadst_8x8_internal).end

.end1:
    pxor                    m7, m7
    REPX   {mova [coeffq+16*x], m7}, 0,  1,  2,  3,  4,  5,  6,  7,  8,  9,  10, 11, 12, 13, 14, 15

    add                 coeffq, 32*8
    mov                   dstq, r3

    mova                    m4, [coeffq+16*0 ]
    mova                    m5, [coeffq+16*2 ]
    mova                    m0, [coeffq+16*4 ]
    mova                    m1, [coeffq+16*6 ]
    mova                    m2, [coeffq+16*8 ]
    mova                    m3, [coeffq+16*10]
    mova                    m6, [coeffq+16*12]
    mova                    m7, [coeffq+16*14]
    mova    [rsp+gprsize+16*7], m4
    mova    [rsp+gprsize+16*8], m5
    mova    [rsp+gprsize+16*5], m6
    mova    [rsp+gprsize+16*6], m7
    lea                   tx2q, [o(m(iadst_8x16_internal).end)]
    jmp m(iadst_8x16_internal).pass2_main


INV_TXFM_16X16_FN flipadst, dct
INV_TXFM_16X16_FN flipadst, adst
INV_TXFM_16X16_FN flipadst, flipadst

cglobal iflipadst_16x16_internal, 0, 0, 0, dst, stride, coeff, eob, tx2
    ITX_16X16_ADST_LOAD_ODD_COEFS
    call m(iadst_16x8_internal).main
    call m(iadst_16x8_internal).main_pass1_end

    mov                     r3, tx2q
    lea                   tx2q, [o(m(iflipadst_16x16_internal).pass1_end)]
    mova                    m7, [o(pw_m8192)]
    jmp  m(iflipadst_8x8_internal).pass1_end1

.pass1_end:
    SAVE_8ROWS     coeffq+16*1, 32
    LOAD_8ROWS    rsp+gprsize+16*3, 16
    mova    [rsp+gprsize+16*0], m7
    lea                   tx2q, [o(m(iflipadst_16x16_internal).pass1_end1)]
    mova                    m7, [o(pw_m8192)]
    jmp  m(iflipadst_8x8_internal).pass1_end1

.pass1_end1:
    SAVE_8ROWS    coeffq+16*17, 32
    ITX_16X16_ADST_LOAD_EVEN_COEFS
    call m(iadst_16x8_internal).main
    call m(iadst_16x8_internal).main_pass1_end

    mova                    m7, [rsp+gprsize+16*0]
    SAVE_8ROWS     coeffq+16*0, 32
    LOAD_8ROWS    rsp+gprsize+16*3, 16
    mova    [rsp+gprsize+16*0], m7
    lea                   tx2q, [o(m(iflipadst_16x16_internal).pass1_end2)]
    mova                    m7, [o(pw_m8192)]
    jmp  m(iflipadst_8x8_internal).pass1_end1

.pass1_end2:
    SAVE_8ROWS    coeffq+16*16, 32
    LOAD_8ROWS    coeffq+16* 0, 32
    mova    [rsp+gprsize+16*0], m7
    mov                   tx2q, r3
    mova                    m7, [o(pw_m8192)]
    jmp m(iflipadst_8x8_internal).pass1_end1

.pass2:
    lea                   tx2q, [o(m(iflipadst_16x16_internal).end)]
    lea                     r3, [dstq+8]
    jmp m(iflipadst_8x16_internal).pass2_pre

.end:
    LOAD_8ROWS    rsp+gprsize+16*3, 16
    mova    [rsp+gprsize+16*0], m7
    lea                   tx2q, [o(m(iflipadst_16x16_internal).end1)]
    lea                   dstq, [dstq+strideq*2]
    jmp  m(iflipadst_8x8_internal).end

.end1:
    pxor                    m7, m7
    REPX   {mova [coeffq+16*x], m7}, 0,  1,  2,  3,  4,  5,  6,  7,  8,  9,  10, 11, 12, 13, 14, 15

    add                 coeffq, 32*8

    mova                    m4, [coeffq+16*0 ]
    mova                    m5, [coeffq+16*2 ]
    mova                    m0, [coeffq+16*4 ]
    mova                    m1, [coeffq+16*6 ]
    mova                    m2, [coeffq+16*8 ]
    mova                    m3, [coeffq+16*10]
    mova                    m6, [coeffq+16*12]
    mova                    m7, [coeffq+16*14]
    mova    [rsp+gprsize+16*7], m4
    mova    [rsp+gprsize+16*8], m5
    mova    [rsp+gprsize+16*5], m6
    mova    [rsp+gprsize+16*6], m7

    lea                   tx2q, [o(m(iflipadst_16x16_internal).end2)]
    mov                   dstq, r3
    jmp m(iflipadst_8x16_internal).pass2_main

.end2:
    LOAD_8ROWS    rsp+gprsize+16*3, 16
    mova    [rsp+gprsize+16*0], m7
    lea                   tx2q, [o(m(idct_8x16_internal).end1)]
    lea                   dstq, [dstq+strideq*2]
    jmp  m(iflipadst_8x8_internal).end


%macro IDTX16B 3 ; src/dst, tmp, pw_1697x16
    pmulhrsw            m%2, m%3, m%1
    psraw               m%2, 1
    pavgw               m%1, m%2
%endmacro

INV_TXFM_16X16_FN identity, dct
INV_TXFM_16X16_FN identity, identity

cglobal iidentity_16x16_internal, 0, 0, 0, dst, stride, coeff, eob, tx2
    add                 coeffq, 16*17
    mov                     r3, tx2q
    lea                   tx2q, [o(m(iidentity_16x16_internal).pass1_end)]

.pass1:
    mova                    m6, [o(pw_1697x16)]
    mova                    m7, [coeffq+32*6]
    mova                    m0, [coeffq+32*0]
    mova                    m1, [coeffq+32*1]
    mova                    m2, [coeffq+32*2]
    mova                    m3, [coeffq+32*3]
    mova                    m4, [coeffq+32*4]
    REPX     {IDTX16B x, 5, 6}, 7, 0, 1, 2, 3, 4
    mova                    m5, [coeffq+32*5]
    mova    [rsp+gprsize+16*1], m7
    IDTX16B                  5, 7, 6
    mova                    m7, [coeffq+32*7]
    IDTX16B                  7, 6, 6
    jmp   m(idct_8x8_internal).pass1_end3

.pass1_end:
    SAVE_8ROWS          coeffq, 32
    sub                 coeffq, 16
    lea                   tx2q, [o(m(iidentity_16x16_internal).pass1_end1)]
    jmp .pass1

.pass1_end1:
    SAVE_8ROWS          coeffq, 32
    sub                 coeffq, 15*16
    lea                   tx2q, [o(m(iidentity_16x16_internal).pass1_end2)]
    jmp .pass1

.pass1_end2:
    SAVE_8ROWS          coeffq, 32
    sub                 coeffq, 16
    mov                   tx2q, r3
    jmp .pass1

.pass2:
    lea                     r3, [dstq+8]
    lea                   tx2q, [o(m(iidentity_16x16_internal).end1)]

.end:
    mova    [rsp+gprsize+16*0], m7
    mova    [rsp+gprsize+16*1], m4
    mova                    m7, [o(pw_1697x16)]
    REPX      {IDTX16 x, 4, 7}, 5, 6, 0, 1, 2, 3
    mova                    m4, [o(pw_2048)]
    pmulhrsw                m5, m4
    pmulhrsw                m6, m4
    mova    [rsp+gprsize+16*2], m5
    mova                    m5, [rsp+gprsize+16*1]
    mova    [rsp+gprsize+16*1], m6
    IDTX16                   5, 6, 7
    mova                    m6, [rsp+gprsize+16*0]
    IDTX16                   6, 7, 7
    REPX      {pmulhrsw x, m4}, m0, m1, m2, m3, m6
    pmulhrsw                m4, m5
    mova    [rsp+gprsize+16*0], m6
    jmp   m(idct_8x8_internal).end3

.end1:
    LOAD_8ROWS     coeffq+16*1, 32
    lea                   tx2q, [o(m(iidentity_16x16_internal).end2)]
    lea                   dstq, [dstq+strideq*2]
    jmp .end

.end2:
    pxor                    m7, m7
    REPX   {mova [coeffq+16*x], m7}, 0,  1,  2,  3,  4,  5,  6,  7,  8,  9,  10, 11, 12, 13, 14, 15

    add                 coeffq, 32*8
    LOAD_8ROWS          coeffq, 32
    lea                   tx2q, [o(m(iidentity_16x16_internal).end3)]
    mov                   dstq, r3
    jmp .end

.end3:
    LOAD_8ROWS     coeffq+16*1, 32
    lea                   tx2q, [o(m(idct_8x16_internal).end1)]
    lea                   dstq, [dstq+strideq*2]
    jmp .end


cglobal inv_txfm_add_dct_dct_8x32, 4, 6, 8, 16*36, dst, stride, coeff, eob, tx2
%if ARCH_X86_32
    LEA                     r5, $$
%endif
    test                  eobd, eobd
    jz .dconly
    call  m(idct_8x32_internal)
    RET

.dconly:
    movd                 m1, [o(pw_2896x8)]
    pmulhrsw             m0, m1, [coeffq]
    movd                 m2, [o(pw_8192)]
    mov            [coeffq], eobd
    pmulhrsw             m0, m2
    psrlw                m2, 2            ;pw_2048
    pmulhrsw             m0, m1
    pmulhrsw             m0, m2
    pshuflw              m0, m0, q0000
    punpcklwd            m0, m0
    mov                 r3d, 8
    lea                tx2q, [o(m(inv_txfm_add_dct_dct_8x32).end)]
    jmp m(inv_txfm_add_dct_dct_8x8).loop

.end:
    RET



cglobal idct_8x32_internal, 0, 0, 0, dst, stride, coeff, eob, tx2
    %undef cmp
    cmp                   eobd, 106
    jle .fast

    LOAD_8ROWS     coeffq+16*3, 64
    call  m(idct_8x8_internal).main
    mova                    m7, [o(pw_8192)]
    lea                   tx2q, [o(m(idct_8x32_internal).pass1)]
    jmp   m(idct_8x8_internal).pass1_end1

.pass1:
    mova   [rsp+gprsize+16*9 ], m0                        ;in24
    mova   [rsp+gprsize+16*10], m4                        ;in28
    mova   [rsp+gprsize+16*17], m2                        ;in26
    mova   [rsp+gprsize+16*18], m6                        ;in30
    mova   [rsp+gprsize+16*31], m1                        ;in25
    mova   [rsp+gprsize+16*30], m3                        ;in27
    mova   [rsp+gprsize+16*27], m5                        ;in29
    mova   [rsp+gprsize+16*34], m7                        ;in31
    LOAD_8ROWS     coeffq+16*2, 64
    call  m(idct_8x8_internal).main
    mova                    m7, [o(pw_8192)]
    lea                   tx2q, [o(m(idct_8x32_internal).pass1_1)]
    jmp   m(idct_8x8_internal).pass1_end1

.pass1_1:
    mova   [rsp+gprsize+16*7 ], m0                        ;in16
    mova   [rsp+gprsize+16*8 ], m4                        ;in20
    mova   [rsp+gprsize+16*15], m2                        ;in18
    mova   [rsp+gprsize+16*16], m6                        ;in22
    mova   [rsp+gprsize+16*33], m1                        ;in17
    mova   [rsp+gprsize+16*28], m3                        ;in19
    mova   [rsp+gprsize+16*29], m5                        ;in21
    mova   [rsp+gprsize+16*32], m7                        ;in23

.fast:
    LOAD_8ROWS     coeffq+16*1, 64
    call  m(idct_8x8_internal).main
    mova                    m7, [o(pw_8192)]
    lea                   tx2q, [o(m(idct_8x32_internal).pass1_end)]
    jmp   m(idct_8x8_internal).pass1_end1

.pass1_end:
    mova   [rsp+gprsize+16*5 ], m0                        ;in8
    mova   [rsp+gprsize+16*6 ], m4                        ;in12
    mova   [rsp+gprsize+16*13], m2                        ;in10
    mova   [rsp+gprsize+16*14], m6                        ;in14
    mova   [rsp+gprsize+16*21], m1                        ;in9
    mova   [rsp+gprsize+16*24], m3                        ;in11
    mova   [rsp+gprsize+16*25], m5                        ;in13
    mova   [rsp+gprsize+16*20], m7                        ;in15
    LOAD_8ROWS     coeffq+16*0, 64
    call  m(idct_8x8_internal).main
    mova                    m7, [o(pw_8192)]
    lea                   tx2q, [o(m(idct_8x32_internal).pass1_end1)]
    jmp   m(idct_8x8_internal).pass1_end1

.pass1_end1:
    mova   [rsp+gprsize+16*11], m2                        ;in2
    mova   [rsp+gprsize+16*12], m6                        ;in6
    mova   [rsp+gprsize+16*19], m1                        ;in1
    mova   [rsp+gprsize+16*26], m3                        ;in3
    mova   [rsp+gprsize+16*23], m5                        ;in5
    mova   [rsp+gprsize+16*22], m7                        ;in7
    mova                    m1, m4                        ;in4
    mova                    m2, [rsp+gprsize+16*5 ]       ;in8
    mova                    m3, [rsp+gprsize+16*6 ]       ;in12

    cmp                   eobd, 106
    jg .full

    pxor                    m4, m4
    REPX          {mova x, m4}, m5, m6, m7
    call  m(idct_8x8_internal).main
    SAVE_7ROWS   rsp+gprsize+16*3 , 16
    mova                    m0, [rsp+gprsize+16*11]
    mova                    m1, [rsp+gprsize+16*12]
    mova                    m2, [rsp+gprsize+16*13]
    mova                    m3, [rsp+gprsize+16*14]
    pxor                    m4, m4
    REPX          {mova x, m4}, m5, m6, m7
    call m(idct_16x8_internal).main
    mova                    m7, [rsp+gprsize+16*0]
    SAVE_8ROWS   rsp+gprsize+16*11, 16

    call .main_fast
    jmp  .pass2

.full:
    mova                    m4, [rsp+gprsize+16*7 ]       ;in16
    mova                    m5, [rsp+gprsize+16*8 ]       ;in20
    mova                    m6, [rsp+gprsize+16*9 ]       ;in24
    mova                    m7, [rsp+gprsize+16*10]       ;in28
    call  m(idct_8x8_internal).main
    SAVE_7ROWS   rsp+gprsize+16*3 , 16
    LOAD_8ROWS   rsp+gprsize+16*11, 16
    call m(idct_16x8_internal).main
    mova                    m7, [rsp+gprsize+16*0]
    SAVE_8ROWS   rsp+gprsize+16*11, 16
    call .main

.pass2:
    lea                     r3, [o(m(idct_8x32_internal).end6)]

.end:
    mova   [rsp+gprsize+16*0 ], m7
    lea                   tx2q, [o(m(idct_8x32_internal).end2)]

.end1:
    pxor                    m7, m7
    REPX   {mova [coeffq+16*x], m7}, 0,  1,  2,  3,  4,  5,  6,  7,  \
                                     8,  9,  10, 11, 12, 13, 14, 15, \
                                     16, 17, 18, 19, 20, 21, 22, 23, \
                                     24, 25, 26, 27, 28, 29, 30, 31

    jmp                   tx2q

.end2:
    lea                   tx2q, [o(m(idct_8x32_internal).end3)]
    jmp   m(idct_8x8_internal).end

.end3:
    LOAD_8ROWS   rsp+gprsize+16*11, 16
    mova   [rsp+gprsize+16*0 ], m7
    lea                   dstq, [dstq+strideq*2]
    lea                   tx2q, [o(m(idct_8x32_internal).end4)]
    jmp   m(idct_8x8_internal).end

.end4:
    LOAD_8ROWS   rsp+gprsize+16*19, 16
    mova   [rsp+gprsize+16*0 ], m7
    lea                   dstq, [dstq+strideq*2]
    lea                   tx2q, [o(m(idct_8x32_internal).end5)]
    jmp   m(idct_8x8_internal).end

.end5:
    LOAD_8ROWS   rsp+gprsize+16*27, 16
    mova   [rsp+gprsize+16*0 ], m7
    lea                   dstq, [dstq+strideq*2]
    mov                   tx2q, r3
    jmp   m(idct_8x8_internal).end

.end6:
    ret

ALIGN function_align
.main_veryfast:
    mova                    m0, [rsp+gprsize*2+16*19]     ;in1
    pmulhrsw                m3, m0, [o(pw_4091x8)]        ;t30,t31
    pmulhrsw                m0, [o(pw_201x8)]             ;t16,t17
    mova                    m7, [o(pd_2048)]
    mova [rsp+gprsize*2+16*19], m0                        ;t16
    mova [rsp+gprsize*2+16*34], m3                        ;t31
    ITX_MULSUB_2W            3, 0, 1, 2, 7,  799, 4017    ;t17a, t30a
    mova [rsp+gprsize*2+16*20], m3                        ;t17a
    mova [rsp+gprsize*2+16*33], m0                        ;t30a
    mova                    m1, [rsp+gprsize*2+16*22]     ;in7
    pmulhrsw                m2, m1, [o(pw_3857x8)]        ;t28,t29
    pmulhrsw                m1, [o(pw_m1380x8)]           ;t18,t19
    mova [rsp+gprsize*2+16*22], m1                        ;t19
    mova [rsp+gprsize*2+16*31], m2                        ;t28
    ITX_MULSUB_2W            2, 1, 0, 3, 7, m4017, 799    ;t18a, t29a
    mova [rsp+gprsize*2+16*21], m2                        ;t18a
    mova [rsp+gprsize*2+16*32], m1                        ;t29a
    mova                    m0, [rsp+gprsize*2+16*23]     ;in5
    pmulhrsw                m3, m0, [o(pw_3973x8)]        ;t26, t27
    pmulhrsw                m0, [o(pw_995x8)]             ;t20, t21
    mova [rsp+gprsize*2+16*23], m0                        ;t20
    mova [rsp+gprsize*2+16*30], m3                        ;t27
    ITX_MULSUB_2W            3, 0, 1, 2, 7, 3406, 2276    ;t21a, t26a
    mova [rsp+gprsize*2+16*24], m3                        ;t21a
    mova [rsp+gprsize*2+16*29], m0                        ;t26a
    mova                    m2, [rsp+gprsize*2+16*26]     ;in3
    pxor                    m0, m0
    mova                    m3, m0
    pmulhrsw                m1, m2, [o(pw_4052x8)]
    pmulhrsw                m2, [o(pw_m601x8)]
    jmp .main2

ALIGN function_align
.main_fast: ;bottom half is zero
    mova                    m0, [rsp+gprsize*2+16*19]     ;in1
    mova                    m1, [rsp+gprsize*2+16*20]     ;in15
    pmulhrsw                m3, m0, [o(pw_4091x8)]        ;t31a
    pmulhrsw                m0, [o(pw_201x8)]             ;t16a
    pmulhrsw                m2, m1, [o(pw_3035x8)]        ;t30a
    pmulhrsw                m1, [o(pw_m2751x8)]           ;t17a
    mova                    m7, [o(pd_2048)]
    psubsw                  m4, m0, m1                    ;t17
    paddsw                  m0, m1                        ;t16
    psubsw                  m5, m3, m2                    ;t30
    paddsw                  m3, m2                        ;t31
    ITX_MULSUB_2W            5, 4, 1, 2, 7,  799, 4017    ;t17a, t30a
    mova [rsp+gprsize*2+16*19], m0                        ;t16
    mova [rsp+gprsize*2+16*20], m5                        ;t17a
    mova [rsp+gprsize*2+16*33], m4                        ;t30a
    mova [rsp+gprsize*2+16*34], m3                        ;t31
    mova                    m0, [rsp+gprsize*2+16*21]     ;in9
    mova                    m1, [rsp+gprsize*2+16*22]     ;in7
    pmulhrsw                m3, m0, [o(pw_3703x8)]
    pmulhrsw                m0, [o(pw_1751x8)]
    pmulhrsw                m2, m1, [o(pw_3857x8)]
    pmulhrsw                m1, [o(pw_m1380x8)]
    psubsw                  m4, m1, m0                    ;t18
    paddsw                  m0, m1                        ;t19
    psubsw                  m5, m2, m3                    ;t29
    paddsw                  m3, m2                        ;t28
    ITX_MULSUB_2W            5, 4, 1, 2, 7, m4017, 799    ;t18a, t29a
    mova [rsp+gprsize*2+16*21], m5                        ;t18a
    mova [rsp+gprsize*2+16*22], m0                        ;t19
    mova [rsp+gprsize*2+16*31], m3                        ;t28
    mova [rsp+gprsize*2+16*32], m4                        ;t29a
    mova                    m0, [rsp+gprsize*2+16*23]     ;in5
    mova                    m1, [rsp+gprsize*2+16*24]     ;in11
    pmulhrsw                m3, m0, [o(pw_3973x8)]
    pmulhrsw                m0, [o(pw_995x8)]
    pmulhrsw                m2, m1, [o(pw_3513x8)]
    pmulhrsw                m1, [o(pw_m2106x8)]
    psubsw                  m4, m0, m1                    ;t21
    paddsw                  m0, m1                        ;t20
    psubsw                  m5, m3, m2                    ;t26
    paddsw                  m3, m2                        ;t27
    ITX_MULSUB_2W            5, 4, 1, 2, 7, 3406, 2276    ;t21a, t26a
    mova [rsp+gprsize*2+16*23], m0                        ;t20
    mova [rsp+gprsize*2+16*24], m5                        ;t21a
    mova [rsp+gprsize*2+16*29], m4                        ;t26a
    mova [rsp+gprsize*2+16*30], m3                        ;t27
    mova                    m0, [rsp+gprsize*2+16*25]     ;in13
    mova                    m2, [rsp+gprsize*2+16*26]     ;in3
    pmulhrsw                m3, m0, [o(pw_3290x8)]
    pmulhrsw                m0, [o(pw_2440x8)]
    pmulhrsw                m1, m2, [o(pw_4052x8)]
    pmulhrsw                m2, [o(pw_m601x8)]
    jmp .main2

ALIGN function_align
.main:
    mova                    m7, [o(pd_2048)]
    mova                    m0, [rsp+gprsize*2+16*19]     ;in1
    mova                    m1, [rsp+gprsize*2+16*20]     ;in15
    mova                    m2, [rsp+gprsize*2+16*33]     ;in17
    mova                    m3, [rsp+gprsize*2+16*34]     ;in31
    ITX_MULSUB_2W            0, 3, 4, 5, 7,  201, 4091    ;t16a, t31a
    ITX_MULSUB_2W            2, 1, 4, 5, 7, 3035, 2751    ;t17a, t30a
    psubsw                  m4, m0, m2                    ;t17
    paddsw                  m0, m2                        ;t16
    psubsw                  m5, m3, m1                    ;t30
    paddsw                  m3, m1                        ;t31
    ITX_MULSUB_2W            5, 4, 1, 2, 7,  799, 4017    ;t17a, t30a
    mova [rsp+gprsize*2+16*19], m0                        ;t16
    mova [rsp+gprsize*2+16*20], m5                        ;t17a
    mova [rsp+gprsize*2+16*33], m4                        ;t30a
    mova [rsp+gprsize*2+16*34], m3                        ;t31
    mova                    m0, [rsp+gprsize*2+16*21]     ;in9
    mova                    m1, [rsp+gprsize*2+16*22]     ;in7
    mova                    m2, [rsp+gprsize*2+16*31]     ;in25
    mova                    m3, [rsp+gprsize*2+16*32]     ;in23
    ITX_MULSUB_2W            0, 3, 4, 5, 7, 1751, 3703    ;t18a, t29a
    ITX_MULSUB_2W            2, 1, 4, 5, 7, 3857, 1380    ;t19a, t28a
    psubsw                  m4, m2, m0                    ;t18
    paddsw                  m0, m2                        ;t19
    psubsw                  m5, m1, m3                    ;t29
    paddsw                  m3, m1                        ;t28
    ITX_MULSUB_2W            5, 4, 1, 2, 7, m4017, 799    ;t18a, t29a
    mova [rsp+gprsize*2+16*21], m5                        ;t18a
    mova [rsp+gprsize*2+16*22], m0                        ;t19
    mova [rsp+gprsize*2+16*31], m3                        ;t28
    mova [rsp+gprsize*2+16*32], m4                        ;t29a
    mova                    m0, [rsp+gprsize*2+16*23]     ;in5
    mova                    m1, [rsp+gprsize*2+16*24]     ;in11
    mova                    m2, [rsp+gprsize*2+16*29]     ;in21
    mova                    m3, [rsp+gprsize*2+16*30]     ;in27
    ITX_MULSUB_2W            0, 3, 4, 5, 7,  995, 3973    ;t20a, t27a
    ITX_MULSUB_2W            2, 1, 4, 5, 7, 3513, 2106    ;t21a, t26a
    psubsw                  m4, m0, m2                    ;t21
    paddsw                  m0, m2                        ;t20
    psubsw                  m5, m3, m1                    ;t26
    paddsw                  m3, m1                        ;t27
    ITX_MULSUB_2W            5, 4, 1, 2, 7, 3406, 2276    ;t21a, t26a
    mova [rsp+gprsize*2+16*23], m0                        ;t20
    mova [rsp+gprsize*2+16*24], m5                        ;t21a
    mova [rsp+gprsize*2+16*29], m4                        ;t26a
    mova [rsp+gprsize*2+16*30], m3                        ;t27
    mova                    m0, [rsp+gprsize*2+16*25]     ;in13
    mova                    m1, [rsp+gprsize*2+16*26]     ;in3
    mova                    m2, [rsp+gprsize*2+16*27]     ;in29
    mova                    m3, [rsp+gprsize*2+16*28]     ;in19
    ITX_MULSUB_2W            0, 3, 4, 5, 7, 2440, 3290    ;t22a, t25a
    ITX_MULSUB_2W            2, 1, 4, 5, 7, 4052,  601    ;t23a, t24a

.main2:
    psubsw                  m4, m2, m0                    ;t22
    paddsw                  m0, m2                        ;t23
    psubsw                  m5, m1, m3                    ;t25
    paddsw                  m3, m1                        ;t24
    ITX_MULSUB_2W            5, 4, 1, 2, 7, m2276, 3406   ;t22a, t25a
    mova                    m2, [rsp+gprsize*2+16*24]     ;t21a
    psubsw                  m1, m5, m2                    ;t21
    paddsw                  m5, m2                        ;t22
    mova [rsp+gprsize*2+16*25], m5                        ;t22
    mova                    m2, [rsp+gprsize*2+16*29]     ;t26a
    psubsw                  m5, m4, m2                    ;t26
    paddsw                  m4, m2                        ;t25
    mova [rsp+gprsize*2+16*28], m4                        ;t25
    ITX_MULSUB_2W            5, 1, 2, 4, 7, m3784, 1567   ;t21a, t26a
    mova [rsp+gprsize*2+16*24], m5                        ;t21a
    mova [rsp+gprsize*2+16*29], m1                        ;t26a

    mova                    m1, [rsp+gprsize*2+16*23]     ;t20
    mova                    m5, [rsp+gprsize*2+16*30]     ;t27
    psubsw                  m2, m0, m1                    ;t20a
    paddsw                  m0, m1                        ;t23a
    psubsw                  m6, m3, m5                    ;t27a
    paddsw                  m3, m5                        ;t24a
    ITX_MULSUB_2W            6, 2, 1, 5, 7, m3784, 1567   ;t20, t27
    mova [rsp+gprsize*2+16*26], m0                        ;t23a
    mova [rsp+gprsize*2+16*27], m3                        ;t24a
    mova [rsp+gprsize*2+16*30], m2                        ;t27

    mova                    m0, [rsp+gprsize*2+16*20]     ;t17a
    mova                    m1, [rsp+gprsize*2+16*21]     ;t18a
    mova                    m2, [rsp+gprsize*2+16*32]     ;t29a
    mova                    m3, [rsp+gprsize*2+16*33]     ;t30a
    psubsw                  m4, m0, m1                    ;t18
    paddsw                  m0, m1                        ;t17
    psubsw                  m5, m3, m2                    ;t29
    paddsw                  m3, m2                        ;t30
    ITX_MULSUB_2W            5, 4, 1, 2, 7, 1567, 3784    ;t18a, t29a
    mova [rsp+gprsize*2+16*20], m0                        ;t17
    mova [rsp+gprsize*2+16*21], m5                        ;t18a
    mova [rsp+gprsize*2+16*32], m4                        ;t29a
    mova [rsp+gprsize*2+16*33], m3                        ;t30
    mova                    m0, [rsp+gprsize*2+16*19]     ;t16
    mova                    m1, [rsp+gprsize*2+16*22]     ;t19
    mova                    m2, [rsp+gprsize*2+16*31]     ;t28
    mova                    m3, [rsp+gprsize*2+16*34]     ;t31
    psubsw                  m4, m0, m1                    ;t19a
    paddsw                  m0, m1                        ;t16a
    psubsw                  m5, m3, m2                    ;t28a
    paddsw                  m3, m2                        ;t31a
    ITX_MULSUB_2W            5, 4, 1, 2, 7, 1567, 3784    ;t19, t28
    mova                    m2, [rsp+gprsize*2+16*15]     ;tmp12
    psubsw                  m1, m5, m6                    ;t20a
    paddsw                  m5, m6                        ;t19a
    psubsw                  m6, m2, m5                    ;out19
    paddsw                  m2, m5                        ;out12
    mova                    m5, [rsp+gprsize*2+16*30]     ;t27
    mova [rsp+gprsize*2+16*22], m6                        ;out19
    mova [rsp+gprsize*2+16*15], m2                        ;out12
    psubsw                  m6, m4, m5                    ;t27a
    paddsw                  m4, m5                        ;t28a
    ITX_MULSUB_2W            6, 1, 2, 5, 7, 2896, 2896    ;t20, t27
    mova                    m2, [rsp+gprsize*2+16*6 ]     ;tmp3
    psubsw                  m5, m2, m4                    ;out28
    paddsw                  m2, m4                        ;out3
    mova                    m4, [rsp+gprsize*2+16*14]     ;tmp11
    mova [rsp+gprsize*2+16*31], m5                        ;out28
    mova [rsp+gprsize*2+16*6 ], m2                        ;out3
    psubsw                  m5, m4, m6                    ;out20
    paddsw                  m4, m6                        ;out11
    mova                    m2, [rsp+gprsize*2+16*7 ]     ;tmp4
    mova [rsp+gprsize*2+16*23], m5                        ;out20
    mova [rsp+gprsize*2+16*14], m4                        ;out11
    psubsw                  m5, m2, m1                    ;out27
    paddsw                  m2, m1                        ;out4
    mova                    m1, [rsp+gprsize*2+16*26]     ;t23a
    mova                    m4, [rsp+gprsize*2+16*27]     ;t24a
    mova [rsp+gprsize*2+16*30], m5                        ;out27
    mova [rsp+gprsize*2+16*7 ], m2                        ;out4
    psubsw                  m5, m0, m1                    ;t23
    paddsw                  m0, m1                        ;t16
    psubsw                  m2, m3, m4                    ;t24
    paddsw                  m3, m4                        ;t31
    ITX_MULSUB_2W            2, 5, 4, 6, 7, 2896, 2896    ;t23a, t24a
    mova                    m6, [rsp+gprsize*2+16*18]     ;tmp15
    psubsw                  m4, m6, m0                    ;out16
    paddsw                  m6, m0                        ;out15
    mova                    m0, [rsp+gprsize*2+16*3 ]     ;tmp0
    mova                    m1, [rsp+gprsize*2+16*11]     ;tmp8
    mova [rsp+gprsize*2+16*18], m6                        ;out15
    mova [rsp+gprsize*2+16*19], m4                        ;out16
    psubsw                  m6, m0, m3                    ;out31
    paddsw                  m0, m3                        ;out0
    psubsw                  m4, m1, m2                    ;out23
    paddsw                  m1, m2                        ;out8
    mova                    m3, [rsp+gprsize*2+16*10]     ;tmp7
    mova [rsp+gprsize*2+16*34], m6                        ;out31
    mova [rsp+gprsize*2+16*11], m1                        ;out8
    mova [rsp+gprsize*2+16*26], m4                        ;out23
    paddsw                  m6, m3, m5                    ;out7
    psubsw                  m3, m5                        ;out24
    mova                    m1, [rsp+gprsize*2+16*20]     ;t17
    mova                    m5, [rsp+gprsize*2+16*25]     ;t22
    mova                    m2, [rsp+gprsize*2+16*17]     ;tmp14
    mova [rsp+gprsize*2+16*27], m3                        ;out24
    psubsw                  m4, m1, m5                    ;t22a
    paddsw                  m1, m5                        ;t17a
    psubsw                  m3, m2, m1                    ;out17
    paddsw                  m2, m1                        ;out14
    mova                    m5, [rsp+gprsize*2+16*28]     ;t25
    mova                    m1, [rsp+gprsize*2+16*33]     ;t30
    mova [rsp+gprsize*2+16*17], m2                        ;out14
    mova [rsp+gprsize*2+16*20], m3                        ;out17
    psubsw                  m2, m1, m5                    ;t25a
    paddsw                  m1, m5                        ;t30a
    ITX_MULSUB_2W            2, 4, 3, 5, 7, 2896, 2896    ;t22, t25
    mova                    m5, [rsp+gprsize*2+16*4 ]     ;tmp1
    psubsw                  m3, m5, m1                    ;out30
    paddsw                  m5, m1                        ;out1
    mova                    m1, [rsp+gprsize*2+16*12]     ;tmp9
    mova [rsp+gprsize*2+16*33], m3                        ;out30
    mova [rsp+gprsize*2+16*4 ], m5                        ;out1
    psubsw                  m3, m1, m2                    ;out22
    paddsw                  m1, m2                        ;out9
    mova                    m5, [rsp+gprsize*2+16*9 ]     ;tmp6
    mova [rsp+gprsize*2+16*25], m3                        ;out22
    mova [rsp+gprsize*2+16*12], m1                        ;out9
    psubsw                  m3, m5, m4                    ;out25
    paddsw                  m5, m4                        ;out6
    mova                    m4, [rsp+gprsize*2+16*21]     ;t18a
    mova                    m1, [rsp+gprsize*2+16*24]     ;t21a
    mova                    m2, [rsp+gprsize*2+16*16]     ;tmp13
    mova [rsp+gprsize*2+16*28], m3                        ;out25
    mova [rsp+gprsize*2+16*9 ], m5                        ;out6
    paddsw                  m3, m4, m1                    ;t18
    psubsw                  m4, m1                        ;t21
    psubsw                  m5, m2, m3                    ;out18
    paddsw                  m2, m3                        ;out13
    mova                    m1, [rsp+gprsize*2+16*29]     ;t26a
    mova                    m3, [rsp+gprsize*2+16*32]     ;t29a
    mova [rsp+gprsize*2+16*21], m5                        ;out18
    mova [rsp+gprsize*2+16*16], m2                        ;out13
    psubsw                  m5, m3, m1                    ;t26
    paddsw                  m3, m1                        ;t29
    ITX_MULSUB_2W            5, 4, 1, 2, 7, 2896, 2896    ;t21a, t26a
    mova                    m2, [rsp+gprsize*2+16*5 ]     ;tmp2
    psubsw                  m1, m2, m3                    ;out29
    paddsw                  m2, m3                        ;out2
    mova                    m3, [rsp+gprsize*2+16*13]     ;tmp10
    mova [rsp+gprsize*2+16*32], m1                        ;out29
    psubsw                  m7, m3, m5                    ;out21
    paddsw                  m3, m5                        ;out10
    mova                    m5, [rsp+gprsize*2+16*8 ]     ;tmp5
    mova [rsp+gprsize*2+16*24], m7                        ;out21
    mova [rsp+gprsize*2+16*13], m3                        ;out10
    psubsw                  m1, m5, m4                    ;out26
    paddsw                  m5, m4                        ;out5
    mova                    m7, m6                        ;out7
    mova                    m3, [rsp+gprsize*2+16*6 ]     ;out3
    mova                    m4, [rsp+gprsize*2+16*7 ]     ;out4
    mova [rsp+gprsize*2+16*29], m1                        ;out26
    mova                    m6, [rsp+gprsize*2+16*9 ]     ;out6
    mova                    m1, [rsp+gprsize*2+16*4 ]     ;out1
    ret


cglobal inv_txfm_add_dct_dct_32x8, 4, 6, 8, 16*36, dst, stride, coeff, eob, tx2
%if ARCH_X86_32
    LEA                     r5, $$
%endif
    test                  eobd, eobd
    jz .dconly
    call  m(idct_32x8_internal)
    RET

.dconly:
    movd                    m1, [o(pw_2896x8)]
    pmulhrsw                m0, m1, [coeffq]
    movd                    m2, [o(pw_8192)]
    mov               [coeffq], eobd
    mov                    r3d, 8
    lea                   tx2q, [o(m(inv_txfm_add_dct_dct_32x8).end)]

.body:
    pmulhrsw                m0, m2
    movd                    m2, [o(pw_2048)]  ;intentionally rip-relative
    pmulhrsw                m0, m1
    pmulhrsw                m0, m2
    pshuflw                 m0, m0, q0000
    punpcklwd               m0, m0
    pxor                    m5, m5

.loop:
    mova                    m1, [dstq+16*0]
    mova                    m3, [dstq+16*1]
    punpckhbw               m2, m1, m5
    punpcklbw               m1, m5
    punpckhbw               m4, m3, m5
    punpcklbw               m3, m5
    paddw                   m2, m0
    paddw                   m1, m0
    paddw                   m4, m0
    paddw                   m3, m0
    packuswb                m1, m2
    packuswb                m3, m4
    mova           [dstq+16*0], m1
    mova           [dstq+16*1], m3
    add                   dstq, strideq
    dec                    r3d
    jg .loop
    jmp                   tx2q

.end:
    RET


cglobal idct_32x8_internal, 0, 0, 0, dst, stride, coeff, eob, tx2
    %undef cmp
    LOAD_8ROWS     coeffq+16*0, 64
    call  m(idct_8x8_internal).main
    SAVE_7ROWS    rsp+gprsize+16*3, 16

    LOAD_8ROWS     coeffq+16*2, 64
    call m(idct_16x8_internal).main
    mova                    m7, [rsp+gprsize+16*0]
    SAVE_8ROWS   rsp+gprsize+16*11, 16

    LOAD_8ROWS     coeffq+16*1, 32
    mova   [rsp+gprsize+16*19], m0                        ;in1
    mova   [rsp+gprsize+16*26], m1                        ;in3
    mova   [rsp+gprsize+16*23], m2                        ;in5
    mova   [rsp+gprsize+16*22], m3                        ;in7
    mova   [rsp+gprsize+16*21], m4                        ;in9
    mova   [rsp+gprsize+16*24], m5                        ;in11
    mova   [rsp+gprsize+16*25], m6                        ;in13
    mova   [rsp+gprsize+16*20], m7                        ;in15

    cmp                   eobd, 106
    jg  .full
    call m(idct_8x32_internal).main_fast
    jmp .pass2

.full:
    LOAD_8ROWS    coeffq+16*17, 32
    mova   [rsp+gprsize+16*33], m0                        ;in17
    mova   [rsp+gprsize+16*28], m1                        ;in19
    mova   [rsp+gprsize+16*29], m2                        ;in21
    mova   [rsp+gprsize+16*32], m3                        ;in23
    mova   [rsp+gprsize+16*31], m4                        ;in25
    mova   [rsp+gprsize+16*30], m5                        ;in27
    mova   [rsp+gprsize+16*27], m6                        ;in29
    mova   [rsp+gprsize+16*34], m7                        ;in31
    call m(idct_8x32_internal).main

.pass2:
    mova   [rsp+gprsize+16*0 ], m7
    lea                   tx2q, [o(m(idct_32x8_internal).end)]
    jmp  m(idct_8x32_internal).end1

.end:
    mova                    m7, [o(pw_8192)]
    lea                   tx2q, [o(m(idct_32x8_internal).end1)]
    jmp   m(idct_8x8_internal).pass1_end1

.end1:
    lea                     r3, [dstq+8]
    lea                   tx2q, [o(m(idct_32x8_internal).end2)]
    jmp   m(idct_8x8_internal).pass2_main

.end2:
    LOAD_8ROWS   rsp+gprsize+16*11, 16
    mova   [rsp+gprsize+16*0 ], m7
    mova                    m7, [o(pw_8192)]
    lea                   tx2q, [o(m(idct_32x8_internal).end3)]
    jmp   m(idct_8x8_internal).pass1_end1

.end3:
    mov                   dstq, r3
    add                     r3, 8
    lea                   tx2q, [o(m(idct_32x8_internal).end4)]
    jmp   m(idct_8x8_internal).pass2_main

.end4:
    LOAD_8ROWS   rsp+gprsize+16*19, 16
    mova   [rsp+gprsize+16*0 ], m7
    mova                    m7, [o(pw_8192)]
    lea                   tx2q, [o(m(idct_32x8_internal).end5)]
    jmp   m(idct_8x8_internal).pass1_end1

.end5:
    mov                   dstq, r3
    add                     r3, 8
    lea                   tx2q, [o(m(idct_32x8_internal).end6)]
    jmp   m(idct_8x8_internal).pass2_main

.end6:
    LOAD_8ROWS   rsp+gprsize+16*27, 16
    mova   [rsp+gprsize+16*0 ], m7
    mova                    m7, [o(pw_8192)]
    lea                   tx2q, [o(m(idct_32x8_internal).end7)]
    jmp   m(idct_8x8_internal).pass1_end1

.end7:
    mov                   dstq, r3
    lea                   tx2q, [o(m(idct_32x8_internal).end8)]
    jmp   m(idct_8x8_internal).pass2_main

.end8:
    ret


cglobal inv_txfm_add_identity_identity_8x32, 4, 6, 8, 16*4, dst, stride, coeff, eob, tx2
    mov                    r5d, 4
    mov                   tx2d, 2
    cmp                   eobd, 107
    cmovns                tx2d, r5d
    mov                    r3d, tx2d
%if ARCH_X86_32
    LEA                     r5, $$
%endif
    lea                   tx2q, [o(m(idct_32x8_internal).end8)]
.loop:
    LOAD_8ROWS     coeffq+16*0, 64
    paddsw                  m6, [o(pw_5)]
    mova            [rsp+16*1], m6
    mova                    m6, [o(pw_5)]
    REPX        {paddsw x, m6}, m0, m1, m2, m3, m4, m5, m7
    call  m(idct_8x8_internal).pass1_end3
    REPX        {psraw  x, 3 }, m0, m1, m2, m3, m4, m5, m6, m7
    mova            [rsp+16*2], m5
    mova            [rsp+16*1], m6
    mova            [rsp+16*0], m7
    call  m(idct_8x8_internal).end3
    lea                   dstq, [dstq+strideq*2]
    pxor                    m7, m7
    REPX   {mova [coeffq+64*x], m7}, 0, 1, 2, 3, 4, 5, 6, 7
    add                 coeffq, 16
    dec                    r3d
    jg .loop
    RET

cglobal inv_txfm_add_identity_identity_32x8, 4, 6, 8, 16*4, dst, stride, coeff, eob, tx2
    mov                    r5d, 4
    mov                   tx2d, 2
    cmp                   eobd, 107
    cmovns                tx2d, r5d
    mov                    r3d, tx2d
%if ARCH_X86_32
    LEA                     r5, $$
%endif

.loop:
    LOAD_8ROWS     coeffq+16*0, 16
    pmulhrsw                m6, [o(pw_4096)]
    mova            [rsp+16*1], m6
    mova                    m6, [o(pw_4096)]
    REPX      {pmulhrsw x, m6}, m0, m1, m2, m3, m4, m5, m7
    lea                   tx2q, [o(m(idct_32x8_internal).end8)]
    call  m(idct_8x8_internal).pass1_end3

    mov             [rsp+16*3], dstq
    mova            [rsp+16*2], m5
    mova            [rsp+16*1], m6
    mova            [rsp+16*0], m7
    lea                   tx2q, [o(m(idct_8x8_internal).end4)]
    call  m(idct_8x8_internal).end3

    add                 coeffq, 16*8
    mov                   dstq, [rsp+16*3]
    lea                   dstq, [dstq+8]
    dec                    r3d
    jg .loop
    jnc .loop
    RET


cglobal inv_txfm_add_dct_dct_16x32, 4, 6, 8, 16*36, dst, stride, coeff, eob, tx2
%if ARCH_X86_32
    LEA                     r5, $$
%endif
    test                  eobd, eobd
    jz .dconly
    call  m(idct_16x32_internal)
    RET

.dconly:
    movd                    m1, [o(pw_2896x8)]
    pmulhrsw                m0, m1, [coeffq]
    movd                    m2, [o(pw_16384)]
    mov               [coeffq], eobd
    pmulhrsw                m0, m1
    mov                    r2d, 16
    lea                   tx2q, [o(m(inv_txfm_add_dct_dct_16x32).end)]
    jmp m(inv_txfm_add_dct_dct_16x4).dconly

.end:
    RET

cglobal idct_16x32_internal, 0, 0, 0, dst, stride, coeff, eob, tx2
    %undef cmp

    LOAD_8ROWS     coeffq+16*1, 128, 1
    call  m(idct_8x8_internal).main
    SAVE_7ROWS    rsp+gprsize+16*3, 16
    LOAD_8ROWS     coeffq+16*5, 128, 1
    call m(idct_16x8_internal).main
    lea                   tx2q, [o(m(idct_16x32_internal).pass1_end)]
    jmp   m(idct_8x8_internal).pass1_end

.pass1_end:
    SAVE_8ROWS    coeffq+16*33, 64               ;in8~in15
    LOAD_8ROWS    rsp+gprsize+16*3, 16
    mova    [rsp+gprsize+16*0], m7
    lea                   tx2q, [o(m(idct_16x32_internal).pass1_end1)]
    jmp   m(idct_8x8_internal).pass1_end

.pass1_end1:
    mova        [coeffq+16*1 ], m0                        ;in8
    mova        [coeffq+16*5 ], m4                        ;in12
    mova   [rsp+gprsize+16*13], m2                        ;in10
    mova   [rsp+gprsize+16*14], m6                        ;in14
    mova   [rsp+gprsize+16*21], m1                        ;in9
    mova   [rsp+gprsize+16*24], m3                        ;in11
    mova   [rsp+gprsize+16*25], m5                        ;in13
    mova   [rsp+gprsize+16*20], m7                        ;in15
    LOAD_8ROWS     coeffq+16*0, 128, 1
    call  m(idct_8x8_internal).main
    SAVE_7ROWS    rsp+gprsize+16*3, 16
    LOAD_8ROWS     coeffq+16*4, 128, 1
    call m(idct_16x8_internal).main
    lea                   tx2q, [o(m(idct_16x32_internal).pass1_end2)]
    jmp   m(idct_8x8_internal).pass1_end

.pass1_end2:
    SAVE_8ROWS    coeffq+16*32, 64               ;in0~in7
    LOAD_8ROWS    rsp+gprsize+16*3, 16
    mova    [rsp+gprsize+16*0], m7
    lea                   tx2q, [o(m(idct_16x32_internal).pass1_end3)]
    jmp   m(idct_8x8_internal).pass1_end

.pass1_end3:
    mova   [rsp+gprsize+16*11], m2                        ;in2
    mova   [rsp+gprsize+16*12], m6                        ;in6
    mova   [rsp+gprsize+16*19], m1                        ;in1
    mova   [rsp+gprsize+16*26], m3                        ;in3
    mova   [rsp+gprsize+16*23], m5                        ;in5
    mova   [rsp+gprsize+16*22], m7                        ;in7

    cmp                   eobd, 150
    jg .full

    mova                    m1, m4                        ;in4
    mova                    m2, [coeffq+16*1 ]            ;in8
    mova                    m3, [coeffq+16*5 ]            ;in12
    pxor                    m4, m4
    REPX          {mova x, m4}, m5, m6, m7
    call  m(idct_8x8_internal).main
    SAVE_7ROWS    rsp+gprsize+16*3, 16
    mova                    m0, [rsp+gprsize+16*11]       ;in2
    mova                    m1, [rsp+gprsize+16*12]       ;in6
    mova                    m2, [rsp+gprsize+16*13]       ;in10
    mova                    m3, [rsp+gprsize+16*14]       ;in14
    pxor                    m4, m4
    REPX          {mova x, m4}, m5, m6, m7
    call m(idct_16x8_internal).main
    mova                    m7, [rsp+gprsize+16*0]
    SAVE_8ROWS   rsp+gprsize+16*11, 16

    call m(idct_8x32_internal).main_fast
    jmp  .pass2

.full:
    mova        [coeffq+16*0 ], m0                        ;in0
    mova        [coeffq+16*4 ], m4                        ;in4

    LOAD_8ROWS     coeffq+16*2, 128, 1
    call  m(idct_8x8_internal).main
    SAVE_7ROWS    rsp+gprsize+16*3, 16
    LOAD_8ROWS     coeffq+16*6, 128, 1
    call m(idct_16x8_internal).main
    lea                   tx2q, [o(m(idct_16x32_internal).pass1_end4)]
    jmp   m(idct_8x8_internal).pass1_end

.pass1_end4:
    SAVE_8ROWS    coeffq+16*34, 64               ;in16~in23
    LOAD_8ROWS    rsp+gprsize+16*3, 16
    mova    [rsp+gprsize+16*0], m7
    lea                   tx2q, [o(m(idct_16x32_internal).pass1_end5)]
    jmp   m(idct_8x8_internal).pass1_end

.pass1_end5:
    mova        [coeffq+16*2 ], m0                        ;in16
    mova        [coeffq+16*6 ], m4                        ;in20
    mova   [rsp+gprsize+16*15], m2                        ;in18
    mova   [rsp+gprsize+16*16], m6                        ;in22
    mova   [rsp+gprsize+16*33], m1                        ;in17
    mova   [rsp+gprsize+16*28], m3                        ;in19
    mova   [rsp+gprsize+16*29], m5                        ;in21
    mova   [rsp+gprsize+16*32], m7                        ;in23

    LOAD_8ROWS     coeffq+16*3, 128, 1
    call  m(idct_8x8_internal).main
    SAVE_7ROWS    rsp+gprsize+16*3, 16
    LOAD_8ROWS     coeffq+16*7, 128, 1
    call m(idct_16x8_internal).main
    lea                   tx2q, [o(m(idct_16x32_internal).pass1_end6)]
    jmp   m(idct_8x8_internal).pass1_end

.pass1_end6:
    SAVE_8ROWS    coeffq+16*35, 64                        ;in24~in31
    LOAD_8ROWS    rsp+gprsize+16*3, 16
    mova    [rsp+gprsize+16*0], m7
    lea                   tx2q, [o(m(idct_16x32_internal).pass1_end7)]
    jmp   m(idct_8x8_internal).pass1_end

.pass1_end7:
    mova   [rsp+gprsize+16*17], m2                        ;in26
    mova   [rsp+gprsize+16*18], m6                        ;in30
    mova   [rsp+gprsize+16*31], m1                        ;in25
    mova   [rsp+gprsize+16*30], m3                        ;in27
    mova   [rsp+gprsize+16*27], m5                        ;in29
    mova   [rsp+gprsize+16*34], m7                        ;in31

    mova                    m6, m0                        ;in24
    mova                    m7, m4                        ;in28
    mova                    m0, [coeffq+16*0 ]            ;in0
    mova                    m1, [coeffq+16*4 ]            ;in4
    mova                    m2, [coeffq+16*1 ]            ;in8
    mova                    m3, [coeffq+16*5 ]            ;in12
    mova                    m4, [coeffq+16*2 ]            ;in16
    mova                    m5, [coeffq+16*6 ]            ;in20
    call  m(idct_8x8_internal).main
    SAVE_7ROWS   rsp+gprsize+16*3 , 16
    LOAD_8ROWS   rsp+gprsize+16*11, 16
    call m(idct_16x8_internal).main
    mova                    m7, [rsp+gprsize+16*0]
    SAVE_8ROWS   rsp+gprsize+16*11, 16

    call m(idct_8x32_internal).main

.pass2:
    mov  [rsp+gprsize*1+16*35], eobd
    lea                     r3, [dstq+8]
    mov  [rsp+gprsize*2+16*35], r3
    lea                     r3, [o(m(idct_16x32_internal).end)]
    jmp  m(idct_8x32_internal).end

.end:
    mov                   dstq, [rsp+gprsize*2+16*35]
    mov                   eobd, [rsp+gprsize*1+16*35]
    add                 coeffq, 16*32

    mova                    m0, [coeffq+16*4 ]            ;in1
    mova                    m1, [coeffq+16*12]            ;in3
    mova                    m2, [coeffq+16*20]            ;in5
    mova                    m3, [coeffq+16*28]            ;in7
    mova                    m4, [coeffq+16*5 ]            ;in9
    mova                    m5, [coeffq+16*13]            ;in11
    mova                    m6, [coeffq+16*21]            ;in13
    mova                    m7, [coeffq+16*29]            ;in15

    mova   [rsp+gprsize+16*19], m0                        ;in1
    mova   [rsp+gprsize+16*26], m1                        ;in3
    mova   [rsp+gprsize+16*23], m2                        ;in5
    mova   [rsp+gprsize+16*22], m3                        ;in7
    mova   [rsp+gprsize+16*21], m4                        ;in9
    mova   [rsp+gprsize+16*24], m5                        ;in11
    mova   [rsp+gprsize+16*25], m6                        ;in13
    mova   [rsp+gprsize+16*20], m7                        ;in15

    mova                    m0, [coeffq+16*0 ]            ;in0
    mova                    m1, [coeffq+16*16]            ;in4
    mova                    m2, [coeffq+16*1 ]            ;in8
    mova                    m3, [coeffq+16*17]            ;in12

    cmp                   eobd, 150
    jg .full1

    pxor                    m4, m4
    REPX          {mova x, m4}, m5, m6, m7
    call  m(idct_8x8_internal).main
    SAVE_7ROWS    rsp+gprsize+16*3, 16

    mova                    m0, [coeffq+16*8 ]            ;in2
    mova                    m1, [coeffq+16*24]            ;in6
    mova                    m2, [coeffq+16*9 ]            ;in10
    mova                    m3, [coeffq+16*25]            ;in14
    pxor                    m4, m4
    REPX          {mova x, m4}, m5, m6, m7
    call m(idct_16x8_internal).main
    mova                    m7, [rsp+gprsize+16*0]
    SAVE_8ROWS   rsp+gprsize+16*11, 16

    call m(idct_8x32_internal).main_fast
    jmp  .end1

.full1:
    mova                    m4, [coeffq+16*2 ]            ;in16
    mova                    m5, [coeffq+16*18]            ;in20
    mova                    m6, [coeffq+16*3 ]            ;in24
    mova                    m7, [coeffq+16*19]            ;in26
    call  m(idct_8x8_internal).main
    SAVE_7ROWS    rsp+gprsize+16*3, 16

    mova                    m0, [coeffq+16*8 ]            ;in2
    mova                    m1, [coeffq+16*24]            ;in6
    mova                    m2, [coeffq+16*9 ]            ;in10
    mova                    m3, [coeffq+16*25]            ;in14
    mova                    m4, [coeffq+16*10]            ;in18
    mova                    m5, [coeffq+16*26]            ;in22
    mova                    m6, [coeffq+16*11]            ;in26
    mova                    m7, [coeffq+16*27]            ;in30
    call m(idct_16x8_internal).main
    mova                    m7, [rsp+gprsize+16*0]
    SAVE_8ROWS   rsp+gprsize+16*11, 16

    mova                    m0, [coeffq+16*6 ]            ;in17
    mova                    m1, [coeffq+16*14]            ;in19
    mova                    m2, [coeffq+16*22]            ;in21
    mova                    m3, [coeffq+16*30]            ;in23
    mova                    m4, [coeffq+16*7 ]            ;in25
    mova                    m5, [coeffq+16*15]            ;in27
    mova                    m6, [coeffq+16*23]            ;in29
    mova                    m7, [coeffq+16*31]            ;in31

    mova   [rsp+gprsize+16*33], m0                        ;in17
    mova   [rsp+gprsize+16*28], m1                        ;in19
    mova   [rsp+gprsize+16*29], m2                        ;in21
    mova   [rsp+gprsize+16*32], m3                        ;in23
    mova   [rsp+gprsize+16*31], m4                        ;in25
    mova   [rsp+gprsize+16*30], m5                        ;in27
    mova   [rsp+gprsize+16*27], m6                        ;in29
    mova   [rsp+gprsize+16*34], m7                        ;in31

    call m(idct_8x32_internal).main

.end1:
    jmp m(idct_8x32_internal).pass2



cglobal inv_txfm_add_dct_dct_32x16, 4, 6, 8, 16*36, dst, stride, coeff, eob, tx2
%if ARCH_X86_32
    LEA                     r5, $$
%endif
    test                  eobd, eobd
    jz .dconly

    call m(idct_32x16_internal)
    call m(idct_8x16_internal).pass2

    add                 coeffq, 16*16
    lea                   dstq, [r3+8]
    LOAD_8ROWS       rsp+16*11, 16
    mova            [rsp+16*0], m7
    lea                   tx2q, [o(m(idct_32x16_internal).end)]
    call  m(idct_8x8_internal).pass1_end
    call m(idct_8x16_internal).pass2

    add                 coeffq, 16*16
    lea                   dstq, [r3+8]
    LOAD_8ROWS       rsp+16*19, 16
    mova            [rsp+16*0], m7
    lea                   tx2q, [o(m(idct_32x16_internal).end)]
    call  m(idct_8x8_internal).pass1_end
    call m(idct_8x16_internal).pass2

    add                 coeffq, 16*16
    lea                   dstq, [r3+8]
    LOAD_8ROWS       rsp+16*27, 16
    mova            [rsp+16*0], m7
    lea                   tx2q, [o(m(idct_32x16_internal).end)]
    call  m(idct_8x8_internal).pass1_end
    call m(idct_8x16_internal).pass2
    RET

.dconly:
    movd                    m1, [o(pw_2896x8)]
    pmulhrsw                m0, m1, [coeffq]
    movd                    m2, [o(pw_16384)]
    mov               [coeffq], eobd
    pmulhrsw                m0, m1
    mov                    r3d, 16
    lea                   tx2q, [o(m(inv_txfm_add_dct_dct_32x8).end)]
    jmp m(inv_txfm_add_dct_dct_32x8).body


cglobal idct_32x16_internal, 0, 0, 0, dst, stride, coeff, eob, tx2
    %undef cmp

    add                 coeffq, 16
    lea                     r3, [o(m(idct_32x16_internal).pass1_end1)]
.pass1:
    LOAD_8ROWS     coeffq+16*0, 128, 1
    call  m(idct_8x8_internal).main
    SAVE_7ROWS    rsp+gprsize+16*3, 16

    LOAD_8ROWS     coeffq+16*4, 128, 1
    call m(idct_16x8_internal).main
    mova                    m7, [rsp+gprsize+16*0]
    SAVE_8ROWS   rsp+gprsize+16*11, 16

    LOAD_8ROWS     coeffq+16*2, 64, 1
    mova   [rsp+gprsize+16*19], m0                        ;in1
    mova   [rsp+gprsize+16*26], m1                        ;in3
    mova   [rsp+gprsize+16*23], m2                        ;in5
    mova   [rsp+gprsize+16*22], m3                        ;in7
    mova   [rsp+gprsize+16*21], m4                        ;in9
    mova   [rsp+gprsize+16*24], m5                        ;in11
    mova   [rsp+gprsize+16*25], m6                        ;in13
    mova   [rsp+gprsize+16*20], m7                        ;in15

    LOAD_8ROWS    coeffq+16*34, 64, 1
    mova   [rsp+gprsize+16*33], m0                        ;in17
    mova   [rsp+gprsize+16*28], m1                        ;in19
    mova   [rsp+gprsize+16*29], m2                        ;in21
    mova   [rsp+gprsize+16*32], m3                        ;in23
    mova   [rsp+gprsize+16*31], m4                        ;in25
    mova   [rsp+gprsize+16*30], m5                        ;in27
    mova   [rsp+gprsize+16*27], m6                        ;in29
    mova   [rsp+gprsize+16*34], m7                        ;in31
    call m(idct_8x32_internal).main

.pass1_end:
    mova   [rsp+gprsize+16*0 ], m7
    mov                   tx2q, r3
    jmp   m(idct_8x8_internal).pass1_end

.pass1_end1:
    SAVE_8ROWS     coeffq+16*0, 32
    LOAD_8ROWS   rsp+gprsize+16*11, 16
    mova   [rsp+gprsize+16*0 ], m7
    lea                   tx2q, [o(m(idct_32x16_internal).pass1_end2)]
    jmp   m(idct_8x8_internal).pass1_end

.pass1_end2:
    SAVE_8ROWS    coeffq+16*16, 32
    LOAD_8ROWS   rsp+gprsize+16*19, 16
    mova   [rsp+gprsize+16*0 ], m7
    lea                   tx2q, [o(m(idct_32x16_internal).pass1_end3)]
    jmp   m(idct_8x8_internal).pass1_end

.pass1_end3:
    SAVE_8ROWS    coeffq+16*32, 32
    LOAD_8ROWS   rsp+gprsize+16*27, 16
    mova   [rsp+gprsize+16*0 ], m7
    lea                   tx2q, [o(m(idct_32x16_internal).pass1_end4)]
    jmp   m(idct_8x8_internal).pass1_end

.pass1_end4:
    SAVE_8ROWS    coeffq+16*48, 32

    sub                 coeffq, 16
    lea                     r3, [o(m(idct_32x16_internal).end)]
    jmp .pass1

.end:
    ret


cglobal inv_txfm_add_identity_identity_16x32, 4, 6, 8, 16*4, dst, stride, coeff, eob, tx2
    %undef cmp

    mov                    r4d, eobd
    cmp                   eobd, 43                ;if (eob > 43)
    sbb                    r3d, r3d               ;  iteration_count++
    cmp                    r4d, 150               ;if (eob > 150)
    sbb                    r3d, 0                 ;  iteration_count++
    cmp                    r4d, 278               ;if (eob > 278)
    sbb                    r3d, -4                ;  iteration_count++

%if ARCH_X86_32
    LEA                     r5, $$
%endif
    lea                     r4, [dstq+8]
    mov             [rsp+16*3], r4
    mov     [rsp+gprsize+16*3], r3d
    mov   [rsp+gprsize*2+16*3], coeffq

.loop:
    LOAD_8ROWS          coeffq, 64, 1
    mova            [rsp+16*1], m6
    pxor                    m6, m6
    REPX   {mova [coeffq+64*x], m6}, 0,  1,  2,  3,  4,  5,  6,  7
    lea                   tx2q, [o(m(idct_32x16_internal).end)]
    call  m(idct_8x8_internal).pass1_end3
    mova            [rsp+16*0], m2
    mova            [rsp+16*1], m3
    mova            [rsp+16*2], m4
    mova                    m3, [o(pw_1697x16)]
    mova                    m4, [o(pw_16384)]
    REPX   {IDTX16 x, 2, 3, 4}, 5, 6, 7, 0, 1
    mova                    m2, [o(pw_8192)]
    REPX      {pmulhrsw x, m2}, m5, m6, m7, m0, m1
    mova                    m2, [rsp+16*0]
    mova            [rsp+16*0], m7
    IDTX16                   2, 7, 3, 4
    mova                    m7, [rsp+16*2]
    mova            [rsp+16*2], m5
    IDTX16                   7, 5, 3, 4
    mova                    m5, [rsp+16*1]
    mova            [rsp+16*1], m6
    pmulhrsw                m3, m5
    pmulhrsw                m3, m4
    psrlw                   m4, 1 ; pw_8192
    paddsw                  m3, m5
    pmulhrsw                m2, m4
    pmulhrsw                m3, m4
    pmulhrsw                m4, m7
    call  m(idct_8x8_internal).end3
    lea                   dstq, [dstq+strideq*2]
    add                 coeffq, 16
    dec                    r3d
    jg .loop
    mov                 coeffq, [rsp+gprsize*2+16*3]
    add                 coeffq, 64*8
    mov                    r3d, [rsp+gprsize+16*3]
    xor                   dstq, dstq
    mov     [rsp+gprsize+16*3], dstq
    mov                   dstq, [rsp+16*3]
    test                   r3d, r3d
    jnz .loop
    RET


cglobal inv_txfm_add_identity_identity_32x16, 4, 6, 8, 16*4, dst, stride, coeff, eob, tx2
    %undef cmp

    mov                    r4d, 12                ;0100b
    mov                    r5d, 136               ;1000 1000b
    cmp                   eobd, 44                ;if (eob > 43)
    cmovns                 r4d, r5d               ;  iteration_count+2
    cmp                   eobd, 151               ;if (eob > 150)
    mov                    r3d, 34952             ;1000 1000 1000 1000b
    cmovs                  r3d, r4d               ;  iteration_count += 4

%if ARCH_X86_32
    LEA                     r5, $$
%endif
    lea                     r4, [dstq+8]
    mov             [rsp+16*3], r4

.loop:
    LOAD_8ROWS          coeffq, 32, 1
    REPX         {paddsw x, x}, m0, m1, m2, m3, m4, m5, m6, m7
    mova            [rsp+16*1], m6
    lea                   tx2q, [o(m(idct_32x16_internal).end)]
    call  m(idct_8x8_internal).pass1_end3
    mova            [rsp+16*1], m5
    mova            [rsp+16*2], m6
    mova                    m6, [o(pw_1697x16)]
    REPX      {IDTX16 x, 5, 6}, 7, 0, 1, 2, 3, 4
    pmulhrsw                m7, [o(pw_2048)]
    mova                    m5, [rsp+16*1]
    mova            [rsp+16*0], m7
    IDTX16                   5, 7, 6
    mova                    m7, [rsp+16*2]
    IDTX16                   7, 6, 6
    mova                    m6, [o(pw_2048)]
    REPX      {pmulhrsw x, m6}, m0, m1, m2, m3, m4, m5, m7
    mova            [rsp+16*2], m5
    mova            [rsp+16*1], m7
    call  m(idct_8x8_internal).end3
    lea                   dstq, [dstq+strideq*2]
    pxor                    m7, m7
    REPX {mova [coeffq+32*x], m7}, 0, 1, 2, 3, 4, 5, 6, 7

.loop_end:
    add                 coeffq, 16
    shr                    r3d, 2
    jz .ret
    test                   r3d, 2
    jnz .loop
    mov                    r4d, r3d
    and                    r4d, 1
    lea                 coeffq, [coeffq+r4*8+32*7]
    mov                   dstq, [rsp+16*3]
    lea                     r4, [dstq+8]
    mov             [rsp+16*3], r4
    jmp .loop

.ret:
    RET


cglobal inv_txfm_add_dct_dct_32x32, 4, 6, 8, 16*36, dst, stride, coeff, eob, tx2
%if ARCH_X86_32
    LEA                     r5, $$
%endif
    test                  eobd, eobd
    jz .dconly

    call m(idct_32x32_internal)
    RET

.dconly:
    movd                    m1, [o(pw_2896x8)]
    pmulhrsw                m0, m1, [coeffq]
    movd                    m2, [o(pw_8192)]
    mov               [coeffq], eobd
    mov                    r3d, 32
    lea                   tx2q, [o(m(inv_txfm_add_dct_dct_32x8).end)]
    jmp m(inv_txfm_add_dct_dct_32x8).body


cglobal idct_32x32_internal, 0, 0, 0, dst, stride, coeff, eob, tx2
    %undef cmp

    mov                    r4d, 2
    sub                   eobd, 136
    mov  [rsp+gprsize*1+16*35], eobd
    mov                    r3d, 4
    cmovs                  r3d, r4d

%if ARCH_X86_32
    LEA                     r5, $$
%endif

    mov  [rsp+gprsize*2+16*35], coeffq

.pass1_loop:
    LOAD_8ROWS     coeffq+64*1, 64*2
    mova   [rsp+gprsize+16*19], m0                        ;in1
    mova   [rsp+gprsize+16*26], m1                        ;in3
    mova   [rsp+gprsize+16*23], m2                        ;in5
    mova   [rsp+gprsize+16*22], m3                        ;in7
    mova   [rsp+gprsize+16*21], m4                        ;in9
    mova   [rsp+gprsize+16*24], m5                        ;in11
    mova   [rsp+gprsize+16*25], m6                        ;in13
    mova   [rsp+gprsize+16*20], m7                        ;in15

    mov                   tx2d, [rsp+gprsize*1+16*35]
    test                  tx2d, tx2d
    jl .fast

.full:
    LOAD_8ROWS     coeffq+64*0, 64*4
    call  m(idct_8x8_internal).main
    SAVE_7ROWS    rsp+gprsize+16*3, 16
    LOAD_8ROWS     coeffq+64*2, 64*4
    call m(idct_16x8_internal).main
    mova                    m7, [rsp+gprsize+16*0]
    SAVE_8ROWS   rsp+gprsize+16*11, 16

    LOAD_8ROWS    coeffq+64*17, 64*2
    mova   [rsp+gprsize+16*33], m0                        ;in17
    mova   [rsp+gprsize+16*28], m1                        ;in19
    mova   [rsp+gprsize+16*29], m2                        ;in21
    mova   [rsp+gprsize+16*32], m3                        ;in23
    mova   [rsp+gprsize+16*31], m4                        ;in25
    mova   [rsp+gprsize+16*30], m5                        ;in27
    mova   [rsp+gprsize+16*27], m6                        ;in29
    mova   [rsp+gprsize+16*34], m7                        ;in31

    call m(idct_8x32_internal).main
    jmp .pass1_end

.fast:
    mova                    m0, [coeffq+256*0]
    mova                    m1, [coeffq+256*1]
    mova                    m2, [coeffq+256*2]
    mova                    m3, [coeffq+256*3]
    pxor                    m4, m4
    REPX          {mova x, m4}, m5, m6, m7
    call  m(idct_8x8_internal).main

    SAVE_7ROWS    rsp+gprsize+16*3, 16
    mova                    m0, [coeffq+128*1]
    mova                    m1, [coeffq+128*3]
    mova                    m2, [coeffq+128*5]
    mova                    m3, [coeffq+128*7]
    pxor                    m4, m4
    REPX          {mova x, m4}, m5, m6, m7
    call m(idct_16x8_internal).main
    mova                    m7, [rsp+gprsize+16*0]
    SAVE_8ROWS   rsp+gprsize+16*11, 16

    call m(idct_8x32_internal).main_fast

.pass1_end:
    mova    [rsp+gprsize+16*0], m7
    mova                    m7, [o(pw_8192)]
    lea                   tx2q, [o(m(idct_32x32_internal).pass1_end1)]
    jmp   m(idct_8x8_internal).pass1_end1

.pass1_end1:
    SAVE_8ROWS     coeffq+64*0, 64
    LOAD_8ROWS   rsp+gprsize+16*11, 16
    mova    [rsp+gprsize+16*0], m7
    mova                    m7, [o(pw_8192)]
    lea                   tx2q, [o(m(idct_32x32_internal).pass1_end2)]
    jmp   m(idct_8x8_internal).pass1_end1

.pass1_end2:
    SAVE_8ROWS     coeffq+64*8, 64
    LOAD_8ROWS   rsp+gprsize+16*19, 16
    mova    [rsp+gprsize+16*0], m7
    mova                    m7, [o(pw_8192)]
    lea                   tx2q, [o(m(idct_32x32_internal).pass1_end3)]
    jmp   m(idct_8x8_internal).pass1_end1

.pass1_end3:
    SAVE_8ROWS    coeffq+64*16, 64
    LOAD_8ROWS   rsp+gprsize+16*27, 16
    mova    [rsp+gprsize+16*0], m7
    mova                    m7, [o(pw_8192)]
    lea                   tx2q, [o(m(idct_32x32_internal).pass1_end4)]
    jmp   m(idct_8x8_internal).pass1_end1

.pass1_end4:
    SAVE_8ROWS    coeffq+64*24, 64

    add                 coeffq, 16
    dec                    r3d
    jg .pass1_loop


.pass2:
    mov                 coeffq, [rsp+gprsize*2+16*35]
    mov                    r3d, 4
    lea                   tx2q, [o(m(idct_32x32_internal).pass2_end)]

.pass2_loop:
    mov  [rsp+gprsize*3+16*35], r3d
    lea                     r3, [dstq+8]
    mov  [rsp+gprsize*2+16*35], r3

    mova                    m0, [coeffq+16*4 ]
    mova                    m1, [coeffq+16*12]
    mova                    m2, [coeffq+16*20]
    mova                    m3, [coeffq+16*28]
    mova                    m4, [coeffq+16*5 ]
    mova                    m5, [coeffq+16*13]
    mova                    m6, [coeffq+16*21]
    mova                    m7, [coeffq+16*29]
    mova   [rsp+gprsize+16*19], m0                        ;in1
    mova   [rsp+gprsize+16*26], m1                        ;in3
    mova   [rsp+gprsize+16*23], m2                        ;in5
    mova   [rsp+gprsize+16*22], m3                        ;in7
    mova   [rsp+gprsize+16*21], m4                        ;in9
    mova   [rsp+gprsize+16*24], m5                        ;in11
    mova   [rsp+gprsize+16*25], m6                        ;in13
    mova   [rsp+gprsize+16*20], m7                        ;in15

    mov                   eobd, [rsp+gprsize*1+16*35]
    test                  eobd, eobd
    jl .fast1

.full1:
    mova                    m0, [coeffq+16*0 ]
    mova                    m1, [coeffq+16*16]
    mova                    m2, [coeffq+16*1 ]
    mova                    m3, [coeffq+16*17]
    mova                    m4, [coeffq+16*2 ]
    mova                    m5, [coeffq+16*18]
    mova                    m6, [coeffq+16*3 ]
    mova                    m7, [coeffq+16*19]
    call  m(idct_8x8_internal).main
    SAVE_7ROWS    rsp+gprsize+16*3, 16

    mova                    m0, [coeffq+16*8 ]
    mova                    m1, [coeffq+16*24]
    mova                    m2, [coeffq+16*9 ]
    mova                    m3, [coeffq+16*25]
    mova                    m4, [coeffq+16*10]
    mova                    m5, [coeffq+16*26]
    mova                    m6, [coeffq+16*11]
    mova                    m7, [coeffq+16*27]
    call m(idct_16x8_internal).main
    mova                    m7, [rsp+gprsize+16*0]
    SAVE_8ROWS   rsp+gprsize+16*11, 16

    mova                    m0, [coeffq+16*6 ]
    mova                    m1, [coeffq+16*14]
    mova                    m2, [coeffq+16*22]
    mova                    m3, [coeffq+16*30]
    mova                    m4, [coeffq+16*7 ]
    mova                    m5, [coeffq+16*15]
    mova                    m6, [coeffq+16*23]
    mova                    m7, [coeffq+16*31]
    mova   [rsp+gprsize+16*33], m0                        ;in17
    mova   [rsp+gprsize+16*28], m1                        ;in19
    mova   [rsp+gprsize+16*29], m2                        ;in21
    mova   [rsp+gprsize+16*32], m3                        ;in23
    mova   [rsp+gprsize+16*31], m4                        ;in25
    mova   [rsp+gprsize+16*30], m5                        ;in27
    mova   [rsp+gprsize+16*27], m6                        ;in29
    mova   [rsp+gprsize+16*34], m7                        ;in31

    call m(idct_8x32_internal).main
    jmp                   tx2q

.fast1:
    mova                    m0, [coeffq+16*0 ]
    mova                    m1, [coeffq+16*16]
    mova                    m2, [coeffq+16*1 ]
    mova                    m3, [coeffq+16*17]
    pxor                    m4, m4
    REPX          {mova x, m4}, m5, m6, m7
    call  m(idct_8x8_internal).main
    SAVE_7ROWS    rsp+gprsize+16*3, 16

    mova                    m0, [coeffq+16*8 ]
    mova                    m1, [coeffq+16*24]
    mova                    m2, [coeffq+16*9 ]
    mova                    m3, [coeffq+16*25]
    pxor                    m4, m4
    REPX          {mova x, m4}, m5, m6, m7
    call m(idct_16x8_internal).main
    mova                    m7, [rsp+gprsize+16*0]
    SAVE_8ROWS   rsp+gprsize+16*11, 16

    call m(idct_8x32_internal).main_fast
    jmp                   tx2q

.pass2_end:
    lea                     r3, [o(m(idct_32x32_internal).pass2_end1)]
    jmp  m(idct_8x32_internal).end

.pass2_end1:
    lea                   tx2q, [o(m(idct_32x32_internal).pass2_end)]
    add                 coeffq, 16*32
    mov                   dstq, [rsp+gprsize*2+16*35]
    mov                    r3d, [rsp+gprsize*3+16*35]
    dec                    r3d
    jg .pass2_loop

    ret


cglobal inv_txfm_add_identity_identity_32x32, 4, 6, 8, 16*5, dst, stride, coeff, eob, tx2
    %undef cmp

    mov                    r4d, 2
    cmp                   eobd, 136
    mov                    r3d, 4
    cmovs                  r3d, r4d

%if ARCH_X86_32
    LEA                     r5, $$
%endif

    lea                     r4, [dstq+8]
    mov   [rsp+gprsize*0+16*3], r4
    mov   [rsp+gprsize*1+16*3], r3d
    mov   [rsp+gprsize*2+16*3], r3d
    mov   [rsp+gprsize*3+16*3], coeffq

.loop:
    LOAD_8ROWS          coeffq, 64
    mova            [rsp+16*1], m6
    lea                   tx2q, [o(m(idct_32x16_internal).end)]
    call  m(idct_8x8_internal).pass1_end3
    pmulhrsw                m7, [o(pw_8192)]
    mova            [rsp+16*0], m7
    mova                    m7, [o(pw_8192)]
    REPX      {pmulhrsw x, m7}, m0, m1, m2, m3, m4, m5, m6
    mova            [rsp+16*1], m6
    mova            [rsp+16*2], m5
    call  m(idct_8x8_internal).end3
    lea                   dstq, [dstq+strideq*2]

    pxor                    m7, m7
    REPX   {mova [coeffq+64*x], m7}, 0,  1,  2,  3,  4,  5,  6,  7

    add                 coeffq, 16
    dec                    r3d
    jg .loop

    mov                    r4d, [rsp+gprsize*2+16*3]
    dec                    r4d
    jle .ret

    mov                   dstq, [rsp+gprsize*0+16*3]
    mov                 coeffq, [rsp+gprsize*3+16*3]
    mov   [rsp+gprsize*2+16*3], r4
    lea                     r3, [dstq+8]
    add                 coeffq, 64*8
    mov   [rsp+gprsize*0+16*3], r3
    mov                    r3d, [rsp+gprsize*1+16*3]
    mov   [rsp+gprsize*3+16*3], coeffq
    jmp .loop

.ret:
    RET


cglobal inv_txfm_add_dct_dct_16x64, 4, 6, 8, 16*68, dst, stride, coeff, eob, tx2
%if ARCH_X86_32
    LEA                     r5, $$
%endif
    test                  eobd, eobd
    jz .dconly

    call m(idct_16x64_internal)
    RET

.dconly:
    movd                    m1, [o(pw_2896x8)]
    pmulhrsw                m0, m1, [coeffq]
    movd                    m2, [o(pw_8192)]
    mov               [coeffq], eobd
    mov                    r2d, 32
    lea                   tx2q, [o(m(inv_txfm_add_dct_dct_16x64).end)]
    jmp m(inv_txfm_add_dct_dct_16x4).dconly

.end:
    RET


cglobal idct_16x64_internal, 0, 0, 0, dst, stride, coeff, eob, tx2
    %undef cmp

    mov                    r4d, 2
    sub                   eobd, 151
    mov  [rsp+gprsize*1+16*67], eobd
    mov                    r3d, 4
    cmovs                  r3d, r4d

%if ARCH_X86_32
    LEA                     r5, $$
%endif

    mov  [rsp+gprsize*2+16*67], coeffq

.pass1_loop:
    LOAD_8ROWS     coeffq+64*0, 64*2
    call  m(idct_8x8_internal).main
    SAVE_7ROWS    rsp+gprsize+16*3, 16
    LOAD_8ROWS     coeffq+64*1, 64*2
    call m(idct_16x8_internal).main
    mova                    m7, [o(pw_8192)]
    lea                   tx2q, [o(m(idct_16x64_internal).pass1_end)]
    jmp   m(idct_8x8_internal).pass1_end1

.pass1_end:
    SAVE_8ROWS     coeffq+64*8, 64
    LOAD_8ROWS    rsp+gprsize+16*3, 16
    mova    [rsp+gprsize+16*0], m7
    mova                    m7, [o(pw_8192)]
    lea                   tx2q, [o(m(idct_16x64_internal).pass1_end1)]
    jmp   m(idct_8x8_internal).pass1_end1

.pass1_end1:
    SAVE_8ROWS     coeffq+64*0, 64

    add                 coeffq, 16
    dec                    r3d
    jg .pass1_loop

    mov                 coeffq, [rsp+gprsize*2+16*67]
    mov                    r3d, 2
    lea                     r4, [dstq+8]
    mov  [rsp+gprsize*2+16*67], r4
    lea                     r4, [o(m(idct_16x64_internal).end1)]

.pass2_loop:
    mov  [rsp+gprsize*3+16*67], r3d
    mov                   eobd, [rsp+gprsize*1+16*67]

    mova                    m0, [coeffq+16*4 ]            ;in1
    mova                    m1, [coeffq+16*12]            ;in3
    mova                    m2, [coeffq+16*20]            ;in5
    mova                    m3, [coeffq+16*28]            ;in7
    mova                    m4, [coeffq+16*5 ]            ;in9
    mova                    m5, [coeffq+16*13]            ;in11
    mova                    m6, [coeffq+16*21]            ;in13
    mova                    m7, [coeffq+16*29]            ;in15
    mova   [rsp+gprsize+16*35], m0                        ;in1
    mova   [rsp+gprsize+16*49], m1                        ;in3
    mova   [rsp+gprsize+16*43], m2                        ;in5
    mova   [rsp+gprsize+16*41], m3                        ;in7
    mova   [rsp+gprsize+16*39], m4                        ;in9
    mova   [rsp+gprsize+16*45], m5                        ;in11
    mova   [rsp+gprsize+16*47], m6                        ;in13
    mova   [rsp+gprsize+16*37], m7                        ;in15

    pxor                    m4, m4
    mova                    m0, [coeffq+16*0]
    mova                    m1, [coeffq+16*1]

    test                  eobd, eobd
    jl .fast

.full:
    mova                    m2, [coeffq+16*2]
    mova                    m3, [coeffq+16*3]

    REPX          {mova x, m4}, m5, m6, m7
    call  m(idct_8x8_internal).main
    SAVE_7ROWS    rsp+gprsize+16*3, 16

    pxor                    m4, m4
    mova                    m0, [coeffq+16*16]
    mova                    m1, [coeffq+16*17]
    mova                    m2, [coeffq+16*18]
    mova                    m3, [coeffq+16*19]

    REPX          {mova x, m4}, m5, m6, m7
    call m(idct_16x8_internal).main
    mova                    m7, [rsp+gprsize+16*0]
    SAVE_8ROWS   rsp+gprsize+16*11, 16

    mova                    m0, [coeffq+16*8 ]
    mova                    m1, [coeffq+16*24]
    mova                    m2, [coeffq+16*9 ]
    mova                    m3, [coeffq+16*25]
    mova                    m4, [coeffq+16*10]
    mova                    m5, [coeffq+16*26]
    mova                    m6, [coeffq+16*11]
    mova                    m7, [coeffq+16*27]
    mova   [rsp+gprsize+16*19], m0
    mova   [rsp+gprsize+16*26], m1
    mova   [rsp+gprsize+16*23], m2
    mova   [rsp+gprsize+16*22], m3
    mova   [rsp+gprsize+16*21], m4
    mova   [rsp+gprsize+16*24], m5
    mova   [rsp+gprsize+16*25], m6
    mova   [rsp+gprsize+16*20], m7

    call m(idct_8x32_internal).main_fast
    SAVE_8ROWS    rsp+gprsize+16*3, 16

    mova                    m0, [coeffq+16*6 ]            ;in17
    mova                    m1, [coeffq+16*14]            ;in19
    mova                    m2, [coeffq+16*22]            ;in21
    mova                    m3, [coeffq+16*30]            ;in23
    mova                    m4, [coeffq+16*7 ]            ;in25
    mova                    m5, [coeffq+16*15]            ;in27
    mova                    m6, [coeffq+16*23]            ;in29
    mova                    m7, [coeffq+16*31]            ;in31
    mova   [rsp+gprsize+16*63], m0                        ;in17
    mova   [rsp+gprsize+16*53], m1                        ;in19
    mova   [rsp+gprsize+16*55], m2                        ;in21
    mova   [rsp+gprsize+16*61], m3                        ;in23
    mova   [rsp+gprsize+16*59], m4                        ;in25
    mova   [rsp+gprsize+16*57], m5                        ;in27
    mova   [rsp+gprsize+16*51], m6                        ;in29
    mova   [rsp+gprsize+16*65], m7                        ;in31

    call .main
    jmp  .end

.fast:
    REPX          {mova x, m4}, m2, m3, m5, m6, m7
    call  m(idct_8x8_internal).main
    SAVE_7ROWS    rsp+gprsize+16*3, 16

    pxor                    m4, m4
    mova                    m0, [coeffq+16*16]
    mova                    m1, [coeffq+16*17]

    REPX          {mova x, m4}, m2, m3, m5, m6, m7
    call m(idct_16x8_internal).main
    mova                    m7, [rsp+gprsize+16*0]
    SAVE_8ROWS   rsp+gprsize+16*11, 16

    mova                    m0, [coeffq+16*8 ]
    mova                    m1, [coeffq+16*24]
    mova                    m2, [coeffq+16*9 ]
    mova                    m3, [coeffq+16*25]
    mova   [rsp+gprsize+16*19], m0                        ;in1
    mova   [rsp+gprsize+16*26], m1                        ;in3
    mova   [rsp+gprsize+16*23], m2                        ;in5
    mova   [rsp+gprsize+16*22], m3                        ;in7

    call m(idct_8x32_internal).main_veryfast
    SAVE_8ROWS    rsp+gprsize+16*3, 16

    call .main_fast

.end:
    LOAD_8ROWS   rsp+gprsize+16*3, 16
    mova    [rsp+gprsize+16*0], m7
    mov                     r3, r4
    jmp  m(idct_8x32_internal).end2

.end1:
    LOAD_8ROWS   rsp+gprsize+16*35, 16
    lea                   dstq, [dstq+strideq*2]
    add                    rsp, 16*32
    lea                     r3, [o(m(idct_16x64_internal).end2)]
    jmp  m(idct_8x32_internal).end

.end2:
    add                 coeffq, 16*32
    sub                    rsp, 16*32

    mov                   dstq, [rsp+gprsize*2+16*67]
    mov                    r3d, [rsp+gprsize*3+16*67]
    lea                     r4, [dstq+8]
    mov  [rsp+gprsize*2+16*67], r4
    lea                     r4, [o(m(idct_16x64_internal).end1)]

    dec                    r3d
    jg .pass2_loop
    ret


ALIGN function_align
.main_fast:
    mova                    m0, [rsp+gprsize*2+16*35]     ;in1
    pmulhrsw                m3, m0, [o(pw_4095x8)]        ;t62,t63
    pmulhrsw                m0, [o(pw_101x8)]             ;t32,t33
    mova                    m7, [o(pd_2048)]
    mova [rsp+gprsize*2+16*35], m0                        ;t32
    mova [rsp+gprsize*2+16*66], m3                        ;t63
    ITX_MULSUB_2W            3, 0, 1, 2, 7,  401, 4076    ;t33a, t62a
    mova [rsp+gprsize*2+16*36], m3                        ;t33a
    mova [rsp+gprsize*2+16*65], m0                        ;t62a

    mova                    m1, [rsp+gprsize*2+16*37]     ;in15
    pmulhrsw                m2, m1, [o(pw_3822x8)]        ;t60,t61
    pmulhrsw                m1, [o(pw_m1474x8)]           ;t34,t35
    mova [rsp+gprsize*2+16*38], m1                        ;t35
    mova [rsp+gprsize*2+16*63], m2                        ;t60
    ITX_MULSUB_2W            2, 1, 0, 3, 7, m4076, 401    ;t34a, t61a
    mova [rsp+gprsize*2+16*37], m2                        ;t34a
    mova [rsp+gprsize*2+16*64], m1                        ;t61a

    mova                    m0, [rsp+gprsize*2+16*39]     ;in9
    pmulhrsw                m3, m0, [o(pw_3996x8)]        ;t58,t59
    pmulhrsw                m0, [o(pw_897x8)]             ;t36,t37
    mova [rsp+gprsize*2+16*39], m0                        ;t36
    mova [rsp+gprsize*2+16*62], m3                        ;t59
    ITX_MULSUB_2W            3, 0, 1, 2, 7, 3166, 2598    ;t37a, t58a
    mova [rsp+gprsize*2+16*40], m3                        ;t37a
    mova [rsp+gprsize*2+16*61], m0                        ;t58a

    mova                    m1, [rsp+gprsize*2+16*41]     ;in7
    pmulhrsw                m2, m1, [o(pw_4036x8)]        ;t56,t57
    pmulhrsw                m1, [o(pw_m700x8)]            ;t38,t39
    mova [rsp+gprsize*2+16*42], m1                        ;t39
    mova [rsp+gprsize*2+16*59], m2                        ;t56
    ITX_MULSUB_2W            2, 1, 0, 3, 7, m2598, 3166   ;t38a, t57a
    mova [rsp+gprsize*2+16*41], m2                        ;t38a
    mova [rsp+gprsize*2+16*60], m1                        ;t57a

    mova                    m0, [rsp+gprsize*2+16*43]     ;in5
    pmulhrsw                m3, m0, [o(pw_4065x8)]        ;t54,t55
    pmulhrsw                m0, [o(pw_501x8)]             ;t40,t41
    mova [rsp+gprsize*2+16*43], m0                        ;t40
    mova [rsp+gprsize*2+16*58], m3                        ;t55
    ITX_MULSUB_2W            3, 0, 1, 2, 7, 1931, 3612    ;t41a, t54a
    mova [rsp+gprsize*2+16*44], m3                        ;t41a
    mova [rsp+gprsize*2+16*57], m0                        ;t54a

    mova                    m1, [rsp+gprsize*2+16*45]     ;in11
    pmulhrsw                m2, m1, [o(pw_3948x8)]        ;t52,t53
    pmulhrsw                m1, [o(pw_m1092x8)]           ;t42,t43
    mova [rsp+gprsize*2+16*46], m1                        ;t43
    mova [rsp+gprsize*2+16*55], m2                        ;t52
    ITX_MULSUB_2W            2, 1, 0, 3, 7, m3612, 1931   ;t42a, t53a
    mova [rsp+gprsize*2+16*45], m2                        ;t42a
    mova [rsp+gprsize*2+16*56], m1                        ;t53a

    mova                    m0, [rsp+gprsize*2+16*47]     ;in13
    pmulhrsw                m3, m0, [o(pw_3889x8)]        ;t50,t51
    pmulhrsw                m0, [o(pw_1285x8)]            ;t44,t45
    mova                    m6, m0
    mova [rsp+gprsize*2+16*54], m3                        ;t51
    ITX_MULSUB_2W            3, 0, 1, 2, 7, 3920, 1189    ;t45a, t50a
    mova [rsp+gprsize*2+16*48], m3                        ;t45a
    mova [rsp+gprsize*2+16*53], m0                        ;t50a

    mova                    m0, [rsp+gprsize*2+16*49]     ;in3
    pmulhrsw                m3, m0, [o(pw_4085x8)]        ;t48,t49
    pmulhrsw                m0, [o(pw_m301x8)]            ;t46,t47
    mova                    m4, m3
    mova                    m5, m0

    jmp .main2

ALIGN function_align
.main:
    mova                    m0, [rsp+gprsize*2+16*35]     ;in1
    mova                    m1, [rsp+gprsize*2+16*65]     ;in31
    pmulhrsw                m3, m0, [o(pw_4095x8)]        ;t63a
    pmulhrsw                m0, [o(pw_101x8)]             ;t32a
    pmulhrsw                m2, m1, [o(pw_2967x8)]        ;t62a
    pmulhrsw                m1, [o(pw_m2824x8)]           ;t33a
    mova                    m7, [o(pd_2048)]
    psubsw                  m4, m0, m1                    ;t33
    paddsw                  m0, m1                        ;t32
    psubsw                  m5, m3, m2                    ;t62
    paddsw                  m3, m2                        ;t63
    ITX_MULSUB_2W            5, 4, 1, 2, 7,  401, 4076    ;t33a, t62a
    mova [rsp+gprsize*2+16*35], m0                        ;t32
    mova [rsp+gprsize*2+16*36], m5                        ;t33a
    mova [rsp+gprsize*2+16*65], m4                        ;t62a
    mova [rsp+gprsize*2+16*66], m3                        ;t63

    mova                    m0, [rsp+gprsize*2+16*63]     ;in17
    mova                    m1, [rsp+gprsize*2+16*37]     ;in15
    pmulhrsw                m3, m0, [o(pw_3745x8)]        ;t61a
    pmulhrsw                m0, [o(pw_1660x8)]            ;t34a
    pmulhrsw                m2, m1, [o(pw_3822x8)]        ;t60a
    pmulhrsw                m1, [o(pw_m1474x8)]           ;t35a
    psubsw                  m4, m1, m0                    ;t34
    paddsw                  m0, m1                        ;t35
    psubsw                  m5, m2, m3                    ;t61
    paddsw                  m3, m2                        ;t60
    ITX_MULSUB_2W            5, 4, 1, 2, 7, m4076, 401    ;t34a, t61a
    mova [rsp+gprsize*2+16*37], m5                        ;t34a
    mova [rsp+gprsize*2+16*38], m0                        ;t35
    mova [rsp+gprsize*2+16*63], m3                        ;t60
    mova [rsp+gprsize*2+16*64], m4                        ;t61a

    mova                    m0, [rsp+gprsize*2+16*39]     ;in9
    mova                    m1, [rsp+gprsize*2+16*61]     ;in23
    pmulhrsw                m3, m0, [o(pw_3996x8)]        ;t59a
    pmulhrsw                m0, [o(pw_897x8)]             ;t36a
    pmulhrsw                m2, m1, [o(pw_3461x8)]        ;t58a
    pmulhrsw                m1, [o(pw_m2191x8)]           ;t37a
    psubsw                  m4, m0, m1                    ;t37
    paddsw                  m0, m1                        ;t36
    psubsw                  m5, m3, m2                    ;t58
    paddsw                  m3, m2                        ;t59
    ITX_MULSUB_2W            5, 4, 1, 2, 7, 3166, 2598    ;t37a, t58a
    mova [rsp+gprsize*2+16*39], m0                        ;t36
    mova [rsp+gprsize*2+16*40], m5                        ;t37a
    mova [rsp+gprsize*2+16*61], m4                        ;t58a
    mova [rsp+gprsize*2+16*62], m3                        ;t59

    mova                    m0, [rsp+gprsize*2+16*59]     ;in25
    mova                    m1, [rsp+gprsize*2+16*41]     ;in7
    pmulhrsw                m3, m0, [o(pw_3349x8)]        ;t57a
    pmulhrsw                m0, [o(pw_2359x8)]            ;t38a
    pmulhrsw                m2, m1, [o(pw_4036x8)]        ;t56a
    pmulhrsw                m1, [o(pw_m700x8)]            ;t39a
    psubsw                  m4, m1, m0                    ;t38
    paddsw                  m0, m1                        ;t39
    psubsw                  m5, m2, m3                    ;t57
    paddsw                  m3, m2                        ;t56
    ITX_MULSUB_2W            5, 4, 1, 2, 7, m2598, 3166   ;t38a, t57a
    mova [rsp+gprsize*2+16*41], m5                        ;t38a
    mova [rsp+gprsize*2+16*42], m0                        ;t39
    mova [rsp+gprsize*2+16*59], m3                        ;t56
    mova [rsp+gprsize*2+16*60], m4                        ;t57a

    mova                    m0, [rsp+gprsize*2+16*43]     ;in5
    mova                    m1, [rsp+gprsize*2+16*57]     ;in27
    pmulhrsw                m3, m0, [o(pw_4065x8)]        ;t55a
    pmulhrsw                m0, [o(pw_501x8)]             ;t40a
    pmulhrsw                m2, m1, [o(pw_3229x8)]        ;t54a
    pmulhrsw                m1, [o(pw_m2520x8)]           ;t41a
    psubsw                  m4, m0, m1                    ;t41
    paddsw                  m0, m1                        ;t40
    psubsw                  m5, m3, m2                    ;t54
    paddsw                  m3, m2                        ;t55
    ITX_MULSUB_2W            5, 4, 1, 2, 7, 1931, 3612    ;t41a, t54a
    mova [rsp+gprsize*2+16*43], m0                        ;t40
    mova [rsp+gprsize*2+16*44], m5                        ;t41a
    mova [rsp+gprsize*2+16*57], m4                        ;t54a
    mova [rsp+gprsize*2+16*58], m3                        ;t55

    mova                    m0, [rsp+gprsize*2+16*55]     ;in21
    mova                    m1, [rsp+gprsize*2+16*45]     ;in11
    pmulhrsw                m3, m0, [o(pw_3564x8)]        ;t53a
    pmulhrsw                m0, [o(pw_2019x8)]            ;t42a
    pmulhrsw                m2, m1, [o(pw_3948x8)]        ;t52a
    pmulhrsw                m1, [o(pw_m1092x8)]           ;t43a
    psubsw                  m4, m1, m0                    ;t42
    paddsw                  m0, m1                        ;t43
    psubsw                  m5, m2, m3                    ;t53
    paddsw                  m3, m2                        ;t52
    ITX_MULSUB_2W            5, 4, 1, 2, 7, m3612, 1931   ;t42a, t53a
    mova [rsp+gprsize*2+16*45], m5                        ;t42a
    mova [rsp+gprsize*2+16*46], m0                        ;t43
    mova [rsp+gprsize*2+16*55], m3                        ;t52
    mova [rsp+gprsize*2+16*56], m4                        ;t53a

    mova                    m0, [rsp+gprsize*2+16*47]     ;in13
    mova                    m1, [rsp+gprsize*2+16*53]     ;in19
    pmulhrsw                m3, m0, [o(pw_3889x8)]        ;t51a
    pmulhrsw                m0, [o(pw_1285x8)]            ;t44a
    pmulhrsw                m2, m1, [o(pw_3659x8)]        ;t50a
    pmulhrsw                m1, [o(pw_m1842x8)]           ;t45a
    psubsw                  m4, m0, m1                    ;t45
    paddsw                  m0, m1                        ;t44
    psubsw                  m5, m3, m2                    ;t50
    paddsw                  m3, m2                        ;t51
    ITX_MULSUB_2W            5, 4, 1, 2, 7, 3920, 1189    ;t45a, t50a
    mova                    m6, m0
    mova [rsp+gprsize*2+16*48], m5                        ;t45a
    mova [rsp+gprsize*2+16*53], m4                        ;t50a
    mova [rsp+gprsize*2+16*54], m3                        ;t51

    mova                    m0, [rsp+gprsize*2+16*51]     ;in29
    mova                    m1, [rsp+gprsize*2+16*49]     ;in3
    pmulhrsw                m3, m0, [o(pw_3102x8)]        ;t49a
    pmulhrsw                m0, [o(pw_2675x8)]            ;t46a
    pmulhrsw                m2, m1, [o(pw_4085x8)]        ;t48a
    pmulhrsw                m1, [o(pw_m301x8)]            ;t47a
    psubsw                  m5, m1, m0                    ;t46
    paddsw                  m0, m1                        ;t47
    psubsw                  m4, m2, m3                    ;t49
    paddsw                  m3, m2                        ;t48

ALIGN function_align
.main2:
    ITX_MULSUB_2W            4, 5, 1, 2, 7, m1189, 3920   ;t46a, t49a
    mova                    m1, [rsp+gprsize*2+16*54]     ;t51
    psubsw                  m2, m0, m6                    ;t44a
    paddsw                  m0, m6                        ;t47a
    psubsw                  m6, m3, m1                    ;t51a
    paddsw                  m3, m1                        ;t48a
    mova [rsp+gprsize*2+16*50], m0                        ;t47a
    mova [rsp+gprsize*2+16*51], m3                        ;t48a
    ITX_MULSUB_2W            6, 2, 0, 3, 7, m2276, 3406   ;t44, t51
    mova [rsp+gprsize*2+16*47], m6                        ;t44
    mova [rsp+gprsize*2+16*54], m2                        ;t51

    mova                    m0, [rsp+gprsize*2+16*48]     ;t45a
    mova                    m3, [rsp+gprsize*2+16*53]     ;t50a
    psubsw                  m2, m4, m0                    ;t45
    paddsw                  m4, m0                        ;t46
    psubsw                  m6, m5, m3                    ;t50
    paddsw                  m5, m3                        ;t49
    ITX_MULSUB_2W            6, 2, 0, 3, 7, m2276, 3406   ;t45a, t50a
    mova [rsp+gprsize*2+16*48], m6                        ;t45a
    mova [rsp+gprsize*2+16*49], m4                        ;t46
    mova [rsp+gprsize*2+16*52], m5                        ;t49
    mova [rsp+gprsize*2+16*53], m2                        ;t50a

    mova                    m0, [rsp+gprsize*2+16*43]     ;t40
    mova                    m2, [rsp+gprsize*2+16*46]     ;t43
    mova                    m3, [rsp+gprsize*2+16*55]     ;t52
    mova                    m1, [rsp+gprsize*2+16*58]     ;t55
    psubsw                  m4, m0, m2                    ;t43a
    paddsw                  m0, m2                        ;t40a
    psubsw                  m5, m1, m3                    ;t52a
    paddsw                  m1, m3                        ;t55a
    ITX_MULSUB_2W            5, 4, 2, 3, 7, 3406, 2276    ;t43, t52
    mova [rsp+gprsize*2+16*43], m0                        ;t40a
    mova [rsp+gprsize*2+16*46], m5                        ;t43
    mova [rsp+gprsize*2+16*55], m4                        ;t52
    mova [rsp+gprsize*2+16*58], m1                        ;t55a

    mova                    m0, [rsp+gprsize*2+16*44]     ;t41a
    mova                    m2, [rsp+gprsize*2+16*45]     ;t42a
    mova                    m3, [rsp+gprsize*2+16*56]     ;t53a
    mova                    m1, [rsp+gprsize*2+16*57]     ;t54a
    psubsw                  m4, m0, m2                    ;t42
    paddsw                  m0, m2                        ;t41
    psubsw                  m5, m1, m3                    ;t53
    paddsw                  m1, m3                        ;t54
    ITX_MULSUB_2W            5, 4, 2, 3, 7, 3406, 2276    ;t42a, t53a
    mova [rsp+gprsize*2+16*44], m0                        ;t41
    mova [rsp+gprsize*2+16*45], m5                        ;t42a
    mova [rsp+gprsize*2+16*56], m4                        ;t53a
    mova [rsp+gprsize*2+16*57], m1                        ;t54

    mova                    m0, [rsp+gprsize*2+16*41]     ;t38a
    mova                    m2, [rsp+gprsize*2+16*40]     ;t37a
    mova                    m3, [rsp+gprsize*2+16*61]     ;t58a
    mova                    m1, [rsp+gprsize*2+16*60]     ;t57a
    psubsw                  m4, m0, m2                    ;t37
    paddsw                  m0, m2                        ;t38
    psubsw                  m5, m1, m3                    ;t58
    paddsw                  m1, m3                        ;t57
    ITX_MULSUB_2W            5, 4, 2, 3, 7, m4017, 799    ;t37a, t58a
    mova [rsp+gprsize*2+16*41], m0                        ;t38
    mova [rsp+gprsize*2+16*40], m5                        ;t37a
    mova [rsp+gprsize*2+16*61], m4                        ;t58a
    mova [rsp+gprsize*2+16*60], m1                        ;t57

    mova                    m0, [rsp+gprsize*2+16*42]     ;t39
    mova                    m2, [rsp+gprsize*2+16*39]     ;t36
    mova                    m3, [rsp+gprsize*2+16*62]     ;t59
    mova                    m1, [rsp+gprsize*2+16*59]     ;t56
    psubsw                  m4, m0, m2                    ;t36a
    paddsw                  m0, m2                        ;t39a
    psubsw                  m5, m1, m3                    ;t59a
    paddsw                  m1, m3                        ;t56a
    ITX_MULSUB_2W            5, 4, 2, 3, 7, m4017, 799    ;t36, t59
    mova [rsp+gprsize*2+16*42], m0                        ;t39a
    mova [rsp+gprsize*2+16*39], m5                        ;t36
    mova [rsp+gprsize*2+16*62], m4                        ;t59
    mova [rsp+gprsize*2+16*59], m1                        ;t56a

    mova                    m0, [rsp+gprsize*2+16*35]     ;t32
    mova                    m2, [rsp+gprsize*2+16*38]     ;t35
    mova                    m3, [rsp+gprsize*2+16*63]     ;t60
    mova                    m1, [rsp+gprsize*2+16*66]     ;t63
    psubsw                  m4, m0, m2                    ;t35a
    paddsw                  m0, m2                        ;t32a
    psubsw                  m5, m1, m3                    ;t60a
    paddsw                  m1, m3                        ;t63a
    ITX_MULSUB_2W            5, 4, 2, 3, 7,  799, 4017    ;t35, t60
    mova [rsp+gprsize*2+16*35], m0                        ;t32a
    mova [rsp+gprsize*2+16*38], m5                        ;t35
    mova [rsp+gprsize*2+16*63], m4                        ;t60
    mova [rsp+gprsize*2+16*66], m1                        ;t63a

    mova                    m0, [rsp+gprsize*2+16*36]     ;t33a
    mova                    m2, [rsp+gprsize*2+16*37]     ;t34a
    mova                    m3, [rsp+gprsize*2+16*64]     ;t61a
    mova                    m1, [rsp+gprsize*2+16*65]     ;t62a
    psubsw                  m4, m0, m2                    ;t34
    paddsw                  m0, m2                        ;t33
    psubsw                  m5, m1, m3                    ;t61
    paddsw                  m1, m3                        ;t62
    ITX_MULSUB_2W            5, 4, 2, 3, 7,  799, 4017    ;t34a, t61a

    mova                    m2, [rsp+gprsize*2+16*41]     ;t38
    mova                    m3, [rsp+gprsize*2+16*60]     ;t57
    psubsw                  m6, m0, m2                    ;t38a
    paddsw                  m0, m2                        ;t33a
    psubsw                  m2, m1, m3                    ;t57a
    paddsw                  m1, m3                        ;t62a
    mova [rsp+gprsize*2+16*36], m0                        ;t33a
    mova [rsp+gprsize*2+16*65], m1                        ;t62a
    ITX_MULSUB_2W            2, 6, 0, 3, 7, 1567, 3784    ;t38, t57
    mova [rsp+gprsize*2+16*41], m2                        ;t38
    mova [rsp+gprsize*2+16*60], m6                        ;t57

    mova                    m2, [rsp+gprsize*2+16*40]     ;t37
    mova                    m3, [rsp+gprsize*2+16*61]     ;t58
    psubsw                  m0, m5, m2                    ;t37
    paddsw                  m5, m2                        ;t34
    psubsw                  m1, m4, m3                    ;t58
    paddsw                  m4, m3                        ;t61
    ITX_MULSUB_2W            1, 0, 2, 3, 7, 1567, 3784    ;t37a, t58a
    mova [rsp+gprsize*2+16*37], m5                        ;t34
    mova [rsp+gprsize*2+16*64], m4                        ;t61
    mova [rsp+gprsize*2+16*40], m1                        ;t37a
    mova [rsp+gprsize*2+16*61], m0                        ;t58a

    mova                    m0, [rsp+gprsize*2+16*38]     ;t35
    mova                    m2, [rsp+gprsize*2+16*39]     ;t36
    mova                    m3, [rsp+gprsize*2+16*62]     ;t59
    mova                    m1, [rsp+gprsize*2+16*63]     ;t60
    psubsw                  m4, m0, m2                    ;t36a
    paddsw                  m0, m2                        ;t35a
    psubsw                  m5, m1, m3                    ;t59a
    paddsw                  m1, m3                        ;t60a
    ITX_MULSUB_2W            5, 4, 2, 3, 7, 1567, 3784    ;t36, t59
    mova [rsp+gprsize*2+16*38], m0                        ;t35a
    mova [rsp+gprsize*2+16*39], m5                        ;t36
    mova [rsp+gprsize*2+16*62], m4                        ;t59
    mova [rsp+gprsize*2+16*63], m1                        ;t60a

    mova                    m0, [rsp+gprsize*2+16*35]     ;t32a
    mova                    m2, [rsp+gprsize*2+16*42]     ;t39a
    mova                    m3, [rsp+gprsize*2+16*59]     ;t56a
    mova                    m1, [rsp+gprsize*2+16*66]     ;t63a
    psubsw                  m4, m0, m2                    ;t39
    paddsw                  m0, m2                        ;t32
    psubsw                  m5, m1, m3                    ;t56
    paddsw                  m1, m3                        ;t63
    ITX_MULSUB_2W            5, 4, 2, 3, 7, 1567, 3784    ;t39a, t56a
    mova [rsp+gprsize*2+16*35], m0                        ;t32
    mova [rsp+gprsize*2+16*42], m5                        ;t39a
    mova [rsp+gprsize*2+16*59], m4                        ;t56a
    mova [rsp+gprsize*2+16*66], m1                        ;t63

    mova                    m0, [rsp+gprsize*2+16*50]     ;t47a
    mova                    m2, [rsp+gprsize*2+16*43]     ;t40a
    mova                    m3, [rsp+gprsize*2+16*58]     ;t55a
    mova                    m1, [rsp+gprsize*2+16*51]     ;t48a
    psubsw                  m4, m0, m2                    ;t40
    paddsw                  m0, m2                        ;t47
    psubsw                  m5, m1, m3                    ;t55
    paddsw                  m1, m3                        ;t48
    ITX_MULSUB_2W            5, 4, 2, 3, 7, m3784, 1567   ;t40a, t55a
    mova [rsp+gprsize*2+16*50], m0                        ;t47
    mova [rsp+gprsize*2+16*43], m5                        ;t40a
    mova [rsp+gprsize*2+16*58], m4                        ;t55a
    mova [rsp+gprsize*2+16*51], m1                        ;t48

    mova                    m0, [rsp+gprsize*2+16*49]     ;t46
    mova                    m2, [rsp+gprsize*2+16*44]     ;t41
    mova                    m3, [rsp+gprsize*2+16*57]     ;t54
    mova                    m1, [rsp+gprsize*2+16*52]     ;t49
    psubsw                  m4, m0, m2                    ;t41a
    paddsw                  m0, m2                        ;t46a
    psubsw                  m5, m1, m3                    ;t54a
    paddsw                  m1, m3                        ;t49a
    ITX_MULSUB_2W            5, 4, 2, 3, 7, m3784, 1567   ;t41, t54
    mova [rsp+gprsize*2+16*49], m0                        ;t46a
    mova [rsp+gprsize*2+16*44], m5                        ;t41
    mova [rsp+gprsize*2+16*57], m4                        ;t54
    mova [rsp+gprsize*2+16*52], m1                        ;t49a

    mova                    m0, [rsp+gprsize*2+16*48]     ;t45a
    mova                    m2, [rsp+gprsize*2+16*45]     ;t42a
    mova                    m3, [rsp+gprsize*2+16*56]     ;t53a
    mova                    m1, [rsp+gprsize*2+16*53]     ;t50a
    psubsw                  m4, m0, m2                    ;t42
    paddsw                  m0, m2                        ;t45
    psubsw                  m5, m1, m3                    ;t53
    paddsw                  m1, m3                        ;t50
    ITX_MULSUB_2W            5, 4, 2, 3, 7, m3784, 1567   ;t42a, t53a
    mova [rsp+gprsize*2+16*48], m0                        ;t45
    mova [rsp+gprsize*2+16*45], m5                        ;t42a
    mova [rsp+gprsize*2+16*56], m4                        ;t53a
    mova [rsp+gprsize*2+16*53], m1                        ;t50

    mova                    m0, [rsp+gprsize*2+16*47]     ;t44
    mova                    m2, [rsp+gprsize*2+16*46]     ;t43
    mova                    m3, [rsp+gprsize*2+16*55]     ;t52
    mova                    m1, [rsp+gprsize*2+16*54]     ;t51
    psubsw                  m4, m0, m2                    ;t43a
    paddsw                  m0, m2                        ;t44a
    psubsw                  m5, m1, m3                    ;t52a
    paddsw                  m1, m3                        ;t51a
    ITX_MULSUB_2W            5, 4, 2, 3, 7, m3784, 1567   ;t43, t52

    mova                    m2, [rsp+gprsize*2+16*38]     ;t35a
    mova                    m3, [rsp+gprsize*2+16*31]     ;tmp[28]
    psubsw                  m6, m2, m0                    ;t44
    paddsw                  m2, m0                        ;t35
    psubsw                  m0, m3, m2                    ;out35
    paddsw                  m2, m3                        ;out28
    mova                    m3, [rsp+gprsize*2+16*63]     ;t60a
    mova [rsp+gprsize*2+16*38], m0                        ;out35
    mova [rsp+gprsize*2+16*31], m2                        ;out28
    psubsw                  m0, m3, m1                    ;t51
    paddsw                  m3, m1                        ;t60
    ITX_MULSUB_2W            0, 6, 1, 2, 7, 2896, 2896    ;t44a, t51a
    mova                    m2, [rsp+gprsize*2+16*6 ]     ;tmp[3]
    psubsw                  m1, m2, m3                    ;out60
    paddsw                  m2, m3                        ;out3
    mova                    m3, [rsp+gprsize*2+16*22]     ;tmp[19]
    mova [rsp+gprsize*2+16*63], m1                        ;out60
    mova [rsp+gprsize*2+16*6 ], m2                        ;out3
    psubsw                  m1, m3, m0                    ;out44
    paddsw                  m3, m0                        ;out19
    mova                    m2, [rsp+gprsize*2+16*15]     ;tmp[12]

    mova                    m0, [rsp+gprsize*2+16*39]     ;t36
    mova [rsp+gprsize*2+16*47], m1                        ;out44
    mova [rsp+gprsize*2+16*22], m3                        ;out19
    mova                    m1, [rsp+gprsize*2+16*62]     ;t59
    psubsw                  m3, m2, m6                    ;out51
    paddsw                  m2, m6                        ;out12
    mova [rsp+gprsize*2+16*54], m3                        ;out51
    mova [rsp+gprsize*2+16*15], m2                        ;out12
    psubsw                  m2, m0, m5                    ;t43a
    paddsw                  m0, m5                        ;t36a
    mova                    m5, [rsp+gprsize*2+16*30]     ;tmp[27]
    psubsw                  m3, m1, m4                    ;t52a
    paddsw                  m1, m4                        ;t59a
    ITX_MULSUB_2W            3, 2, 4, 6, 7, 2896, 2896    ;t43, t52
    mova                    m4, [rsp+gprsize*2+16*7 ]     ;tmp[4 ]
    psubsw                  m6, m5, m0                    ;out36
    paddsw                  m5, m0                        ;out27
    psubsw                  m0, m4, m1                    ;out59
    paddsw                  m4, m1                        ;out4
    mova [rsp+gprsize*2+16*39], m6                        ;out36
    mova [rsp+gprsize*2+16*30], m5                        ;out27
    mova [rsp+gprsize*2+16*62], m0                        ;out59
    mova [rsp+gprsize*2+16*7 ], m4                        ;out4
    mova                    m0, [rsp+gprsize*2+16*23]     ;tmp[20]
    mova                    m5, [rsp+gprsize*2+16*14]     ;tmp[11]
    psubsw                  m4, m0, m3                    ;out43
    paddsw                  m0, m3                        ;out20
    psubsw                  m6, m5, m2                    ;out52
    paddsw                  m5, m2                        ;out11
    mova [rsp+gprsize*2+16*46], m4                        ;out43
    mova [rsp+gprsize*2+16*23], m0                        ;out20
    mova [rsp+gprsize*2+16*55], m6                        ;out52
    mova [rsp+gprsize*2+16*14], m5                        ;out11

    mova                    m0, [rsp+gprsize*2+16*40]     ;t37a
    mova                    m5, [rsp+gprsize*2+16*45]     ;t42a
    mova                    m3, [rsp+gprsize*2+16*56]     ;t53a
    mova                    m1, [rsp+gprsize*2+16*61]     ;t58a
    mova                    m2, [rsp+gprsize*2+16*29]     ;tmp[26]
    psubsw                  m4, m0, m5                    ;t42
    paddsw                  m0, m5                        ;t37
    psubsw                  m5, m1, m3                    ;t53
    paddsw                  m1, m3                        ;t58
    ITX_MULSUB_2W            5, 4, 3, 6, 7, 2896, 2896    ;t43, t52
    mova                    m3, [rsp+gprsize*2+16*8 ]     ;tmp[5 ]
    psubsw                  m6, m2, m0                    ;out37
    paddsw                  m2, m0                        ;out26
    psubsw                  m0, m3, m1                    ;out58
    paddsw                  m3, m1                        ;out5
    mova [rsp+gprsize*2+16*40], m6                        ;out37
    mova [rsp+gprsize*2+16*29], m2                        ;out26
    mova [rsp+gprsize*2+16*61], m0                        ;out58
    mova [rsp+gprsize*2+16*8 ], m3                        ;out5
    mova                    m0, [rsp+gprsize*2+16*24]     ;tmp[21]
    mova                    m1, [rsp+gprsize*2+16*13]     ;tmp[10]
    psubsw                  m2, m0, m5                    ;out42
    paddsw                  m0, m5                        ;out21
    psubsw                  m3, m1, m4                    ;out53
    paddsw                  m1, m4                        ;out10
    mova [rsp+gprsize*2+16*45], m2                        ;out42
    mova [rsp+gprsize*2+16*24], m0                        ;out21
    mova [rsp+gprsize*2+16*56], m3                        ;out53
    mova [rsp+gprsize*2+16*13], m1                        ;out10

    mova                    m0, [rsp+gprsize*2+16*41]     ;t38
    mova                    m5, [rsp+gprsize*2+16*44]     ;t41
    mova                    m3, [rsp+gprsize*2+16*57]     ;t54
    mova                    m1, [rsp+gprsize*2+16*60]     ;t57
    mova                    m2, [rsp+gprsize*2+16*28]     ;tmp[25]
    psubsw                  m4, m0, m5                    ;t41a
    paddsw                  m0, m5                        ;t38a
    psubsw                  m5, m1, m3                    ;t54a
    paddsw                  m1, m3                        ;t57a
    ITX_MULSUB_2W            5, 4, 3, 6, 7, 2896, 2896    ;t41a, t54a
    mova                    m3, [rsp+gprsize*2+16*9 ]     ;tmp[6 ]
    psubsw                  m6, m2, m0                    ;out38
    paddsw                  m2, m0                        ;out25
    psubsw                  m0, m3, m1                    ;out57
    paddsw                  m3, m1                        ;out6
    mova [rsp+gprsize*2+16*41], m6                        ;out38
    mova [rsp+gprsize*2+16*28], m2                        ;out25
    mova [rsp+gprsize*2+16*60], m0                        ;out57
    mova [rsp+gprsize*2+16*9 ], m3                        ;out6
    mova                    m0, [rsp+gprsize*2+16*25]     ;tmp[22]
    mova                    m1, [rsp+gprsize*2+16*12]     ;tmp[9 ]
    psubsw                  m2, m0, m5                    ;out41
    paddsw                  m0, m5                        ;out22
    psubsw                  m3, m1, m4                    ;out54
    paddsw                  m1, m4                        ;out9
    mova [rsp+gprsize*2+16*44], m2                        ;out41
    mova [rsp+gprsize*2+16*25], m0                        ;out22
    mova [rsp+gprsize*2+16*57], m3                        ;out54
    mova [rsp+gprsize*2+16*12], m1                        ;out9

    mova                    m0, [rsp+gprsize*2+16*42]     ;t39a
    mova                    m5, [rsp+gprsize*2+16*43]     ;t40a
    mova                    m3, [rsp+gprsize*2+16*58]     ;t55a
    mova                    m1, [rsp+gprsize*2+16*59]     ;t56a
    mova                    m2, [rsp+gprsize*2+16*27]     ;tmp[24]
    psubsw                  m4, m0, m5                    ;t40
    paddsw                  m0, m5                        ;t39
    psubsw                  m5, m1, m3                    ;t55
    paddsw                  m1, m3                        ;t56
    ITX_MULSUB_2W            5, 4, 3, 6, 7, 2896, 2896    ;t40a, t55a
    mova                    m3, [rsp+gprsize*2+16*10]     ;tmp[7 ]
    psubsw                  m6, m2, m0                    ;out39
    paddsw                  m2, m0                        ;out24
    psubsw                  m0, m3, m1                    ;out56
    paddsw                  m3, m1                        ;out7
    mova [rsp+gprsize*2+16*42], m6                        ;out39
    mova [rsp+gprsize*2+16*27], m2                        ;out24
    mova [rsp+gprsize*2+16*59], m0                        ;out56
    mova [rsp+gprsize*2+16*10], m3                        ;out7
    mova                    m0, [rsp+gprsize*2+16*26]     ;tmp[23]
    mova                    m1, [rsp+gprsize*2+16*11]     ;tmp[8 ]
    psubsw                  m2, m0, m5                    ;out40
    paddsw                  m0, m5                        ;out23
    psubsw                  m3, m1, m4                    ;out55
    paddsw                  m1, m4                        ;out8
    mova [rsp+gprsize*2+16*43], m2                        ;out40
    mova [rsp+gprsize*2+16*26], m0                        ;out23
    mova [rsp+gprsize*2+16*58], m3                        ;out55
    mova [rsp+gprsize*2+16*11], m1                        ;out8

    mova                    m0, [rsp+gprsize*2+16*37]     ;t34
    mova                    m5, [rsp+gprsize*2+16*48]     ;t45
    mova                    m3, [rsp+gprsize*2+16*53]     ;t50
    mova                    m1, [rsp+gprsize*2+16*64]     ;t61
    mova                    m2, [rsp+gprsize*2+16*32]     ;tmp[29]
    psubsw                  m4, m0, m5                    ;t45a
    paddsw                  m0, m5                        ;t34a
    psubsw                  m5, m1, m3                    ;t50a
    paddsw                  m1, m3                        ;t61a
    ITX_MULSUB_2W            5, 4, 3, 6, 7, 2896, 2896    ;t45, t50
    mova                    m3, [rsp+gprsize*2+16*5 ]     ;tmp[2 ]
    psubsw                  m6, m2, m0                    ;out34
    paddsw                  m2, m0                        ;out29
    psubsw                  m0, m3, m1                    ;out61
    paddsw                  m3, m1                        ;out2
    mova [rsp+gprsize*2+16*37], m6                        ;out34
    mova [rsp+gprsize*2+16*32], m2                        ;out29
    mova [rsp+gprsize*2+16*64], m0                        ;out61
    mova [rsp+gprsize*2+16*5 ], m3                        ;out2
    mova                    m0, [rsp+gprsize*2+16*21]     ;tmp[18]
    mova                    m1, [rsp+gprsize*2+16*16]     ;tmp[13]
    psubsw                  m2, m0, m5                    ;out45
    paddsw                  m0, m5                        ;out18
    psubsw                  m3, m1, m4                    ;out50
    paddsw                  m1, m4                        ;out13
    mova [rsp+gprsize*2+16*48], m2                        ;out45
    mova [rsp+gprsize*2+16*21], m0                        ;out18
    mova [rsp+gprsize*2+16*53], m3                        ;out50
    mova [rsp+gprsize*2+16*16], m1                        ;out13

    mova                    m0, [rsp+gprsize*2+16*36]     ;t33a
    mova                    m5, [rsp+gprsize*2+16*49]     ;t46a
    mova                    m3, [rsp+gprsize*2+16*52]     ;t49a
    mova                    m1, [rsp+gprsize*2+16*65]     ;t62a
    mova                    m2, [rsp+gprsize*2+16*33]     ;tmp[30]
    psubsw                  m4, m0, m5                    ;t46
    paddsw                  m0, m5                        ;t33
    psubsw                  m5, m1, m3                    ;t49
    paddsw                  m1, m3                        ;t62
    ITX_MULSUB_2W            5, 4, 3, 6, 7, 2896, 2896    ;t45, t50
    mova                    m3, [rsp+gprsize*2+16*4 ]     ;tmp[1 ]
    psubsw                  m6, m2, m0                    ;out33
    paddsw                  m2, m0                        ;out30
    psubsw                  m0, m3, m1                    ;out62
    paddsw                  m3, m1                        ;out1
    mova [rsp+gprsize*2+16*36], m6                        ;out33
    mova [rsp+gprsize*2+16*33], m2                        ;out30
    mova [rsp+gprsize*2+16*65], m0                        ;out62
    mova [rsp+gprsize*2+16*4 ], m3                        ;out1
    mova                    m0, [rsp+gprsize*2+16*20]     ;tmp[17]
    mova                    m1, [rsp+gprsize*2+16*17]     ;tmp[14]
    psubsw                  m2, m0, m5                    ;out46
    paddsw                  m0, m5                        ;out17
    psubsw                  m3, m1, m4                    ;out49
    paddsw                  m1, m4                        ;out14
    mova [rsp+gprsize*2+16*49], m2                        ;out46
    mova [rsp+gprsize*2+16*20], m0                        ;out17
    mova [rsp+gprsize*2+16*52], m3                        ;out49
    mova [rsp+gprsize*2+16*17], m1                        ;out14

    mova                    m0, [rsp+gprsize*2+16*35]     ;t32
    mova                    m5, [rsp+gprsize*2+16*50]     ;t47
    mova                    m3, [rsp+gprsize*2+16*51]     ;t48
    mova                    m1, [rsp+gprsize*2+16*66]     ;t63
    mova                    m2, [rsp+gprsize*2+16*34]     ;tmp[31]
    psubsw                  m4, m0, m5                    ;t47a
    paddsw                  m0, m5                        ;t32a
    psubsw                  m5, m1, m3                    ;t48a
    paddsw                  m1, m3                        ;t63a
    ITX_MULSUB_2W            5, 4, 3, 6, 7, 2896, 2896    ;t47, t48
    mova                    m3, [rsp+gprsize*2+16*3 ]     ;tmp[0 ]
    psubsw                  m6, m2, m0                    ;out32
    paddsw                  m2, m0                        ;out31
    psubsw                  m0, m3, m1                    ;out63
    paddsw                  m3, m1                        ;out0
    mova [rsp+gprsize*2+16*35], m6                        ;out32
    mova [rsp+gprsize*2+16*34], m2                        ;out31
    mova [rsp+gprsize*2+16*66], m0                        ;out63
    mova [rsp+gprsize*2+16*3 ], m3                        ;out0
    mova                    m0, [rsp+gprsize*2+16*19]     ;tmp[16]
    mova                    m1, [rsp+gprsize*2+16*18]     ;tmp[15]
    psubsw                  m2, m0, m5                    ;out47
    paddsw                  m0, m5                        ;out16
    psubsw                  m3, m1, m4                    ;out48
    paddsw                  m1, m4                        ;out15
    mova [rsp+gprsize*2+16*50], m2                        ;out47
    mova [rsp+gprsize*2+16*19], m0                        ;out16
    mova [rsp+gprsize*2+16*51], m3                        ;out48
    mova [rsp+gprsize*2+16*18], m1                        ;out15
    ret


cglobal inv_txfm_add_dct_dct_64x16, 4, 6, 8, 16*132, dst, stride, coeff, eob, tx2
%if ARCH_X86_32
    LEA                     r5, $$
%endif
    test                  eobd, eobd
    jz .dconly

    call m(idct_64x16_internal)
    RET

.dconly:
    movd                    m1, [o(pw_2896x8)]
    pmulhrsw                m0, m1, [coeffq]
    movd                    m2, [o(pw_8192)]
    mov               [coeffq], eobd
    mov                    r3d, 16
    lea                   tx2q, [o(m(inv_txfm_add_dct_dct_64x16).end)]

.body:
    pmulhrsw                m0, m2
    movd                    m2, [o(pw_2048)]  ;intentionally rip-relative
    pmulhrsw                m0, m1
    pmulhrsw                m0, m2
    pshuflw                 m0, m0, q0000
    punpcklwd               m0, m0
    pxor                    m7, m7

.loop:
    mova                    m1, [dstq+16*0]
    mova                    m3, [dstq+16*1]
    mova                    m5, [dstq+16*2]
    mova                    m6, [dstq+16*3]
    punpckhbw               m2, m1, m7
    punpcklbw               m1, m7
    punpckhbw               m4, m3, m7
    punpcklbw               m3, m7
    paddw                   m2, m0
    paddw                   m1, m0
    paddw                   m4, m0
    paddw                   m3, m0
    packuswb                m1, m2
    packuswb                m3, m4
    punpckhbw               m2, m5, m7
    punpcklbw               m5, m7
    punpckhbw               m4, m6, m7
    punpcklbw               m6, m7
    paddw                   m2, m0
    paddw                   m5, m0
    paddw                   m4, m0
    paddw                   m6, m0
    packuswb                m5, m2
    packuswb                m6, m4
    mova           [dstq+16*0], m1
    mova           [dstq+16*1], m3
    mova           [dstq+16*2], m5
    mova           [dstq+16*3], m6
    add                   dstq, strideq
    dec                    r3d
    jg .loop
    jmp                   tx2q

.end:
    RET


%macro LOAD_4ROWS 2-3 0 ;src, stride, is_rect2

%if %3
    mova                 m3, [o(pw_2896x8)]
    pmulhrsw             m0, m3, [%1+%2*0]
    pmulhrsw             m1, m3, [%1+%2*1]
    pmulhrsw             m2, m3, [%1+%2*2]
    pmulhrsw             m3, [%1+%2*3]
%else
    mova                 m0, [%1+%2*0]
    mova                 m1, [%1+%2*1]
    mova                 m2, [%1+%2*2]
    mova                 m3, [%1+%2*3]
%endif
%endmacro

%macro LOAD_4ROWS_H 2 ;src, stride
    mova                 m4, [%1+%2*0]
    mova                 m5, [%1+%2*1]
    mova                 m6, [%1+%2*2]
    mova                 m7, [%1+%2*3]
%endmacro

cglobal idct_64x16_internal, 0, 0, 0, dst, stride, coeff, eob, tx2
    mov                    r3d, 2
    mov  [rsp+gprsize*2+16*67], dstq
    lea                   dstq, [rsp+gprsize+16*68]

.pass1_loop:
    LOAD_4ROWS     coeffq+32*0, 32*8
    pxor                    m4, m4
    REPX          {mova x, m4}, m5, m6, m7
    call  m(idct_8x8_internal).main
    SAVE_7ROWS    rsp+gprsize+16*3, 16

    pxor                    m4, m4
    LOAD_4ROWS     coeffq+32*4, 32*8

    REPX          {mova x, m4}, m5, m6, m7
    call m(idct_16x8_internal).main
    mova                    m7, [rsp+gprsize+16*0]
    SAVE_8ROWS   rsp+gprsize+16*11, 16

    LOAD_8ROWS     coeffq+32*2, 32*4
    mova   [rsp+gprsize+16*19], m0
    mova   [rsp+gprsize+16*26], m1
    mova   [rsp+gprsize+16*23], m2
    mova   [rsp+gprsize+16*22], m3
    mova   [rsp+gprsize+16*21], m4
    mova   [rsp+gprsize+16*24], m5
    mova   [rsp+gprsize+16*25], m6
    mova   [rsp+gprsize+16*20], m7

    call m(idct_8x32_internal).main_fast
    SAVE_8ROWS    rsp+gprsize+16*3, 16

    LOAD_8ROWS     coeffq+32*1, 32*2
    mova   [rsp+gprsize+16*35], m0                        ;in1
    mova   [rsp+gprsize+16*49], m1                        ;in3
    mova   [rsp+gprsize+16*43], m2                        ;in5
    mova   [rsp+gprsize+16*41], m3                        ;in7
    mova   [rsp+gprsize+16*39], m4                        ;in9
    mova   [rsp+gprsize+16*45], m5                        ;in11
    mova   [rsp+gprsize+16*47], m6                        ;in13
    mova   [rsp+gprsize+16*37], m7                        ;in15

    LOAD_8ROWS    coeffq+32*17, 32*2
    mova   [rsp+gprsize+16*63], m0                        ;in17
    mova   [rsp+gprsize+16*53], m1                        ;in19
    mova   [rsp+gprsize+16*55], m2                        ;in21
    mova   [rsp+gprsize+16*61], m3                        ;in23
    mova   [rsp+gprsize+16*59], m4                        ;in25
    mova   [rsp+gprsize+16*57], m5                        ;in27
    mova   [rsp+gprsize+16*51], m6                        ;in29
    mova   [rsp+gprsize+16*65], m7                        ;in31

    call m(idct_16x64_internal).main

    LOAD_8ROWS    rsp+gprsize+16*3, 16
    mova    [rsp+gprsize+16*0], m7
    mova                    m7, [o(pw_8192)]
    lea                   tx2q, [o(m(idct_64x16_internal).pass1_end)]
    jmp   m(idct_8x8_internal).pass1_end1

.pass1_end:
    SAVE_8ROWS     coeffq+32*0, 32
    LOAD_8ROWS   rsp+gprsize+16*11, 16
    mova    [rsp+gprsize+16*0], m7
    mova                    m7, [o(pw_8192)]
    lea                   tx2q, [o(m(idct_64x16_internal).pass1_end1)]
    jmp   m(idct_8x8_internal).pass1_end1

.pass1_end1:
    SAVE_8ROWS     coeffq+32*8, 32
    LOAD_8ROWS   rsp+gprsize+16*19, 16
    mova    [rsp+gprsize+16*0], m7
    mova                    m7, [o(pw_8192)]
    lea                   tx2q, [o(m(idct_64x16_internal).pass1_end2)]
    jmp   m(idct_8x8_internal).pass1_end1

.pass1_end2:
    SAVE_8ROWS    coeffq+32*16, 32
    LOAD_8ROWS   rsp+gprsize+16*27, 16
    mova    [rsp+gprsize+16*0], m7
    mova                    m7, [o(pw_8192)]
    lea                   tx2q, [o(m(idct_64x16_internal).pass1_end3)]
    jmp   m(idct_8x8_internal).pass1_end1

.pass1_end3:
    SAVE_8ROWS    coeffq+32*24, 32
    LOAD_8ROWS   rsp+gprsize+16*35, 16
    mova    [rsp+gprsize+16*0], m7
    mova                    m7, [o(pw_8192)]
    lea                   tx2q, [o(m(idct_64x16_internal).pass1_end4)]
    jmp   m(idct_8x8_internal).pass1_end1

.pass1_end4:
    SAVE_8ROWS       dstq+32*0, 32
    LOAD_8ROWS   rsp+gprsize+16*43, 16
    mova    [rsp+gprsize+16*0], m7
    mova                    m7, [o(pw_8192)]
    lea                   tx2q, [o(m(idct_64x16_internal).pass1_end5)]
    jmp   m(idct_8x8_internal).pass1_end1

.pass1_end5:
    SAVE_8ROWS       dstq+32*8, 32
    LOAD_8ROWS   rsp+gprsize+16*51, 16
    mova    [rsp+gprsize+16*0], m7
    mova                    m7, [o(pw_8192)]
    lea                   tx2q, [o(m(idct_64x16_internal).pass1_end6)]
    jmp   m(idct_8x8_internal).pass1_end1

.pass1_end6:
    SAVE_8ROWS      dstq+32*16, 32
    LOAD_8ROWS   rsp+gprsize+16*59, 16
    mova    [rsp+gprsize+16*0], m7
    mova                    m7, [o(pw_8192)]
    lea                   tx2q, [o(m(idct_64x16_internal).pass1_end7)]
    jmp   m(idct_8x8_internal).pass1_end1

.pass1_end7:
    SAVE_8ROWS      dstq+32*24, 32

    add                 coeffq, 16
    add                   dstq, 16
    dec                    r3d
    jg .pass1_loop

.pass2:
    mov                   dstq, [rsp+gprsize*2+16*67]
    sub                 coeffq, 32
    mov                    r3d, 4

.pass2_loop:
    mov  [rsp+gprsize*1+16*67], r3d

    LOAD_4ROWS     coeffq+16*0, 32*2
    LOAD_4ROWS_H   coeffq+16*1, 32*2
    call  m(idct_8x8_internal).main
    SAVE_7ROWS    rsp+gprsize+16*3, 16
    LOAD_4ROWS     coeffq+16*2, 32*2
    LOAD_4ROWS_H   coeffq+16*3, 32*2
    call m(idct_16x8_internal).main

    mov                    r3, dstq
    lea                  tx2q, [o(m(idct_64x16_internal).end)]
    lea                  dstq, [dstq+strideq*8]
    jmp  m(idct_8x8_internal).end

.end:
    LOAD_8ROWS   rsp+gprsize+16*3, 16
    mova   [rsp+gprsize+16*0], m7
    lea                  tx2q, [o(m(idct_64x16_internal).end1)]
    mov                  dstq, r3
    jmp  m(idct_8x8_internal).end

.end1:
    pxor                   m7, m7
    REPX  {mova [coeffq+16*x], m7}, 0,  1,  2,  3,  4,  5,  6,  7,  8,  9,  10, 11, 12, 13, 14, 15

    add                 coeffq, 16*16
    mov                    r3d, [rsp+gprsize*1+16*67]
    mov                   dstq, [rsp+gprsize*2+16*67]
    add                   dstq, 8
    mov  [rsp+gprsize*2+16*67], dstq
    dec                    r3d
    jg .pass2_loop

    mov                    r3d, 4
    lea                 coeffq, [rsp+gprsize+16*68]
.pass2_loop2:
    mov  [rsp+gprsize*1+16*67], r3d

    LOAD_4ROWS     coeffq+16*0, 32*2
    LOAD_4ROWS_H   coeffq+16*1, 32*2
    call  m(idct_8x8_internal).main
    SAVE_7ROWS    rsp+gprsize+16*3, 16
    LOAD_4ROWS     coeffq+16*2, 32*2
    LOAD_4ROWS_H   coeffq+16*3, 32*2
    call m(idct_16x8_internal).main

    mov                    r3, dstq
    lea                  tx2q, [o(m(idct_64x16_internal).end2)]
    lea                  dstq, [dstq+strideq*8]
    jmp  m(idct_8x8_internal).end

.end2:
    LOAD_8ROWS   rsp+gprsize+16*3, 16
    mova   [rsp+gprsize+16*0], m7
    lea                  tx2q, [o(m(idct_64x16_internal).end3)]
    mov                  dstq, r3
    jmp  m(idct_8x8_internal).end

.end3:

    add                 coeffq, 16*16
    mov                    r3d, [rsp+gprsize*1+16*67]
    mov                   dstq, [rsp+gprsize*2+16*67]
    add                   dstq, 8
    mov  [rsp+gprsize*2+16*67], dstq
    dec                    r3d
    jg .pass2_loop2
    ret


cglobal inv_txfm_add_dct_dct_32x64, 4, 6, 8, 16*68, dst, stride, coeff, eob, tx2
%if ARCH_X86_32
    LEA                     r5, $$
%endif
    test                  eobd, eobd
    jz .dconly

    call m(idct_32x64_internal)
    RET

.dconly:
    movd                    m1, [o(pw_2896x8)]
    pmulhrsw                m0, m1, [coeffq]
    movd                    m2, [o(pw_16384)]
    mov               [coeffq], eobd
    pmulhrsw                m0, m1
    mov                    r3d, 64
    lea                   tx2q, [o(m(inv_txfm_add_dct_dct_32x64).end)]
    jmp m(inv_txfm_add_dct_dct_32x8).body

.end:
    RET


cglobal idct_32x64_internal, 0, 0, 0, dst, stride, coeff, eob, tx2
    %undef cmp

    mov                    r4d, 2
    sub                   eobd, 136
    mov  [rsp+gprsize*1+16*67], eobd
    mov                    r3d, 4
    cmovs                  r3d, r4d

%if ARCH_X86_32
    LEA                     r5, $$
%endif

    mov  [rsp+gprsize*2+16*67], coeffq

.pass1_loop:
    LOAD_8ROWS     coeffq+64*1, 64*2, 1
    mova   [rsp+gprsize+16*19], m0                        ;in1
    mova   [rsp+gprsize+16*26], m1                        ;in3
    mova   [rsp+gprsize+16*23], m2                        ;in5
    mova   [rsp+gprsize+16*22], m3                        ;in7
    mova   [rsp+gprsize+16*21], m4                        ;in9
    mova   [rsp+gprsize+16*24], m5                        ;in11
    mova   [rsp+gprsize+16*25], m6                        ;in13
    mova   [rsp+gprsize+16*20], m7                        ;in15

    mov                   tx2d, [rsp+gprsize*1+16*67]
    test                  tx2d, tx2d
    jl .fast

.full:
    LOAD_8ROWS     coeffq+64*0, 64*4, 1
    call  m(idct_8x8_internal).main
    SAVE_7ROWS    rsp+gprsize+16*3, 16
    LOAD_8ROWS     coeffq+64*2, 64*4, 1
    call m(idct_16x8_internal).main
    mova                    m7, [rsp+gprsize+16*0]
    SAVE_8ROWS   rsp+gprsize+16*11, 16

    LOAD_8ROWS    coeffq+64*17, 64*2, 1
    mova   [rsp+gprsize+16*33], m0                        ;in17
    mova   [rsp+gprsize+16*28], m1                        ;in19
    mova   [rsp+gprsize+16*29], m2                        ;in21
    mova   [rsp+gprsize+16*32], m3                        ;in23
    mova   [rsp+gprsize+16*31], m4                        ;in25
    mova   [rsp+gprsize+16*30], m5                        ;in27
    mova   [rsp+gprsize+16*27], m6                        ;in29
    mova   [rsp+gprsize+16*34], m7                        ;in31

    call m(idct_8x32_internal).main
    jmp .pass1_end

.fast:
    LOAD_4ROWS          coeffq, 256, 1
    pxor                    m4, m4
    REPX          {mova x, m4}, m5, m6, m7
    call  m(idct_8x8_internal).main

    SAVE_7ROWS    rsp+gprsize+16*3, 16
    LOAD_4ROWS    coeffq+128*1, 256, 1
    pxor                    m4, m4
    REPX          {mova x, m4}, m5, m6, m7
    call m(idct_16x8_internal).main
    mova                    m7, [rsp+gprsize+16*0]
    SAVE_8ROWS   rsp+gprsize+16*11, 16

    call m(idct_8x32_internal).main_fast

.pass1_end:
    mova    [rsp+gprsize+16*0], m7
    lea                   tx2q, [o(m(idct_32x64_internal).pass1_end1)]
    jmp   m(idct_8x8_internal).pass1_end

.pass1_end1:
    SAVE_8ROWS     coeffq+64*0, 64
    LOAD_8ROWS   rsp+gprsize+16*11, 16
    mova    [rsp+gprsize+16*0], m7
    lea                   tx2q, [o(m(idct_32x64_internal).pass1_end2)]
    jmp   m(idct_8x8_internal).pass1_end

.pass1_end2:
    SAVE_8ROWS     coeffq+64*8, 64
    LOAD_8ROWS   rsp+gprsize+16*19, 16
    mova    [rsp+gprsize+16*0], m7
    lea                   tx2q, [o(m(idct_32x64_internal).pass1_end3)]
    jmp   m(idct_8x8_internal).pass1_end

.pass1_end3:
    SAVE_8ROWS    coeffq+64*16, 64
    LOAD_8ROWS   rsp+gprsize+16*27, 16
    mova    [rsp+gprsize+16*0], m7
    lea                   tx2q, [o(m(idct_32x64_internal).pass1_end4)]
    jmp   m(idct_8x8_internal).pass1_end

.pass1_end4:
    SAVE_8ROWS    coeffq+64*24, 64

    add                 coeffq, 16
    dec                    r3d
    jg .pass1_loop

.pass2:
    mov                 coeffq, [rsp+gprsize*2+16*67]
    mov                    r3d, 4
    lea                     r4, [dstq+8]
    mov  [rsp+gprsize*2+16*67], r4
    lea                     r4, [o(m(idct_16x64_internal).end1)]
    jmp m(idct_16x64_internal).pass2_loop


cglobal inv_txfm_add_dct_dct_64x32, 4, 6, 8, 16*197, dst, stride, coeff, eob, tx2
%if ARCH_X86_32
    LEA                     r5, $$
%endif
    test                  eobd, eobd
    jz .dconly

    call m(idct_64x32_internal)
    RET

.dconly:
    movd                    m1, [o(pw_2896x8)]
    pmulhrsw                m0, m1, [coeffq]
    movd                    m2, [o(pw_16384)]
    pmulhrsw                m0, m1
    mov               [coeffq], eobd
    mov                    r3d, 32
    lea                   tx2q, [o(m(inv_txfm_add_dct_dct_64x32).end)]
    jmp m(inv_txfm_add_dct_dct_64x16).body

.end:
    RET

cglobal idct_64x32_internal, 0, 0, 0, dst, stride, coeff, eob, tx2
    %undef cmp

    mov                    r4d, 2
    sub                   eobd, 136
    mov  [rsp+gprsize*1+16*67], eobd
    mov                    r3d, 4
    cmovs                  r3d, r4d

%if ARCH_X86_32
    LEA                     r5, $$
%endif

    mov  [rsp+gprsize*2+16*67], coeffq
    mov  [rsp+gprsize*3+16*67], dstq
    lea                   dstq, [rsp+gprsize+16*69]
    mov  [rsp+gprsize*4+16*67], dstq

.pass1_loop:
    LOAD_4ROWS     coeffq+64*0, 64*8, 1
    pxor                    m4, m4
    REPX          {mova x, m4}, m5, m6, m7
    call  m(idct_8x8_internal).main
    SAVE_7ROWS    rsp+gprsize+16*3, 16

    pxor                    m4, m4
    LOAD_4ROWS     coeffq+64*4, 64*8, 1

    REPX          {mova x, m4}, m5, m6, m7
    call m(idct_16x8_internal).main
    mova                    m7, [rsp+gprsize+16*0]
    SAVE_8ROWS   rsp+gprsize+16*11, 16

    LOAD_8ROWS     coeffq+64*2, 64*4, 1
    mova   [rsp+gprsize+16*19], m0
    mova   [rsp+gprsize+16*26], m1
    mova   [rsp+gprsize+16*23], m2
    mova   [rsp+gprsize+16*22], m3
    mova   [rsp+gprsize+16*21], m4
    mova   [rsp+gprsize+16*24], m5
    mova   [rsp+gprsize+16*25], m6
    mova   [rsp+gprsize+16*20], m7

    call m(idct_8x32_internal).main_fast
    SAVE_8ROWS    rsp+gprsize+16*3, 16

    LOAD_8ROWS     coeffq+64*1, 64*2, 1
    mova   [rsp+gprsize+16*35], m0                        ;in1
    mova   [rsp+gprsize+16*49], m1                        ;in3
    mova   [rsp+gprsize+16*43], m2                        ;in5
    mova   [rsp+gprsize+16*41], m3                        ;in7
    mova   [rsp+gprsize+16*39], m4                        ;in9
    mova   [rsp+gprsize+16*45], m5                        ;in11
    mova   [rsp+gprsize+16*47], m6                        ;in13
    mova   [rsp+gprsize+16*37], m7                        ;in15

    LOAD_8ROWS    coeffq+64*17, 64*2, 1
    mova   [rsp+gprsize+16*63], m0                        ;in17
    mova   [rsp+gprsize+16*53], m1                        ;in19
    mova   [rsp+gprsize+16*55], m2                        ;in21
    mova   [rsp+gprsize+16*61], m3                        ;in23
    mova   [rsp+gprsize+16*59], m4                        ;in25
    mova   [rsp+gprsize+16*57], m5                        ;in27
    mova   [rsp+gprsize+16*51], m6                        ;in29
    mova   [rsp+gprsize+16*65], m7                        ;in31

    call m(idct_16x64_internal).main

    LOAD_8ROWS    rsp+gprsize+16*3, 16
    mova    [rsp+gprsize+16*0], m7
    lea                   tx2q, [o(m(idct_64x32_internal).pass1_end)]
    jmp   m(idct_8x8_internal).pass1_end

.pass1_end:
    SAVE_8ROWS     coeffq+64*0, 64
    LOAD_8ROWS   rsp+gprsize+16*11, 16
    mova    [rsp+gprsize+16*0], m7
    lea                   tx2q, [o(m(idct_64x32_internal).pass1_end1)]
    jmp   m(idct_8x8_internal).pass1_end

.pass1_end1:
    SAVE_8ROWS     coeffq+64*8, 64
    LOAD_8ROWS   rsp+gprsize+16*19, 16
    mova    [rsp+gprsize+16*0], m7
    lea                   tx2q, [o(m(idct_64x32_internal).pass1_end2)]
    jmp   m(idct_8x8_internal).pass1_end

.pass1_end2:
    SAVE_8ROWS    coeffq+64*16, 64
    LOAD_8ROWS   rsp+gprsize+16*27, 16
    mova    [rsp+gprsize+16*0], m7
    lea                   tx2q, [o(m(idct_64x32_internal).pass1_end3)]
    jmp   m(idct_8x8_internal).pass1_end

.pass1_end3:
    SAVE_8ROWS    coeffq+64*24, 64
    LOAD_8ROWS   rsp+gprsize+16*35, 16
    mova    [rsp+gprsize+16*0], m7
    lea                   tx2q, [o(m(idct_64x32_internal).pass1_end4)]
    jmp   m(idct_8x8_internal).pass1_end

.pass1_end4:
    SAVE_8ROWS       dstq+64*0, 64
    LOAD_8ROWS   rsp+gprsize+16*43, 16
    mova    [rsp+gprsize+16*0], m7
    lea                   tx2q, [o(m(idct_64x32_internal).pass1_end5)]
    jmp   m(idct_8x8_internal).pass1_end

.pass1_end5:
    SAVE_8ROWS       dstq+64*8, 64
    LOAD_8ROWS   rsp+gprsize+16*51, 16
    mova    [rsp+gprsize+16*0], m7
    lea                   tx2q, [o(m(idct_64x32_internal).pass1_end6)]
    jmp   m(idct_8x8_internal).pass1_end

.pass1_end6:
    SAVE_8ROWS      dstq+64*16, 64
    LOAD_8ROWS   rsp+gprsize+16*59, 16
    mova    [rsp+gprsize+16*0], m7
    lea                   tx2q, [o(m(idct_64x32_internal).pass1_end7)]
    jmp   m(idct_8x8_internal).pass1_end

.pass1_end7:
    SAVE_8ROWS      dstq+64*24, 64

    add                 coeffq, 16
    add                   dstq, 16
    dec                    r3d
    jg .pass1_loop

.pass2:
    mov                 coeffq, [rsp+gprsize*4+16*67]
    mov                   dstq, [rsp+gprsize*3+16*67]
    mov                   eobd, [rsp+gprsize*1+16*67]
    lea                   dstq, [dstq+32]
    mov  [rsp+gprsize*1+16*35], eobd
    lea                   tx2q, [o(m(idct_64x32_internal).pass2_end)]
    mov                    r3d, 4
    jmp m(idct_32x32_internal).pass2_loop

.pass2_end:
    mova    [rsp+gprsize+16*0], m7
    lea                     r3, [o(m(idct_64x32_internal).pass2_end1)]
    jmp  m(idct_8x32_internal).end2

.pass2_end1:
    lea                   tx2q, [o(m(idct_64x32_internal).pass2_end)]
    add                 coeffq, 16*32
    mov                   dstq, [rsp+gprsize*2+16*35]
    mov                    r3d, [rsp+gprsize*3+16*35]
    dec                    r3d
    jg m(idct_32x32_internal).pass2_loop

.pass2_end2:
    mov                   dstq, [rsp+gprsize*3+16*67]
    mov                 coeffq, [rsp+gprsize*2+16*67]
    lea                   tx2q, [o(m(idct_32x32_internal).pass2_end)]
    mov                    r3d, 4
    jmp m(idct_32x32_internal).pass2_loop


cglobal inv_txfm_add_dct_dct_64x64, 4, 6, 8, 16*197, dst, stride, coeff, eob, tx2
%if ARCH_X86_32
    LEA                     r5, $$
%endif
    test                  eobd, eobd
    jz .dconly

    call m(idct_64x64_internal)
    RET

.dconly:
    movd                    m1, [o(pw_2896x8)]
    pmulhrsw                m0, m1, [coeffq]
    movd                    m2, [o(pw_8192)]
    mov               [coeffq], eobd
    mov                    r3d, 64
    lea                   tx2q, [o(m(inv_txfm_add_dct_dct_64x32).end)]
    jmp m(inv_txfm_add_dct_dct_64x16).body

cglobal idct_64x64_internal, 0, 0, 0, dst, stride, coeff, eob, tx2
    %undef cmp

    mov                    r5d, 4
    mov                    r4d, 2
    sub                   eobd, 136
    cmovns                 r4d, r5d

%if ARCH_X86_32
    LEA                     r5, $$
%endif

    mov  [rsp+gprsize*1+16*67], eobd
    mov                    r3d, r4d
    mov  [rsp+gprsize*4+16*67], coeffq
    mov  [rsp+gprsize*3+16*67], dstq
    lea                   dstq, [rsp+gprsize+16*69]
    mov  [rsp+gprsize*2+16*67], dstq

.pass1_loop:
    LOAD_4ROWS     coeffq+64*0, 64*8
    pxor                    m4, m4
    REPX          {mova x, m4}, m5, m6, m7
    call  m(idct_8x8_internal).main
    SAVE_7ROWS    rsp+gprsize+16*3, 16

    pxor                    m4, m4
    LOAD_4ROWS     coeffq+64*4, 64*8

    REPX          {mova x, m4}, m5, m6, m7
    call m(idct_16x8_internal).main
    mova                    m7, [rsp+gprsize+16*0]
    SAVE_8ROWS   rsp+gprsize+16*11, 16

    LOAD_8ROWS     coeffq+64*2, 64*4
    mova   [rsp+gprsize+16*19], m0
    mova   [rsp+gprsize+16*26], m1
    mova   [rsp+gprsize+16*23], m2
    mova   [rsp+gprsize+16*22], m3
    mova   [rsp+gprsize+16*21], m4
    mova   [rsp+gprsize+16*24], m5
    mova   [rsp+gprsize+16*25], m6
    mova   [rsp+gprsize+16*20], m7

    call m(idct_8x32_internal).main_fast
    SAVE_8ROWS    rsp+gprsize+16*3, 16

    LOAD_8ROWS     coeffq+64*1, 64*2
    mova   [rsp+gprsize+16*35], m0                        ;in1
    mova   [rsp+gprsize+16*49], m1                        ;in3
    mova   [rsp+gprsize+16*43], m2                        ;in5
    mova   [rsp+gprsize+16*41], m3                        ;in7
    mova   [rsp+gprsize+16*39], m4                        ;in9
    mova   [rsp+gprsize+16*45], m5                        ;in11
    mova   [rsp+gprsize+16*47], m6                        ;in13
    mova   [rsp+gprsize+16*37], m7                        ;in15

    LOAD_8ROWS    coeffq+64*17, 64*2
    mova   [rsp+gprsize+16*63], m0                        ;in17
    mova   [rsp+gprsize+16*53], m1                        ;in19
    mova   [rsp+gprsize+16*55], m2                        ;in21
    mova   [rsp+gprsize+16*61], m3                        ;in23
    mova   [rsp+gprsize+16*59], m4                        ;in25
    mova   [rsp+gprsize+16*57], m5                        ;in27
    mova   [rsp+gprsize+16*51], m6                        ;in29
    mova   [rsp+gprsize+16*65], m7                        ;in31

    call m(idct_16x64_internal).main

    LOAD_8ROWS    rsp+gprsize+16*3, 16
    mova    [rsp+gprsize+16*0], m7
    mova                    m7, [o(pw_8192)]
    lea                   tx2q, [o(m(idct_64x64_internal).pass1_end)]
    jmp   m(idct_8x8_internal).pass1_end1

.pass1_end:
    SAVE_8ROWS     coeffq+64*0, 64
    LOAD_8ROWS   rsp+gprsize+16*11, 16
    mova    [rsp+gprsize+16*0], m7
    mova                    m7, [o(pw_8192)]
    lea                   tx2q, [o(m(idct_64x64_internal).pass1_end1)]
    jmp   m(idct_8x8_internal).pass1_end1

.pass1_end1:
    SAVE_8ROWS     coeffq+64*8, 64
    LOAD_8ROWS   rsp+gprsize+16*19, 16
    mova    [rsp+gprsize+16*0], m7
    mova                    m7, [o(pw_8192)]
    lea                   tx2q, [o(m(idct_64x64_internal).pass1_end2)]
    jmp   m(idct_8x8_internal).pass1_end1

.pass1_end2:
    SAVE_8ROWS    coeffq+64*16, 64
    LOAD_8ROWS   rsp+gprsize+16*27, 16
    mova    [rsp+gprsize+16*0], m7
    mova                    m7, [o(pw_8192)]
    lea                   tx2q, [o(m(idct_64x64_internal).pass1_end3)]
    jmp   m(idct_8x8_internal).pass1_end1

.pass1_end3:
    SAVE_8ROWS    coeffq+64*24, 64
    LOAD_8ROWS   rsp+gprsize+16*35, 16
    mova    [rsp+gprsize+16*0], m7
    mova                    m7, [o(pw_8192)]
    lea                   tx2q, [o(m(idct_64x64_internal).pass1_end4)]
    jmp   m(idct_8x8_internal).pass1_end1

.pass1_end4:
    SAVE_8ROWS       dstq+64*0, 64
    LOAD_8ROWS   rsp+gprsize+16*43, 16
    mova    [rsp+gprsize+16*0], m7
    mova                    m7, [o(pw_8192)]
    lea                   tx2q, [o(m(idct_64x64_internal).pass1_end5)]
    jmp   m(idct_8x8_internal).pass1_end1

.pass1_end5:
    SAVE_8ROWS       dstq+64*8, 64
    LOAD_8ROWS   rsp+gprsize+16*51, 16
    mova    [rsp+gprsize+16*0], m7
    mova                    m7, [o(pw_8192)]
    lea                   tx2q, [o(m(idct_64x64_internal).pass1_end6)]
    jmp   m(idct_8x8_internal).pass1_end1

.pass1_end6:
    SAVE_8ROWS      dstq+64*16, 64
    LOAD_8ROWS   rsp+gprsize+16*59, 16
    mova    [rsp+gprsize+16*0], m7
    mova                    m7, [o(pw_8192)]
    lea                   tx2q, [o(m(idct_64x64_internal).pass1_end7)]
    jmp   m(idct_8x8_internal).pass1_end1

.pass1_end7:
    SAVE_8ROWS      dstq+64*24, 64

    add                 coeffq, 16
    add                   dstq, 16
    dec                    r3d
    jg .pass1_loop

.pass2:
    mov                   dstq, [rsp+gprsize*3+16*67]
    mov                 coeffq, [rsp+gprsize*2+16*67]
    lea                   dstq, [dstq+32]
    mov                    r3d, 4
    lea                     r4, [dstq+8]
    mov  [rsp+gprsize*2+16*67], r4
    lea                     r4, [o(m(idct_64x64_internal).pass2_end)]
    jmp m(idct_16x64_internal).pass2_loop

.pass2_end:
    LOAD_8ROWS   rsp+gprsize+16*35, 16
    lea                   dstq, [dstq+strideq*2]
    add                    rsp, 16*32
    mova    [rsp+gprsize+16*0], m7
    lea                     r3, [o(m(idct_64x64_internal).pass2_end1)]
    jmp  m(idct_8x32_internal).end2

.pass2_end1:
    add                 coeffq, 16*32
    sub                    rsp, 16*32

    mov                   dstq, [rsp+gprsize*2+16*67]
    mov                    r3d, [rsp+gprsize*3+16*67]
    lea                     r4, [dstq+8]
    mov  [rsp+gprsize*2+16*67], r4
    lea                     r4, [o(m(idct_64x64_internal).pass2_end)]

    dec                    r3d
    jg  m(idct_16x64_internal).pass2_loop

.pass2_end2:
    mov                 coeffq, [rsp+gprsize*4+16*67]
    mov                   dstq, [rsp+gprsize*2+16*67]
    mov                    r3d, 4
    sub                   dstq, 72
    lea                     r4, [dstq+8]
    mov  [rsp+gprsize*2+16*67], r4
    lea                     r4, [o(m(idct_16x64_internal).end1)]
    jmp m(idct_16x64_internal).pass2_loop<|MERGE_RESOLUTION|>--- conflicted
+++ resolved
@@ -140,16 +140,7 @@
 pw_4085x8:      times 8 dw  4085*8
 pw_m301x8:      times 8 dw  -301*8
 
-<<<<<<< HEAD
-iadst4_dconly1a: times 2 dw 10568, 19856, 26752, 30424
-iadst4_dconly1b: times 2 dw 30424, 26752, 19856, 10568
-iadst4_dconly2a: dw 10568, 10568, 10568, 10568, 19856, 19856, 19856, 19856
-iadst4_dconly2b: dw 26752, 26752, 26752, 26752, 30424, 30424, 30424, 30424
-
 SECTION_TEXT
-=======
-SECTION .text
->>>>>>> da3a29ec
 
 %macro REPX 2-*
     %xdefine %%f(x) %1
