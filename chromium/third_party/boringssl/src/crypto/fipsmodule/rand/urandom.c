--- conflicted
+++ resolved
@@ -18,15 +18,9 @@
 
 #include <openssl/rand.h>
 
-<<<<<<< HEAD
-#if !defined(OPENSSL_WINDOWS) && !defined(OPENSSL_FUCHSIA) && \
-    !defined(OPENSSL_OS2) && \
-    !defined(BORINGSSL_UNSAFE_DETERMINISTIC_MODE) && !defined(OPENSSL_TRUSTY)
-=======
 #include "internal.h"
 
 #if defined(OPENSSL_URANDOM)
->>>>>>> 0e6778f1
 
 #include <assert.h>
 #include <errno.h>
@@ -437,11 +431,6 @@
 #endif
 }
 
-<<<<<<< HEAD
-#endif /* !OPENSSL_WINDOWS && !defined(OPENSSL_FUCHSIA) && \
-          !defined(OPENSSL_OS2) && \
-          !BORINGSSL_UNSAFE_DETERMINISTIC_MODE && !OPENSSL_TRUSTY */
-=======
 void CRYPTO_sysrand_if_available(uint8_t *out, size_t requested) {
   // Return all zeros if |fill_with_entropy| fails.
   OPENSSL_memset(out, 0, requested);
@@ -454,5 +443,4 @@
 }
 #endif  // BORINGSSL_FIPS
 
-#endif  // OPENSSL_URANDOM
->>>>>>> 0e6778f1
+#endif  // OPENSSL_URANDOM