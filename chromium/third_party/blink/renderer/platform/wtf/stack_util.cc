--- conflicted
+++ resolved
@@ -91,8 +91,7 @@
   }
   return pthread_get_stacksize_np(pthread_self());
 #elif defined(OS_WIN) && defined(COMPILER_MSVC)
-<<<<<<< HEAD
-  return WTFThreadData::ThreadStackSize();
+  return Threading::ThreadStackSize();
 #elif defined(OS_OS2)
   PTIB ptib;
   DosGetInfoBlocks(&ptib, NULL);
@@ -103,9 +102,6 @@
     reinterpret_cast<ULONG>(ptib->tib_pstacklimit) -
     reinterpret_cast<ULONG>(ptib->tib_pstack) -
     0x1000 * 2;
-=======
-return Threading::ThreadStackSize();
->>>>>>> 0e6778f1
 #else
 #error "Stack frame size estimation not supported on this platform."
   return 0;
