;; Copyright (C) 2013 Google Inc. All rights reserved.
;;
;; Redistribution and use in source and binary forms, with or without
;; modification, are permitted provided that the following conditions are
;; met:
;;
;;     * Redistributions of source code must retain the above copyright
;; notice, this list of conditions and the following disclaimer.
;;     * Redistributions in binary form must reproduce the above
;; copyright notice, this list of conditions and the following disclaimer
;; in the documentation and/or other materials provided with the
;; distribution.
;;     * Neither the name of Google Inc. nor the names of its
;; contributors may be used to endorse or promote products derived from
;; this software without specific prior written permission.
;;
;; THIS SOFTWARE IS PROVIDED BY THE COPYRIGHT HOLDERS AND CONTRIBUTORS
;; "AS IS" AND ANY EXPRESS OR IMPLIED WARRANTIES, INCLUDING, BUT NOT
;; LIMITED TO, THE IMPLIED WARRANTIES OF MERCHANTABILITY AND FITNESS FOR
;; A PARTICULAR PURPOSE ARE DISCLAIMED. IN NO EVENT SHALL THE COPYRIGHT
;; OWNER OR CONTRIBUTORS BE LIABLE FOR ANY DIRECT, INDIRECT, INCIDENTAL,
;; SPECIAL, EXEMPLARY, OR CONSEQUENTIAL DAMAGES (INCLUDING, BUT NOT
;; LIMITED TO, PROCUREMENT OF SUBSTITUTE GOODS OR SERVICES; LOSS OF USE,
;; DATA, OR PROFITS; OR BUSINESS INTERRUPTION) HOWEVER CAUSED AND ON ANY
;; THEORY OF LIABILITY, WHETHER IN CONTRACT, STRICT LIABILITY, OR TORT
;; (INCLUDING NEGLIGENCE OR OTHERWISE) ARISING IN ANY WAY OUT OF THE USE
;; OF THIS SOFTWARE, EVEN IF ADVISED OF THE POSSIBILITY OF SUCH DAMAGE.
;;

%ifndef X64POSIX
%define X64POSIX 0
%endif

%ifndef X64WIN
%define X64WIN 0
%endif

%ifndef IA32
%define IA32 0
%endif

%ifndef ARM
%define ARM 0
%endif

;; Prefix symbols by '_' if PREFIX is defined.
%ifdef PREFIX
%define mangle(x) _ %+ x
%else
%define mangle(x) x
%endif


; global_private makes a symbol a global but private to this shared library.
%ifidn   __OUTPUT_FORMAT__,elf32
  %define global_private(x) global mangle(x) %+ :function hidden
%elifidn __OUTPUT_FORMAT__,elf64
  %define global_private(x) global mangle(x) %+ :function hidden
%elifidn __OUTPUT_FORMAT__,elfx32
<<<<<<< HEAD
  %define PRIVATE :hidden
%elifidn __OUTPUT_FORMAT__,obj
  %define PRIVATE
%elif X64WIN
  %define PRIVATE
=======
  %define global_private(x) global mangle(x) %+ :function hidden
%elifidn __OUTPUT_FORMAT__,macho32
  %define global_private(x) global mangle(x) %+ :private_extern
%elifidn __OUTPUT_FORMAT__,macho64
  %define global_private(x) global mangle(x) %+ :private_extern
>>>>>>> 0e6778f1
%else
  %define global_private(x) global mangle(x)
%endif

<<<<<<< HEAD
; Force 32-bit code segment on OS/2 to override the default 16-bit one.
%ifidn __OUTPUT_FORMAT__,obj
  segment TEXT32 CLASS=CODE USE32 ALIGN=16
%endif

;; typedef void (*PushAllRegistersCallback)(SafePointBarrier*, ThreadState*, intptr_t*);
;; extern "C" void PushAllRegisters(SafePointBarrier*, ThreadState*, PushAllRegistersCallback)
=======
section .text

;; typedef void (*PushAllRegistersCallback)(ThreadState*, intptr_t*);
;; extern "C" void PushAllRegisters(ThreadState*, PushAllRegistersCallback)
>>>>>>> 0e6778f1

        global_private(PushAllRegisters)

%if X64POSIX

mangle(PushAllRegisters):
        ;; Push all callee-saves registers to get them
        ;; on the stack for conservative stack scanning.
        ;; We maintain 16-byte alignment at calls (required on Mac).
        ;; There is an 8-byte return address on the stack and we push
        ;; 56 bytes which maintains 16-byte stack alignment
        ;; at the call.
        push 0
        push rbx
        push rbp
        push r12
        push r13
        push r14
        push r15
        ;; Pass the first argument unchanged (rdi)
        ;; and the stack pointer after pushing callee-saved
        ;; registers to the callback.
        mov r8, rsi
        mov rsi, rsp
        call r8
        ;; Pop the callee-saved registers. None of them were
        ;; modified so no restoring is needed.
        add rsp, 56
        ret

%elif X64WIN

mangle(PushAllRegisters):
        ;; Push all callee-saves registers to get them
        ;; on the stack for conservative stack scanning.
        ;; There is an 8-byte return address on the stack and we push
        ;; 72 bytes which maintains the required 16-byte stack alignment
        ;; at the call.
        push 0
        push rsi
        push rdi
        push rbx
        push rbp
        push r12
        push r13
        push r14
        push r15
        ;; Pass the first argument unchanged (rcx)
        ;; and the stack pointer after pushing callee-saved
        ;; registers to the callback.
        mov r9, rdx
        mov rdx, rsp
        call r9
        ;; Pop the callee-saved registers. None of them were
        ;; modified so no restoring is needed.
        add rsp, 72
        ret

%elif IA32

mangle(PushAllRegisters):
        ;; Push all callee-saves registers to get them
        ;; on the stack for conservative stack scanning.
        ;; We maintain 16-byte alignment at calls (required on
        ;; Mac). There is a 4-byte return address on the stack
        ;; and we push 28 bytes which maintains 16-byte alignment
        ;; at the call.
        push ebx
        push ebp
        push esi
        push edi
        ;; Pass the first argument unchanged and the
        ;; stack pointer after pushing callee-save registers
        ;; to the callback.
        mov ecx, [esp + 24]
        push esp
        push dword [esp + 24]
        call ecx
        ;; Pop arguments and the callee-saved registers.
        ;; None of the callee-saved registers were modified
        ;; so we do not need to restore them.
        add esp, 24
        ret


%elif ARM
%error "NASM does not support arm. Use SaveRegisters_arm.S on arm."
%else
%error "Unsupported platform."
%endif<|MERGE_RESOLUTION|>--- conflicted
+++ resolved
@@ -57,37 +57,24 @@
 %elifidn __OUTPUT_FORMAT__,elf64
   %define global_private(x) global mangle(x) %+ :function hidden
 %elifidn __OUTPUT_FORMAT__,elfx32
-<<<<<<< HEAD
-  %define PRIVATE :hidden
-%elifidn __OUTPUT_FORMAT__,obj
-  %define PRIVATE
-%elif X64WIN
-  %define PRIVATE
-=======
   %define global_private(x) global mangle(x) %+ :function hidden
 %elifidn __OUTPUT_FORMAT__,macho32
   %define global_private(x) global mangle(x) %+ :private_extern
 %elifidn __OUTPUT_FORMAT__,macho64
   %define global_private(x) global mangle(x) %+ :private_extern
->>>>>>> 0e6778f1
 %else
   %define global_private(x) global mangle(x)
 %endif
 
-<<<<<<< HEAD
-; Force 32-bit code segment on OS/2 to override the default 16-bit one.
 %ifidn __OUTPUT_FORMAT__,obj
+  ; Force 32-bit code segment on OS/2 to override the default 16-bit one.
   segment TEXT32 CLASS=CODE USE32 ALIGN=16
+%else  
+  section .text
 %endif
-
-;; typedef void (*PushAllRegistersCallback)(SafePointBarrier*, ThreadState*, intptr_t*);
-;; extern "C" void PushAllRegisters(SafePointBarrier*, ThreadState*, PushAllRegistersCallback)
-=======
-section .text
 
 ;; typedef void (*PushAllRegistersCallback)(ThreadState*, intptr_t*);
 ;; extern "C" void PushAllRegisters(ThreadState*, PushAllRegistersCallback)
->>>>>>> 0e6778f1
 
         global_private(PushAllRegisters)
 
