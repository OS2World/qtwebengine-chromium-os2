--- conflicted
+++ resolved
@@ -320,20 +320,14 @@
                                    const FontFaceCreationParams&,
                                    std::string& name);
 
-<<<<<<< HEAD
-#if defined(OS_ANDROID) || defined(OS_LINUX) || defined(OS_OS2)
-=======
-#if defined(OS_ANDROID) || defined(OS_LINUX) || defined(OS_CHROMEOS)
->>>>>>> da3a29ec
+#if defined(OS_ANDROID) || defined(OS_LINUX) || defined(OS_CHROMEOS) || \
+    defined(OS_OS2)
   static AtomicString GetFamilyNameForCharacter(SkFontMgr*,
                                                 UChar32,
                                                 const FontDescription&,
                                                 FontFallbackPriority);
-<<<<<<< HEAD
-#endif  // defined(OS_ANDROID) || defined(OS_LINUX) || defined(OS_OS2)
-=======
-#endif  // defined(OS_ANDROID) || defined(OS_LINUX) || defined(OS_CHROMEOS)
->>>>>>> da3a29ec
+#endif  // defined(OS_ANDROID) || defined(OS_LINUX) || defined(OS_CHROMEOS) || \
+           defined(OS_OS2)
 
   scoped_refptr<SimpleFontData> FallbackOnStandardFontStyle(
       const FontDescription&,
