--- conflicted
+++ resolved
@@ -61,11 +61,8 @@
   return AtomicString::FromUTF8(str.c_str(), str.size());
 }
 
-<<<<<<< HEAD
-#if defined(OS_ANDROID) || defined(OS_LINUX) || defined(OS_OS2)
-=======
-#if defined(OS_ANDROID) || defined(OS_LINUX) || defined(OS_CHROMEOS)
->>>>>>> da3a29ec
+#if defined(OS_ANDROID) || defined(OS_LINUX) || defined(OS_CHROMEOS) || \
+    defined(OS_OS2)
 // This function is called on android or when we are emulating android fonts on
 // linux and the embedder has overriden the default fontManager with
 // WebFontRendering::setSkiaFontMgr.
@@ -88,11 +85,8 @@
   typeface->getFamilyName(&skia_family_name);
   return ToAtomicString(skia_family_name);
 }
-<<<<<<< HEAD
-#endif  // defined(OS_ANDROID) || defined(OS_LINUX) || defined(OS_OS2)
-=======
-#endif  // defined(OS_ANDROID) || defined(OS_LINUX) || defined(OS_CHROMEOS)
->>>>>>> da3a29ec
+#endif  // defined(OS_ANDROID) || defined(OS_LINUX) || defined(OS_CHROMEOS) || \
+           defined(OS_OS2)
 
 void FontCache::PlatformInit() {}
 
