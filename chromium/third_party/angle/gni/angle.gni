# Copyright 2019 The ANGLE Project Authors. All rights reserved.
# Use of this source code is governed by a BSD-style license that can be
# found in the LICENSE file.

import("//build_overrides/angle.gni")

declare_args() {
  is_ggp = false

  # Extract native libs in ANGLE apk. Useful for flamegraph generation.
  angle_extract_native_libs = false
}

if (angle_has_build) {
  import("//build/config/dcheck_always_on.gni")
  import("//build/config/sanitizers/sanitizers.gni")
  import("//build/config/ui.gni")  # import the use_x11 variable
  import("//build_overrides/build.gni")
  import("//testing/test.gni")
  if (is_android) {
    import("//build/config/android/config.gni")
  }

  if (is_win) {
    import("//build/config/win/visual_studio_version.gni")
  }

  angle_use_x11 = use_x11 && !is_ggp
} else {
  declare_args() {
    is_ubsan = false
    is_tsan = false
    is_asan = false
    build_with_chromium = false
    dcheck_always_on = false
    angle_use_x11 = (is_linux || is_chromeos) && !is_ggp
    use_ozone = false
    use_fuzzing_engine = false
  }
}

if (build_with_chromium) {
  import("//ui/ozone/ozone.gni")
} else {
  declare_args() {
    ozone_platform_gbm = false
    ozone_platform_x11 = false
  }
}

# Subdirectory to place data files (e.g. layer JSON files).
angle_data_dir = "angledata"

declare_args() {
  if (current_cpu == "arm64" || current_cpu == "x64" ||
      current_cpu == "mips64el" || current_cpu == "s390x" ||
      current_cpu == "ppc64") {
    angle_64bit_current_cpu = true
  } else if (current_cpu == "arm" || current_cpu == "x86" ||
             current_cpu == "mipsel" || current_cpu == "s390" ||
             current_cpu == "ppc") {
    angle_64bit_current_cpu = false
  } else {
    assert(false, "Unknown current CPU: $current_cpu")
  }
}

declare_args() {
  if (!is_android) {
    ndk_api_level_at_least_26 = false
  } else {
    ndk_api_level_at_least_26 =
        (!angle_64bit_current_cpu && android32_ndk_api_level >= 26) ||
        (angle_64bit_current_cpu && android64_ndk_api_level >= 26)
  }

  # Vulkan loader is statically linked on Mac. http://anglebug.com/4477
  angle_shared_libvulkan = !is_mac

  # There's no "is_winuwp" helper in BUILDCONFIG.gn, so we define one ourselves
  angle_is_winuwp = is_win && current_os == "winuwp"

  # Default to using "_angle" suffix on Android
  if (is_android) {
    angle_libs_suffix = "_angle"
  } else {
    angle_libs_suffix = ""
  }

  # Currently Windows on Arm doesn't support OpenGL or Vulkan.
  is_win_arm64 = is_win && target_cpu == "arm64"
}

declare_args() {
  # By default, ANGLE is using a thread pool for parallel compilation.
  # Activating the delegate worker results in posting the tasks using the
  # embedder API. In Chromium code base, it results in sending tasks to the
  # worker thread pool.
  angle_delegate_workers = build_with_chromium

  angle_enable_d3d9 = is_win && !angle_is_winuwp
  angle_enable_d3d11 = is_win
<<<<<<< HEAD
  angle_enable_gl =
      (ozone_platform_gbm || ozone_platform_x11 || !is_linux || (angle_use_x11 && !is_chromeos)) &&
      !is_fuchsia && !angle_is_winuwp && !is_ggp && !is_win_arm64 && !is_os2
=======
  angle_enable_gl = (ozone_platform_gbm || ozone_platform_x11 || (!is_linux && !is_chromeos) ||
                     (angle_use_x11 && !is_chromeos)) && !is_fuchsia &&
                    !angle_is_winuwp && !is_ggp && !is_win_arm64
>>>>>>> da3a29ec

  # ANGLE Vulkan backend on Android requires API level 26, i.e. Oreo, due to
  # Vulkan Validation Layers compatibility issues, see http://crrev/c/1405714.
  # Otherwise, API level 24 would have been enough.
  angle_enable_vulkan =
      angle_has_build && ((is_win && !angle_is_winuwp) ||
                          (is_linux && (angle_use_x11 || ozone_platform_x11) && !is_chromeos) ||
                          (is_android && ndk_api_level_at_least_26) ||
                          is_fuchsia || is_ggp || is_mac)
  angle_enable_null = true
  angle_enable_essl = true
  angle_enable_glsl = true

  # http://anglebug.com/2634
  angle_enable_metal = is_mac
}

declare_args() {
  # Currently SwiftShader's Vulkan front-end doesn't build on Android.
  # SwiftShader is not needed on Fuchsia because Vulkan is supported on all
  # devices that run Fuchsia.
  angle_enable_swiftshader =
      angle_enable_vulkan && !is_android && !is_fuchsia && !is_ggp

  angle_enable_hlsl = angle_enable_d3d9 || angle_enable_d3d11
  angle_enable_trace = false

  # Disable the layers in ubsan builds because of really slow builds.
  # TODO(anglebug.com/4082) enable validation layers on mac for swiftshader
  angle_enable_vulkan_validation_layers =
      angle_enable_vulkan && !is_ubsan && !is_tsan && !is_asan &&
      (is_debug || dcheck_always_on) && !is_mac

  # Disable overlay by default
  angle_enable_overlay = false
}

if (!defined(angle_zlib_compression_utils_dir)) {
  angle_zlib_compression_utils_dir = "//third_party/zlib/google"
}

angle_common_configs = [
  angle_root + ":angle_release_asserts_config",
  angle_root + ":better_linux_stack_traces",
  angle_root + ":constructor_and_destructor_warnings",
  angle_root + ":extra_warnings",
  angle_root + ":internal_config",
]

angle_remove_configs = []

if (angle_has_build) {
  angle_remove_configs += [ "//build/config/compiler:default_include_dirs" ]
}
angle_better_stack_traces = (is_debug || dcheck_always_on) &&
                            (is_linux || is_chromeos) && !is_asan && !is_cfi

if (angle_has_build && is_clang) {
  angle_remove_configs += [ "//build/config/clang:find_bad_constructs" ]

  # Disabled to enable better stack traces.
  if (angle_better_stack_traces) {
    # This line causes in-class-inline-functions in glslang to be weak symbols.  The KHR dEQP tests
    # link against glslang as well as libGLESv2.so, resulting in angle_deqp_khr_gles*_tests to link
    # those weak symbols.  Due to glslang's usage of a global variable in InitializeDll.cpp, a bug
    # is created where ANGLE sometimes calls into its own copy of glslang and sometimes the KHR
    # dEQP's version, with the two copies of the global variable being inconsistent.
    # Commented out until the underlying issue is resolved.  http://anglebug.com/4123
    # angle_remove_configs += [ "//build/config/gcc:symbol_visibility_hidden" ]
  }
}

set_defaults("angle_executable") {
  configs = angle_common_configs
  public_configs = []
  suppressed_configs = angle_remove_configs
}

set_defaults("angle_shared_library") {
  configs = angle_common_configs
  public_configs = []
  suppressed_configs = angle_remove_configs
}

set_defaults("angle_source_set") {
  configs = angle_common_configs
  public_configs = []
  suppressed_configs = angle_remove_configs
}

set_defaults("angle_static_library") {
  configs = angle_common_configs
  public_configs = []
  suppressed_configs = angle_remove_configs
}

set_defaults("angle_test") {
  configs = []

  # Gtest itself can't pass all the strict warning filters.
  public_configs = angle_common_configs - [
                     "$angle_root:constructor_and_destructor_warnings",
                     "$angle_root:extra_warnings",
                   ]

  public_deps = []
  sources = []
  data = []
  defines = []
  deps = []
  data_deps = []
  main = ""
  suppressed_configs = angle_remove_configs

  # By default use the Chromium harness in Chromium. Can be overriden in a target.
  standalone_harness = !build_with_chromium

  if (!standalone_harness) {
    suppressed_configs -= [ "//build/config/compiler:default_include_dirs" ]
  }
}

template("angle_executable") {
  executable(target_name) {
    forward_variables_from(invoker,
                           "*",
                           [
                             "configs",
                             "suppressed_configs",
                             "visibility",
                           ])

    # Needed because visibility is global.
    forward_variables_from(invoker, [ "visibility" ])

    configs += invoker.configs
    configs -= invoker.suppressed_configs
  }
}

template("angle_shared_library") {
  shared_library(target_name) {
    forward_variables_from(invoker,
                           "*",
                           [
                             "configs",
                             "suppressed_configs",
                             "visibility",
                           ])

    # Needed because visibility is global.
    forward_variables_from(invoker, [ "visibility" ])

    configs += invoker.configs
    configs -= invoker.suppressed_configs

    public_configs += [ angle_root + ":shared_library_public_config" ]

    if (is_android) {
      configs += [ angle_root + ":build_id_config" ]
      configs -= [ "//build/config/android:hide_all_but_jni_onload" ]
    }
  }
}

template("angle_source_set") {
  source_set(target_name) {
    forward_variables_from(invoker,
                           "*",
                           [
                             "configs",
                             "suppressed_configs",
                             "visibility",
                           ])

    # Needed because visibility is global.
    forward_variables_from(invoker, [ "visibility" ])

    configs += invoker.configs
    configs -= invoker.suppressed_configs
  }
}

template("angle_static_library") {
  static_library(target_name) {
    forward_variables_from(invoker,
                           "*",
                           [
                             "configs",
                             "suppressed_configs",
                             "visibility",
                           ])

    # Needed because visibility is global.
    forward_variables_from(invoker, [ "visibility" ])

    configs += invoker.configs
    configs -= invoker.suppressed_configs
  }
}

template("angle_test") {
  _lib = target_name + "_lib"
  angle_source_set(_lib) {
    testonly = true
    forward_variables_from(invoker,
                           "*",
                           [
                             "deps",
                             "manifest",
                             "use_xvfb",
                           ])

    if (is_android) {
      public_configs += [ "$angle_root:build_id_config" ]
    }

    public_deps += invoker.deps + [
                     "$angle_root:angle_common",
                     "$angle_root:includes",
                     "$angle_root/third_party/rapidjson:rapidjson",
                     "$angle_root/util:angle_test_utils",
                     "//testing/gmock",
                     "//testing/gtest",
                     "//third_party/googletest:gmock",
                     "//third_party/googletest:gtest",
                   ]

    sources += [
      "$angle_root/src/tests/test_utils/runner/TestSuite.cpp",
      "$angle_root/src/tests/test_utils/runner/TestSuite.h",
    ]
  }

  # To use the Chromium test infrastructure we must currently use the
  # //base test launcher. Eventually we could switch to using standalone
  # testing. See http://crbug.com/837741.
  # TODO(jmadill): Clean up duplication as part of http://anglebug.com/3152

  _standalone_harness_test_name = target_name

  if (build_with_chromium) {
    _standalone_harness_test_name = "standalone_" + target_name
    test(target_name) {
      if ((is_linux && !is_chromeos) ||
          (build_with_chromium && chromeos_is_browser_only)) {
        use_xvfb = true
      }

      public_deps = [ ":${_lib}" ]
      if (invoker.main != "") {
        sources = [ "//gpu/${invoker.main}.cc" ]
      }
      deps = [ "//base/test:test_support" ]
      if (is_android) {
        configs -= [ "//build/config/android:hide_all_but_jni" ]
      }

      if ((is_linux || is_chromeos) && !is_component_build) {
        # Set rpath to find shared libs in a non-component build.
        configs += [ "//build/config/gcc:rpath_for_built_shared_libraries" ]
      }

      if (defined(invoker.manifest)) {
        manifest = invoker.manifest
      }

      if (is_android) {
        use_native_activity = true
      }
    }
  }

  test(_standalone_harness_test_name) {
    if ((is_linux && !is_chromeos) ||
        (build_with_chromium && chromeos_is_browser_only)) {
      use_xvfb = true
    }

    public_deps = [ ":${_lib}" ]
    if (invoker.main != "") {
      sources = [ "${invoker.main}.cpp" ]
    }
    data = invoker.data + [
             "$angle_root/scripts/run_gtest_angle_test.py",
             "//testing/scripts/common.py",
             "//testing/xvfb.py",
           ]

    if ((is_linux || is_chromeos) && !is_component_build) {
      # Set rpath to find shared libs in a non-component build.
      configs += [ "//build/config/gcc:rpath_for_built_shared_libraries" ]
    }

    if (defined(invoker.manifest)) {
      manifest = invoker.manifest
    }

    if (is_android) {
      if (build_with_chromium) {
        use_native_activity = true
        configs -= [ "//build/config/android:hide_all_but_jni" ]
      } else {
        use_raw_android_executable = true
      }
    }
  }
}<|MERGE_RESOLUTION|>--- conflicted
+++ resolved
@@ -100,15 +100,9 @@
 
   angle_enable_d3d9 = is_win && !angle_is_winuwp
   angle_enable_d3d11 = is_win
-<<<<<<< HEAD
-  angle_enable_gl =
-      (ozone_platform_gbm || ozone_platform_x11 || !is_linux || (angle_use_x11 && !is_chromeos)) &&
-      !is_fuchsia && !angle_is_winuwp && !is_ggp && !is_win_arm64 && !is_os2
-=======
   angle_enable_gl = (ozone_platform_gbm || ozone_platform_x11 || (!is_linux && !is_chromeos) ||
                      (angle_use_x11 && !is_chromeos)) && !is_fuchsia &&
-                    !angle_is_winuwp && !is_ggp && !is_win_arm64
->>>>>>> da3a29ec
+                    !angle_is_winuwp && !is_ggp && !is_win_arm64 && !is_os2
 
   # ANGLE Vulkan backend on Android requires API level 26, i.e. Oreo, due to
   # Vulkan Validation Layers compatibility issues, see http://crrev/c/1405714.
