# Copyright 2015 The ANGLE Project Authors. All rights reserved.
# Use of this source code is governed by a BSD-style license that can be
# found in the LICENSE file.

import("//build/config/chromecast_build.gni")
import("//testing/test.gni")
import("../../gni/angle.gni")
import("angle_unittests.gni")

declare_args() {
  # Don't build dEQP by default.
  build_angle_deqp_tests = false
  build_angle_gles1_conform_tests = false
  build_angle_trace_perf_tests = false
  build_angle_perftests =
      is_win || is_linux || is_chromeos || is_android || is_mac || is_fuchsia
}

angle_test("test_utils_unittest_helper") {
  standalone_harness = true

  sources = [
    "../../util/test_utils_unittest_helper.cpp",
    "../../util/test_utils_unittest_helper.h",
    "test_utils/angle_test_instantiate.h",
    "test_utils/runner/TestSuite_unittest.cpp",
  ]

  deps = [ "$angle_root:angle_common" ]
}

test_expectations_sources = [
  "test_expectations/GPUTestConfig.cpp",
  "test_expectations/GPUTestConfig.h",
  "test_expectations/GPUTestExpectationsParser.cpp",
  "test_expectations/GPUTestExpectationsParser.h",
]
if (is_mac) {
  test_expectations_sources_mac = [
    "test_expectations/GPUTestConfig_mac.mm",
    "test_expectations/GPUTestConfig_mac.h",
  ]
}

config("angle_test_expectations_config") {
  include_dirs = [ "${angle_root}:angle_common" ]
}

angle_static_library("angle_test_expectations") {
  public_configs += [ ":angle_test_expectations_config" ]
  public_deps = [
    "$angle_root:angle_common",
    "$angle_root:angle_gpu_info_util",
  ]
  sources = test_expectations_sources
  if (is_mac) {
    sources += test_expectations_sources_mac
    frameworks = [ "Cocoa.framework" ]
  }
}

config("angle_common_test_utils_config") {
  include_dirs = [ "." ]
}

template("angle_common_test_utils") {
  assert(defined(invoker.angle_util))
  angle_source_set(target_name) {
    testonly = true
    public_configs = [
      ":angle_common_test_utils_config",
      "$angle_root:library_name_config",
    ]
    public_deps = [
      "$angle_root:angle_common",
      "$angle_root:angle_gpu_info_util",
      "$angle_root/util:${invoker.angle_util}",
      "//testing/gmock",
      "//testing/gtest",
      "//third_party/googletest:gmock",
      "//third_party/googletest:gtest",
    ]
    sources = [
      "test_utils/angle_test_configs.cpp",
      "test_utils/angle_test_configs.h",
      "test_utils/angle_test_instantiate.cpp",
      "test_utils/angle_test_instantiate.h",
      "test_utils/angle_test_platform.cpp",
      "test_utils/angle_test_platform.h",
      "test_utils/gl_raii.h",
    ]
    if (is_mac) {
      sources += [
        "test_utils/angle_test_instantiate_apple.h",
        "test_utils/angle_test_instantiate_apple.mm",
      ]
    }
    data_deps = []
    if (angle_enable_vulkan_validation_layers) {
      data_deps += [ "$angle_root/src/common/vulkan:vulkan_validation_layers" ]
    }
  }
}

angle_common_test_utils("angle_common_test_utils_shared") {
  angle_util = "angle_util"
}

angle_common_test_utils("angle_common_test_utils_static") {
  angle_util = "angle_util_static"
}

# We use this in the restricted trace tests to load driver info.
angle_test("angle_system_info_test") {
  standalone_harness = true
  sources = [ "angle_system_info_tests_main.cpp" ]
  deps = [
    "$angle_root:angle_gpu_info_util",
    "$angle_root/util:angle_util",
  ]
}

angle_test("angle_unittests") {
  sources = angle_unittests_sources
  main = "angle_unittest_main"

  if (angle_enable_hlsl) {
    sources += angle_unittests_hlsl_sources
    defines = [ "ANGLE_ENABLE_HLSL" ]
  }

  deps = [
    ":angle_test_expectations",
    "$angle_root:libANGLE",
    "$angle_root:libEGL_static",
    "$angle_root:libGLESv2_static",
    "$angle_root:libfeature_support",
    "$angle_root:preprocessor",
    "$angle_root:translator",
    "$angle_root/util:angle_util_static",
  ]
  if (!is_android && !is_fuchsia) {
    # SystemUtils.RunApp, the only unittest using a helper binary, is not supported on these
    # platforms yet.
    data_deps = [ ":test_utils_unittest_helper" ]
  }
}

<<<<<<< HEAD
if (is_win || is_linux || is_mac || is_android || is_fuchsia || is_os2) {
=======
if (is_win || is_linux || is_chromeos || is_mac || is_android || is_fuchsia) {
>>>>>>> da3a29ec
  import("angle_end2end_tests.gni")

  angle_test("angle_end2end_tests") {
    include_dirs = [ "." ]

    sources = angle_end2end_tests_sources
    main = "angle_end2end_tests_main"
    libs = []

    if (is_mac) {
      sources += angle_end2end_tests_mac_sources
      frameworks = [
        "CoreFoundation.framework",
        "IOSurface.framework",
      ]
    }
    if (is_win) {
      sources += angle_end2end_tests_win_sources
    }
    if (angle_use_x11) {
      sources += angle_end2end_tests_x11_sources
    }

    configs += [ "${angle_root}:libANGLE_config" ]

    deps = [
      ":angle_common_test_utils_shared",
      ":angle_test_expectations",
      "$angle_root:angle_image_util",
    ]

    if (is_android) {
      include_dirs += [ "${android_ndk_root}/sysroot/usr/includes" ]
    }

    data_deps = [
      "$angle_root:libEGL",
      "$angle_root:libGLESv1_CM",
      "$angle_root:libGLESv2",
    ]

    if (angle_enable_vulkan) {
      sources += [
        "gl_tests/VulkanExternalImageTest.cpp",
        "test_utils/VulkanExternalHelper.cpp",
        "test_utils/VulkanExternalHelper.h",
      ]
      deps += [ "$angle_root/src/common/vulkan" ]
    }

    if (is_fuchsia) {
      manifest = "//build/config/fuchsia/gfx_tests.cmx"
    }
  }
}

if (is_win || is_linux || is_chromeos || is_mac || is_android) {
  import("angle_white_box_tests.gni")

  angle_test("angle_white_box_tests") {
    include_dirs = [ "." ]
    sources = angle_white_box_tests_sources
    main = "angle_end2end_tests_main"

    if (is_win && angle_enable_d3d11) {
      sources += angle_white_box_tests_win_sources
    }

    configs += [ "${angle_root}:libANGLE_config" ]

    deps = [
      ":angle_common_test_utils_static",
      "$angle_root:libANGLE",
      "$angle_root:libEGL_static",
      "$angle_root:libGLESv2_static",
      "$angle_root:preprocessor",
      "$angle_root:translator",
    ]

    deps += [ "${angle_root}:angle_gl_enum_utils" ]

    if (angle_enable_vulkan) {
      sources += angle_white_box_tests_vulkan_sources
      deps += [ "$angle_root/src/common/vulkan:angle_vulkan_entry_points" ]
    }
  }
}

template("angle_perftests_common") {
  assert(defined(invoker.test_utils))

  angle_source_set(target_name) {
    testonly = true
    sources = [
      "../third_party/trace_event/trace_event.h",
      "perf_tests/ANGLEPerfTest.cpp",
      "perf_tests/ANGLEPerfTest.h",
      "perf_tests/ANGLEPerfTestArgs.cpp",
      "perf_tests/ANGLEPerfTestArgs.h",
      "perf_tests/DrawCallPerfParams.cpp",
      "perf_tests/DrawCallPerfParams.h",
      "perf_tests/third_party/perf/perf_result_reporter.cc",
      "perf_tests/third_party/perf/perf_result_reporter.h",
      "perf_tests/third_party/perf/perf_test.cc",
      "perf_tests/third_party/perf/perf_test.h",
    ]
    deps = [ "$angle_jsoncpp_dir:jsoncpp" ]
    public_deps = [ "${invoker.test_utils}" ]
    public_configs += [ "${angle_root}:libANGLE_config" ]
  }
}

angle_perftests_common("angle_perftests_shared") {
  test_utils = ":angle_common_test_utils_shared"
}

angle_perftests_common("angle_perftests_static") {
  test_utils = ":angle_common_test_utils_static"
}

if (is_win || is_linux || is_chromeos || is_android || is_mac) {
  import("angle_perftests.gni")

  # This test suite is for perf tests that use ANGLE's internals in some direct way.
  angle_test("angle_white_box_perftests") {
    include_dirs = [ "." ]
    sources = angle_white_box_perf_tests_sources
    main = "angle_perftests_main"

    deps = [
      ":angle_perftests_static",
      "$angle_root:libANGLE",
      "$angle_root:libEGL_static",
      "$angle_root:libGLESv2_static",
    ]

    # These tests depend on vulkan_command_buffer_utils, which is
    # not yet compatible with mac
    if (angle_enable_vulkan && !is_mac) {
      sources += angle_white_box_perf_tests_vulkan_sources
      deps += [
        "$angle_glslang_dir:glslang_lib_sources",
        "$angle_root/src/common/vulkan:angle_vulkan_entry_points",
      ]
    }
  }
}

<<<<<<< HEAD
if (is_win || is_linux || is_android || is_mac || is_fuchsia || is_os2) {
=======
if (build_angle_perftests) {
>>>>>>> da3a29ec
  import("angle_perftests.gni")

  angle_source_set("angle_trace_perftests") {
    testonly = true
    if (build_angle_trace_perf_tests) {
      sources = [ "perf_tests/TracePerfTest.cpp" ]

      if (is_android) {
        _trace_data_path = "/sdcard/chromium_tests_root/third_party/angle/src/tests/restricted_traces"
      } else {
        _trace_data_path = rebase_path("restricted_traces", root_out_dir)
      }

      defines = [ "ANGLE_TRACE_DATA_DIR=\"${_trace_data_path}\"" ]
      deps = [
        ":angle_perftests_shared",
        "$angle_root:angle_compression",
        "$angle_root/util:angle_png_utils",
        "restricted_traces:angle_restricted_traces",
      ]
      suppressed_configs +=
          [ "$angle_root:constructor_and_destructor_warnings" ]
    }
  }

  # This test suite is designed to run against a generic GL implementation.
  angle_test("angle_perftests") {
    include_dirs = [ "." ]
    sources = angle_perf_tests_sources
    main = "angle_perftests_main"

    deps = [
      ":angle_perftests_shared",
      ":angle_trace_perftests",
      "$angle_spirv_tools_dir:spvtools_val",
    ]

    data_deps = [
      "${angle_root}:libEGL",
      "${angle_root}:libGLESv2",
    ]

    if (build_with_chromium) {
      data_deps += [ "//testing:run_perf_test" ]
    }

    if (is_win || is_linux || is_chromeos) {
      data_deps += [ "${angle_root}/third_party/glmark2:glmark2_angle" ]
    }
    if (is_win && target_cpu != "arm64") {
      data_deps += [ "${angle_root}/third_party/glmark2:glmark2_wgl" ]
    }
    if (is_linux || is_chromeos) {
      data_deps += [ "${angle_root}/third_party/glmark2:glmark2_glx" ]
    }

    if (is_clang) {
      # Allows us to edit traces and remove chunks of code without compile warnings.
      cflags_cc = [ "-Wno-unused-const-variable" ]
    }
  }
}

###-----------------------------------------------------
### ES 1 conformance tests
###-----------------------------------------------------

if (build_angle_gles1_conform_tests) {
  gles1_conform_root = "$angle_root/third_party/gles1_conform"

  config("angle_gles1_conform_support") {
    include_dirs = [
      "$gles1_conform_root",
      "$gles1_conform_root/conform/conform",
      "$gles1_conform_root/conform/conformshell",
      "$gles1_conform_root/ctk",
      "$gles1_conform_root/fixed",
      "$gles1_conform_root/platform",
    ]

    defines = [
      "COMMON",
      "CONFORM_ALTERNATE_MAIN",

      # NULLWS defines is only used in covegl/native.h, remove here.
      # if needed please add it in angle_test("angle_gles1_covegl_no_gtest") defines.
      #"NULLWS",
    ]

    # This is used by the tests to typedef uint32_t. For some reason only needed on mac.
    if (is_mac) {
      defines += [ "__linux" ]
    }

    cflags = []
    if (is_clang) {
      # Remove when crbug.com/428099 is resolved.
      cflags += [
        "-Wno-implicit-function-declaration",
        "-Wno-int-to-pointer-cast",
        "-Wno-self-assign",
        "-Wno-sign-compare",
        "-Wno-unused-const-variable",
        "-Wno-unused-result",
        "-Wno-unused-variable",

        # Upstream tests do null pointer arithmetic, so disable those warnings.
        "-Wno-null-pointer-arithmetic",
      ]
    } else {
      cflags += [ "/wd4101" ]  # unreferenced local variable
    }
  }

  # This source set is a bit special so we don't use angle_source_set.
  angle_gles1_conform_common_source = [
    "$gles1_conform_root/ctk/ctk.h",
    "$gles1_conform_root/ctk/ctkn.c",
    "$gles1_conform_root/ctk/glext.c",
    "$gles1_conform_root/fixed/fixed.c",
    "$gles1_conform_root/fixed/float64.c",
    "$gles1_conform_root/fixed/int32.c",
    "$gles1_conform_root/fixed/int64.c",
    "$gles1_conform_root/platform/gl_fixed_point.h",
    "$gles1_conform_root/platform/gl_single_precision.h",
    "$gles1_conform_root/platform/math_fixed.h",
    "$gles1_conform_root/platform/math_float.h",
    "$gles1_conform_root/platform/platform.h",
    "$gles1_conform_root/platform/platform_gl.h",
    "$gles1_conform_root/platform/platform_random.h",
    "$gles1_conform_root/platform/platform_stdlib.h",
    "$gles1_conform_root/platform/platform_types.h",
    "$gles1_conform_root/platform/printf_fixed.h",
    "$gles1_conform_root/platform/printf_float.h",
    "$gles1_conform_root/platform/random.c",
    "$gles1_conform_root/platform/stdlib_ansi.h",
  ]

  source_set("angle_gles1_conformance_no_gtest") {
    configs += [
      ":angle_gles1_conform_support",
      "$angle_root:internal_config",
    ]

    public_configs = [
      "$angle_root/util:angle_util_config",
      "$angle_root:angle_static",
      "$angle_root:gl_prototypes",
    ]

    testonly = true

    public_deps = [
      "$angle_root:angle_common",
      "$angle_root:libEGL_static",
      "$angle_root:libGLESv1_CM_static",
      "$angle_root:libGLESv2_static",
      "$angle_root:preprocessor",
      "$angle_root:translator",
      "$angle_root/util:angle_util_static",
    ]

    sources = [
      "$gles1_conform_root/conform/conform/apfunc.c",
      "$gles1_conform_root/conform/conform/appl.c",
      "$gles1_conform_root/conform/conform/bclear.c",
      "$gles1_conform_root/conform/conform/bcolor.c",
      "$gles1_conform_root/conform/conform/bcorner.c",
      "$gles1_conform_root/conform/conform/blend.c",
      "$gles1_conform_root/conform/conform/bufobj.c",
      "$gles1_conform_root/conform/conform/clip.c",
      "$gles1_conform_root/conform/conform/colramp.c",
      "$gles1_conform_root/conform/conform/copytex.c",
      "$gles1_conform_root/conform/conform/dither.c",
      "$gles1_conform_root/conform/conform/divzero.c",
      "$gles1_conform_root/conform/conform/drawtex.c",
      "$gles1_conform_root/conform/conform/fogexp.c",
      "$gles1_conform_root/conform/conform/foglin.c",
      "$gles1_conform_root/conform/conform/gets.c",
      "$gles1_conform_root/conform/conform/l_ac.c",
      "$gles1_conform_root/conform/conform/l_al.c",
      "$gles1_conform_root/conform/conform/l_am.c",
      "$gles1_conform_root/conform/conform/l_ap.c",
      "$gles1_conform_root/conform/conform/l_as.c",
      "$gles1_conform_root/conform/conform/l_dl.c",
      "$gles1_conform_root/conform/conform/l_dm.c",
      "$gles1_conform_root/conform/conform/l_dmn.c",
      "$gles1_conform_root/conform/conform/l_dmp.c",
      "$gles1_conform_root/conform/conform/l_em.c",
      "$gles1_conform_root/conform/conform/l_se.c",
      "$gles1_conform_root/conform/conform/l_sed.c",
      "$gles1_conform_root/conform/conform/l_sen.c",
      "$gles1_conform_root/conform/conform/l_sep.c",
      "$gles1_conform_root/conform/conform/l_sl.c",
      "$gles1_conform_root/conform/conform/l_sm.c",
      "$gles1_conform_root/conform/conform/l_sn.c",
      "$gles1_conform_root/conform/conform/l_sp.c",
      "$gles1_conform_root/conform/conform/lineaa.c",
      "$gles1_conform_root/conform/conform/linehv.c",
      "$gles1_conform_root/conform/conform/linerast.c",
      "$gles1_conform_root/conform/conform/logicop.c",
      "$gles1_conform_root/conform/conform/mask.c",
      "$gles1_conform_root/conform/conform/mget.c",
      "$gles1_conform_root/conform/conform/mipgen.c",
      "$gles1_conform_root/conform/conform/miplevels.c",
      "$gles1_conform_root/conform/conform/miplin.c",
      "$gles1_conform_root/conform/conform/mipsel.c",
      "$gles1_conform_root/conform/conform/mpalette.c",
      "$gles1_conform_root/conform/conform/mquery.c",
      "$gles1_conform_root/conform/conform/mstack.c",
      "$gles1_conform_root/conform/conform/multitex.c",
      "$gles1_conform_root/conform/conform/mustpass.c",
      "$gles1_conform_root/conform/conform/packpix.c",
      "$gles1_conform_root/conform/conform/pntaa.c",
      "$gles1_conform_root/conform/conform/pntrast.c",
      "$gles1_conform_root/conform/conform/pntsprt.c",
      "$gles1_conform_root/conform/conform/pntszary.c",
      "$gles1_conform_root/conform/conform/polycull.c",
      "$gles1_conform_root/conform/conform/readfmt.c",
      "$gles1_conform_root/conform/conform/rescalen.c",
      "$gles1_conform_root/conform/conform/scissor.c",
      "$gles1_conform_root/conform/conform/spclear.c",
      "$gles1_conform_root/conform/conform/spcorner.c",
      "$gles1_conform_root/conform/conform/spfunc.c",
      "$gles1_conform_root/conform/conform/spop.c",
      "$gles1_conform_root/conform/conform/tests.c",
      "$gles1_conform_root/conform/conform/texcombine.c",
      "$gles1_conform_root/conform/conform/texdecal.c",
      "$gles1_conform_root/conform/conform/texedge.c",
      "$gles1_conform_root/conform/conform/texpalet.c",
      "$gles1_conform_root/conform/conform/trirast.c",
      "$gles1_conform_root/conform/conform/tritile.c",
      "$gles1_conform_root/conform/conform/userclip.c",
      "$gles1_conform_root/conform/conform/vorder.c",
      "$gles1_conform_root/conform/conform/vpclamp.c",
      "$gles1_conform_root/conform/conform/xform.c",
      "$gles1_conform_root/conform/conform/xformmix.c",
      "$gles1_conform_root/conform/conform/xformn.c",
      "$gles1_conform_root/conform/conform/xformvp.c",
      "$gles1_conform_root/conform/conform/xformw.c",
      "$gles1_conform_root/conform/conform/zbclear.c",
      "$gles1_conform_root/conform/conform/zbfunc.c",
      "$gles1_conform_root/conform/conformshell/conform.h",
      "$gles1_conform_root/conform/conformshell/driver.c",
      "$gles1_conform_root/conform/conformshell/driver.h",
      "$gles1_conform_root/conform/conformshell/path.c",
      "$gles1_conform_root/conform/conformshell/path.h",
      "$gles1_conform_root/conform/conformshell/pathdata.c",
      "$gles1_conform_root/conform/conformshell/pathdata.h",
      "$gles1_conform_root/conform/conformshell/paths.c",
      "$gles1_conform_root/conform/conformshell/shell.c",
      "$gles1_conform_root/conform/conformshell/util.c",
      "$gles1_conform_root/conform/conformshell/util.h",
      "$gles1_conform_root/conform/conformshell/utilg.c",
      "$gles1_conform_root/conform/conformshell/utilg.h",
      "$gles1_conform_root/conform/conformshell/utilm.c",
      "$gles1_conform_root/conform/conformshell/utilm.h",
      "$gles1_conform_root/conform/conformshell/utilp.c",
      "$gles1_conform_root/conform/conformshell/utilp.h",
      "$gles1_conform_root/conform/conformshell/utilru.c",
      "$gles1_conform_root/conform/conformshell/utilru.h",
      "$gles1_conform_root/conform/conformshell/utils.c",
      "$gles1_conform_root/conform/conformshell/utils.h",
      "$gles1_conform_root/conform/conformshell/utilt.c",
      "$gles1_conform_root/conform/conformshell/utilt.h",
    ]

    sources += angle_gles1_conform_common_source
  }

  angle_test("angle_gles1_conformance_tests") {
    deps = [
      ":angle_common_test_utils_static",
      ":angle_gles1_conformance_no_gtest",
    ]

    include_dirs = [ "." ]

    sources = [
      "gles1_conformance_tests/ConformanceTests.cpp",
      "test_utils/ANGLETest.cpp",
      "test_utils/ANGLETest.h",
    ]
    main = "angle_end2end_tests_main"

    configs += [
      "${angle_root}:libANGLE_config",
      "${angle_root}:angle_backend_config",
    ]
  }

  if (!is_win && !is_mac) {
    source_set("angle_gles1_covgl_no_gtest") {
      configs += [
        ":angle_gles1_conform_support",
        "$angle_root:internal_config",
      ]

      public_configs = [
        "$angle_root/util:angle_util_config",
        "$angle_root:angle_static",
        "$angle_root:gl_prototypes",
      ]

      testonly = true

      public_deps = [
        "$angle_root:angle_common",
        "$angle_root:libEGL_static",
        "$angle_root:libGLESv1_CM_static",
        "$angle_root:libGLESv2_static",
        "$angle_root:preprocessor",
        "$angle_root:translator",
        "$angle_root/util:angle_util_static",
      ]

      sources = [
        "$gles1_conform_root/conform/covgl/a.c",
        "$gles1_conform_root/conform/covgl/b.c",
        "$gles1_conform_root/conform/covgl/c.c",
        "$gles1_conform_root/conform/covgl/d.c",
        "$gles1_conform_root/conform/covgl/data.c",
        "$gles1_conform_root/conform/covgl/e.c",
        "$gles1_conform_root/conform/covgl/enum.c",
        "$gles1_conform_root/conform/covgl/f.c",
        "$gles1_conform_root/conform/covgl/g.c",
        "$gles1_conform_root/conform/covgl/h.c",
        "$gles1_conform_root/conform/covgl/i.c",
        "$gles1_conform_root/conform/covgl/l.c",
        "$gles1_conform_root/conform/covgl/m.c",
        "$gles1_conform_root/conform/covgl/n.c",
        "$gles1_conform_root/conform/covgl/o.c",
        "$gles1_conform_root/conform/covgl/p.c",
        "$gles1_conform_root/conform/covgl/q.c",
        "$gles1_conform_root/conform/covgl/r.c",
        "$gles1_conform_root/conform/covgl/s.c",
        "$gles1_conform_root/conform/covgl/shell.h",
        "$gles1_conform_root/conform/covgl/t.c",
        "$gles1_conform_root/conform/covgl/v.c",
        "$gles1_conform_root/conform/covgl/w.c",
      ]

      sources += angle_gles1_conform_common_source

      defines = [ "ProbeEnum=ProbeEnumANGLE" ]
    }

    angle_test("angle_gles1_covgl_tests") {
      deps = [
        ":angle_common_test_utils_static",
        ":angle_gles1_covgl_no_gtest",
      ]

      include_dirs = [ "." ]

      sources = [
        "$gles1_conform_root/conform/covgl/shell.c",
        "gles1_conformance_tests/CovglTests.cpp",
        "test_utils/ANGLETest.cpp",
        "test_utils/ANGLETest.h",
      ]
      main = "angle_end2end_tests_main"

      configs += [
        ":angle_gles1_conform_support",
        "${angle_root}:libANGLE_config",
        "${angle_root}:angle_backend_config",
      ]
    }
  }
  source_set("angle_gles1_primtest_no_gtest") {
    configs += [
      ":angle_gles1_conform_support",
      "$angle_root:internal_config",
    ]

    public_configs = [
      "$angle_root/util:angle_util_config",
      "$angle_root:angle_static",
      "$angle_root:gl_prototypes",
    ]

    testonly = true

    public_deps = [
      "$angle_root:angle_common",
      "$angle_root:libEGL_static",
      "$angle_root:libGLESv1_CM_static",
      "$angle_root:libGLESv2_static",
      "$angle_root:preprocessor",
      "$angle_root:translator",
      "$angle_root/util:angle_util_static",
    ]

    sources = [
      "$gles1_conform_root/conform/primtest/alias.c",
      "$gles1_conform_root/conform/primtest/alpha.c",
      "$gles1_conform_root/conform/primtest/blend.c",
      "$gles1_conform_root/conform/primtest/depth.c",
      "$gles1_conform_root/conform/primtest/dither.c",
      "$gles1_conform_root/conform/primtest/driver.c",
      "$gles1_conform_root/conform/primtest/driver.h",
      "$gles1_conform_root/conform/primtest/fog.c",
      "$gles1_conform_root/conform/primtest/hint.c",
      "$gles1_conform_root/conform/primtest/light.c",
      "$gles1_conform_root/conform/primtest/logic.c",
      "$gles1_conform_root/conform/primtest/prim.c",
      "$gles1_conform_root/conform/primtest/scissor.c",
      "$gles1_conform_root/conform/primtest/shade.c",
      "$gles1_conform_root/conform/primtest/shell.c",
      "$gles1_conform_root/conform/primtest/shell.h",
      "$gles1_conform_root/conform/primtest/stencil.c",
      "$gles1_conform_root/conform/primtest/texture.c",
      "$gles1_conform_root/conform/primtest/tproto.h",
    ]

    sources += angle_gles1_conform_common_source
  }

  angle_test("angle_gles1_primtest_tests") {
    deps = [
      ":angle_common_test_utils_static",
      ":angle_gles1_primtest_no_gtest",
    ]

    include_dirs = [ "$gles1_conform_root/conform" ]

    sources = [
      "gles1_conformance_tests/PrimtestTests.cpp",
      "test_utils/ANGLETest.cpp",
      "test_utils/ANGLETest.h",
    ]
    main = "angle_end2end_tests_main"

    configs += [
      ":angle_gles1_conform_support",
      "${angle_root}:libANGLE_config",
      "${angle_root}:angle_backend_config",
    ]
  }
  source_set("angle_gles1_covegl_no_gtest_source") {
    configs += [
      ":angle_gles1_conform_support",
      "$angle_root:internal_config",
    ]

    public_configs = [
      "$angle_root/util:angle_util_config",
      "$angle_root:angle_static",
      "$angle_root:gl_prototypes",
    ]

    testonly = true

    public_deps = [
      "$angle_root:angle_common",
      "$angle_root:libEGL_static",
      "$angle_root:libGLESv1_CM_static",
      "$angle_root:libGLESv2_static",
      "$angle_root:preprocessor",
      "$angle_root:translator",
      "$angle_root/util:angle_util_static",
    ]

    sources = [
      "$gles1_conform_root/conform/covegl/enum.c",
      "$gles1_conform_root/conform/covegl/native.h",
      "$gles1_conform_root/conform/covegl/test.c",
    ]

    sources += angle_gles1_conform_common_source

    if (!is_win && !is_linux && !is_chromeos) {
      defines = [ "NULLWS" ]
    }
  }

  angle_test("angle_gles1_covegl_no_gtest") {
    deps = [ ":angle_gles1_covegl_no_gtest_source" ]

    include_dirs = [ "$gles1_conform_root" ]

    sources = [ "$gles1_conform_root/conform/covegl/shell.c" ]

    if (is_win) {
      sources += [ "$gles1_conform_root/conform/covegl/native_w32.c" ]
    } else if (is_linux || is_chromeos) {
      sources += [ "$gles1_conform_root/conform/covegl/native.c" ]
    } else {
      sources += [ "$gles1_conform_root/conform/covegl/native_nws.c" ]
      defines += [ "NULLWS" ]
    }

    configs += [
      "${angle_root}:libANGLE_config",
      "${angle_root}:angle_backend_config",
    ]

    defines += [ "COMMON" ]

    if (is_win) {
      if (is_clang) {
        cflags = [ "-Wno-incompatible-pointer-types" ]
      } else {
        cflags = [ "/wd4133" ]  # 'function': incompatible types
      }

      suppressed_configs += [
        "//build/config/win:lean_and_mean",
        "//build/config/win:nominmax",
        "//build/config/win:unicode",
      ]
    }
  }
}

###-----------------------------------------------------
### dEQP tests
###-----------------------------------------------------

if (build_angle_deqp_tests && !is_fuchsia) {
  import("deqp_support/deqp.gni")
  import("deqp_support/deqp_data_autogen.gni")

  config("angle_deqp_support") {
    include_dirs = deqp_include_dirs
    if (is_win && !is_clang) {
      include_dirs += [ "$deqp_path/framework/platform/win32" ]
      cflags = [
        "/EHsc",  # dEQP requires exceptions
        "/wd4091",  # typedef ignored when no variable is declared
        "/wd4100",
        "/wd4101",  # unreferenced local variable
        "/wd4125",  # decimal digit terminates octal escape sequence
        "/wd4127",  # conditional expression constant
        "/wd4244",  # possible loss of data
        "/wd4245",  # argument signed/unsigned mismatch
        "/wd4297",  # function assumed not to throw an exception but does
        "/wd4302",  # truncation
        "/wd4311",  # pointer truncation
        "/wd4389",  # signed/unsigned mismatch
        "/wd4510",  # default constructor could not be generated
        "/wd4512",
        "/wd4610",  # cannot be instantiated
        "/wd4611",  # setjmp interaction non-portable
        "/wd4701",  # potentially uninit used
        "/wd4702",  # unreachable code
        "/wd4706",  # assignment within conditional expression
        "/wd4834",  # discarding return value of function with 'nodiscard'
                    # attribute
        "/wd4838",  # conversion requires a narrowing conversion
        "/wd4996",  # deprecated
      ]
    }
    if (is_android) {
      include_dirs += [ "$deqp_path/framework/platform/android" ]
    }
    defines = [
      "DEQP_SUPPORT_GLES31=1",
      "DEQP_SUPPORT_GLES3=1",
      "DEQP_SUPPORT_GLES2=1",
      "DEQP_SUPPORT_EGL=1",
      "DEQP_TARGET_NAME=\"angle\"",
      "DEQP_GLES31_RUNTIME_LOAD=1",
      "DEQP_GLES3_RUNTIME_LOAD=1",
      "DEQP_GLES2_RUNTIME_LOAD=1",
      "QP_SUPPORT_PNG=1",
      "_HAS_EXCEPTIONS=1",
      "_MBCS",
      "ANGLE_DEQP_DATA_DIR=\"gen/vk_gl_cts_data/data\"",
    ]

    if (is_clang) {
      # TODO(jmadill): Remove this once we fix dEQP.
      cflags_c = [ "-Wno-unused-local-typedef" ]
      cflags_cc = [
        "-Wno-sizeof-array-div",  # https://gitlab.khronos.org/Tracker/vk-gl-cts/issues/2127
        "-Wno-string-conversion",  # implicit conversion turns string literal
                                   # into bool
        "-Wno-unused-function",
        "-Wno-unused-local-typedef",
        "-Wno-unused-result",  # ignoring return value of function declared with
                               # 'nodiscard' attribute
      ]
    }

    # Ask the system headers to expose all the regular function otherwise
    # dEQP doesn't compile and produces warnings about implicitly defined
    # functions.
    if (is_linux || is_chromeos) {
      # This has to be GNU_SOURCE as on Linux dEQP uses syscall()
      defines += [ "_GNU_SOURCE" ]
    }
    if (is_android || is_mac) {
      # _XOPEN_SOURCE=600 is what is used in deqp/src/Android.mk
      defines += [ "_XOPEN_SOURCE=600" ]
    }
  }

  deqp_undefine_configs = [
    "//build/config/compiler:chromium_code",
    "//build/config/compiler:no_exceptions",
    "//build/config/compiler:no_rtti",
    "${angle_root}:constructor_and_destructor_warnings",
    "${angle_root}:extra_warnings",
  ]

  if (is_win) {
    deqp_undefine_configs += [
      "//build/config/win:lean_and_mean",
      "//build/config/win:nominmax",
      "//build/config/win:unicode",
    ]
  }

  set_defaults("angle_deqp_source_set") {
    public_configs = []
    configs = angle_common_configs
    cflags = []
  }

  template("angle_deqp_source_set") {
    angle_source_set(target_name) {
      testonly = true
      forward_variables_from(invoker, "*")
      suppressed_configs += deqp_undefine_configs

      if (is_clang) {
        cflags += [
          # Suppress a spurious header warning. http://crbug.com/995046
          "-Wno-nonportable-include-path",
        ]
      }
    }
  }

  config("angle_deqp_framework_debase_config") {
    include_dirs = [ "$deqp_path/framework/delibs/debase" ]
  }

  angle_deqp_source_set("angle_deqp_framework_debase") {
    public_configs += [ ":angle_deqp_framework_debase_config" ]
    sources = deqp_framework_debase_sources
  }

  config("angle_deqp_framework_decpp_config") {
    include_dirs = [ "$deqp_path/framework/delibs/decpp" ]
  }

  angle_deqp_source_set("angle_deqp_framework_decpp") {
    public_configs += [
      ":angle_deqp_support",
      ":angle_deqp_framework_decpp_config",
      "//build/config/compiler:exceptions",
      "//build/config/compiler:no_chromium_code",
    ]
    if (is_clang) {
      cflags_cc = [
        # Supresses self assign warnings in SharedPtr_selfTest
        # Can be removed if dEQP or clang are fixed
        "-Wno-self-assign",
      ]
    }

    public_deps = [
      ":angle_deqp_framework_debase",
      ":angle_deqp_framework_delibs",
    ]
    sources = deqp_framework_decpp_sources
  }

  config("angle_deqp_framework_xexml_config") {
    include_dirs = [ "$deqp_path/framework/xexml" ]
  }

  angle_deqp_source_set("angle_deqp_framework_xexml") {
    public_configs += [
      ":angle_deqp_support",
      ":angle_deqp_framework_decpp_config",
      ":angle_deqp_framework_delibs_config",
      "//build/config/compiler:exceptions",
      "//build/config/compiler:no_chromium_code",
    ]

    public_deps = [
      ":angle_deqp_framework_debase",
      ":angle_deqp_framework_decpp",
      ":angle_deqp_framework_delibs",
    ]
    sources = deqp_framework_xexml_sources
  }

  config("angle_deqp_libtester_config") {
    defines = [ "ANGLE_DEQP_LIBTESTER_IMPLEMENTATION" ]

    if (is_clang) {
      # TODO(jmadill): Remove this once we fix dEQP.
      cflags_cc = [
        "-Wno-delete-non-virtual-dtor",
        "-Wno-deprecated",

        # Supresses self assign warning in setLumSat
        # Can be removed if dEQP or clang are fixed
        "-Wno-self-assign",
      ]
    }
  }

  config("angle_deqp_framework_delibs_config") {
    include_dirs = [
      "$deqp_path/framework/delibs/debase",
      "$deqp_path/framework/delibs/depool",
      "$deqp_path/framework/delibs/dethread",
      "$deqp_path/framework/delibs/deutil",
      "$deqp_path/framework/delibs/destream",
    ]
  }

  angle_deqp_source_set("angle_deqp_framework_delibs") {
    sources = deqp_framework_delibs_sources

    if (is_win) {
      sources += deqp_framework_delibs_sources_win
    }
    if (is_linux || is_chromeos || is_android || is_mac) {
      sources += deqp_framework_delibs_sources_unix
    }

    public_configs = [
      ":angle_deqp_framework_delibs_config",
      ":angle_deqp_support",
    ]

    public_deps = [ ":angle_deqp_framework_debase" ]
  }

  config("angle_deqp_framework_common_config") {
    include_dirs = [
      "$deqp_path/framework/common",
      "$deqp_path/framework/randomshaders",
      "$deqp_path/framework/referencerenderer",
    ]
  }

  angle_deqp_source_set("angle_deqp_framework_common") {
    sources = deqp_framework_common_sources
    public_configs = [ ":angle_deqp_framework_common_config" ]
    public_deps = [
      ":angle_deqp_framework_decpp",
      ":angle_deqp_framework_qphelper",
      ":angle_deqp_framework_xexml",
    ]
  }

  config("angle_deqp_framework_opengl_config") {
    include_dirs = [
      "$deqp_path/framework/opengl",
      "$deqp_path/framework/opengl/simplereference",
      "$deqp_path/framework/opengl/wrapper",
    ]
  }

  angle_deqp_source_set("angle_deqp_framework_opengl") {
    sources = deqp_framework_opengl_sources
    public_configs = [ ":angle_deqp_framework_opengl_config" ]
    public_deps = [ ":angle_deqp_framework_common" ]
  }

  config("angle_deqp_framework_egl_config") {
    include_dirs = [
      "$deqp_path/framework/egl",
      "$deqp_path/framework/egl/wrapper",
    ]
  }

  angle_deqp_source_set("angle_deqp_framework_egl") {
    sources = deqp_framework_egl_sources
    public_configs = [ ":angle_deqp_framework_egl_config" ]
    public_deps = [ ":angle_deqp_framework_opengl" ]
  }

  config("angle_deqp_framework_qphelper_config") {
    include_dirs = [ "$deqp_path/framework/qphelper" ]
  }

  angle_deqp_source_set("angle_deqp_framework_qphelper") {
    sources = deqp_framework_qphelper_sources
    public_deps = [
      ":angle_deqp_framework_delibs",
      "${angle_libpng_dir}:libpng",
    ]
    public_configs = [ ":angle_deqp_framework_qphelper_config" ]
  }

  config("angle_deqp_glshared_config") {
    include_dirs = [ "$deqp_path/modules/glshared" ]
  }

  angle_deqp_source_set("angle_deqp_glshared") {
    sources = deqp_glshared_sources
    public_deps = [ ":angle_deqp_framework_opengl" ]
    public_configs = [ ":angle_deqp_glshared_config" ]
  }

  angle_deqp_source_set("angle_deqp_libtester") {
    public_deps = [
      ":angle_deqp_framework_common",
      ":angle_deqp_framework_egl",
      ":angle_deqp_glshared",
      "$angle_root:angle_common",
      "$angle_root/util:angle_util",
    ]

    data_deps = [
      "${angle_root}:libEGL",
      "${angle_root}:libGLESv2",
    ]

    configs += [ "${angle_root}:library_name_config" ]
    public_configs += [
      ":angle_deqp_libtester_config",
      "${angle_root}:libANGLE_config",
    ]
    sources = deqp_libtester_sources
    if (is_android) {
      sources += deqp_libtester_sources_android
      libs = [ "log" ]
    }
  }

  set_defaults("angle_deqp_gtest") {
    deps = []
    sources = []
    data = []
    data_deps = []
  }

  template("angle_deqp_gtest") {
    _api = target_name

    config_name = "angle_deqp_${_api}_config"
    config(config_name) {
      defines = invoker.defines
    }

    shared_library_name = "angle_deqp_lib${_api}"
    angle_shared_library(shared_library_name) {
      forward_variables_from(invoker,
                             [
                               "sources",
                               "deps",
                               "data",
                               "data_deps",
                             ])

      testonly = true

      deps += [
        ":angle_deqp_libtester",
        "$angle_root/util:angle_test_utils",
        "$angle_root/util:angle_util",
      ]

      suppressed_configs += deqp_undefine_configs
      public_configs += [ ":$config_name" ]

      sources += [
        "deqp_support/angle_deqp_libtester.h",
        "deqp_support/angle_deqp_libtester_main.cpp",
        "deqp_support/tcuANGLEPlatform.cpp",
        "deqp_support/tcuANGLEPlatform.h",
      ]
    }

    if (!build_with_chromium) {
      angle_executable("angle_deqp_${_api}_no_gtest") {
        testonly = true
        sources = [ "deqp_support/angle_deqp_tests_main.cpp" ]
        deps = [ ":$shared_library_name" ]
      }
    }

    angle_test("angle_deqp_${_api}_tests") {
      deps = [
        ":${shared_library_name}",
        ":angle_test_expectations",
        "$angle_root:angle_common",
        "$angle_root/util:angle_util",
      ]

      # Must be included outside of the source set for the define
      sources = [ "deqp_support/angle_deqp_gtest.cpp" ]
      main = "angle_deqp_tests_main"

      data = [
        "deqp_support/deqp_${_api}_test_expectations.txt",
        "${invoker.mustpass_dir}/${invoker.mustpass_name}",
      ]
    }
  }

  _android_mustpass = "$deqp_path/android/cts/master"
  _aosp_mustpass =
      "$deqp_path/external/openglcts/data/mustpass/gles/aosp_mustpass/master"
  _khronos_mustpass =
      "$deqp_path/external/openglcts/data/mustpass/gles/khronos_mustpass/master"

  template("angle_deqp_core_gtest") {
    _api = target_name
    angle_deqp_gtest(target_name) {
      forward_variables_from(invoker, "*")

      mustpass_name = "${_api}-master.txt"

      deps = angle_deqp_data_copy_targets

      data = []
      if (_api == "gles2") {
        data = angle_deqp_data_gles2
      } else if (_api == "gles3") {
        data = angle_deqp_data_gles3
      } else if (_api == "gles31") {
        data = angle_deqp_data_gles31
      } else {
        # Make sure we include something so that angle_deqp_libtester_main.cpp can find something.
        data = [ "$root_gen_dir/vk_gl_cts_data/data/gles2/shaders/misc.test" ]
      }
    }
  }

  angle_deqp_core_gtest("gles2") {
    defines = [ "ANGLE_DEQP_GLES2_TESTS" ]
    sources = deqp_gles2_sources
    mustpass_dir = _aosp_mustpass
  }

  angle_deqp_core_gtest("gles3") {
    defines = [ "ANGLE_DEQP_GLES3_TESTS" ]
    sources = deqp_gles3_sources
    mustpass_dir = _aosp_mustpass
  }

  angle_deqp_core_gtest("gles31") {
    defines = [ "ANGLE_DEQP_GLES31_TESTS" ]
    sources = deqp_gles31_sources
    mustpass_dir = _aosp_mustpass
  }

  angle_deqp_core_gtest("egl") {
    defines = [ "ANGLE_DEQP_EGL_TESTS" ]
    sources = deqp_egl_sources
    mustpass_dir = _android_mustpass
  }

  # The CTS also includes a set of "KHR" tests that are separate from the main body of dEQP tests.

  config("angle_deqp_khr_common_config") {
    include_dirs = [
      "$deqp_path/external/openglcts/modules/common",
      "$deqp_path/external/openglcts/modules/gl",
      "$deqp_path/external/openglcts/modules/gles2",
      "$deqp_path/external/openglcts/modules/gles3",
      "$deqp_path/external/openglcts/modules/gles31",
      "$deqp_path/external/openglcts/modules/gles32",
      "$deqp_path/external/openglcts/modules/glesext",
    ]
    if (is_clang) {
      cflags = [ "-Wno-header-hygiene" ]  # using namespace directive in global
                                          # context in header
    }
  }

  angle_deqp_source_set("angle_deqp_khr_common") {
    sources = deqp_khr_common_sources + deqp_khr_test_module_headers +
              deqp_khr_gl_sources + deqp_khr_gles2_sources +
              deqp_khr_gles3_sources + deqp_khr_gles31_sources +
              deqp_khr_gles32_sources + deqp_khr_glesext_sources +
              [ "deqp_support/glcTestPackageEntry_override.cpp" ]
    public_deps = [
      ":angle_deqp_framework_egl",
      ":angle_deqp_glshared",
      "${angle_glslang_dir}:glslang_lib_sources",
      "${angle_spirv_tools_dir}:spvtools_val",
    ]
    public_configs = [ ":angle_deqp_khr_common_config" ]

    # This is a bit of a hack so one test can capture memory limits.
    include_dirs = [ "$deqp_path/external/vulkancts/framework/vulkan" ]
  }

  template("angle_deqp_khr_gtest") {
    angle_deqp_gtest(target_name) {
      forward_variables_from(invoker, "*")
      deps = [ ":angle_deqp_khr_common" ]
      deps += angle_deqp_data_copy_targets
      data = angle_deqp_external_openglcts_data_gles3
      mustpass_dir = _khronos_mustpass
    }
  }

  angle_deqp_khr_gtest("khr_gles2") {
    defines = [ "ANGLE_DEQP_KHR_GLES2_TESTS" ]
    mustpass_name = "gles2-khr-master.txt"
  }

  angle_deqp_khr_gtest("khr_gles3") {
    defines = [ "ANGLE_DEQP_KHR_GLES3_TESTS" ]
    mustpass_name = "gles3-khr-master.txt"
  }

  angle_deqp_khr_gtest("khr_gles31") {
    defines = [ "ANGLE_DEQP_KHR_GLES31_TESTS" ]
    mustpass_name = "gles31-khr-master.txt"
  }
}

group("angle_tests") {
  testonly = true
  deps = [
    ":angle_end2end_tests",
    ":angle_perftests",
    ":angle_system_info_test",
    ":angle_unittests",
    "capture_replay_tests",
  ]
  if (!is_fuchsia && !is_os2) {
    deps += [
      ":angle_white_box_perftests",
      ":angle_white_box_tests",
    ]
  }
  if (build_angle_deqp_tests && !is_fuchsia && !is_os2) {
    deps += [
      ":angle_deqp_egl_tests",
      ":angle_deqp_gles2_tests",
      ":angle_deqp_gles31_tests",
      ":angle_deqp_gles3_tests",
    ]
    if (!build_with_chromium) {
      deps += [
        ":angle_deqp_egl_no_gtest",
        ":angle_deqp_gles2_no_gtest",
        ":angle_deqp_gles31_no_gtest",
        ":angle_deqp_gles3_no_gtest",
      ]
    }
  }
  if (build_angle_gles1_conform_tests) {
    deps += [
      ":angle_gles1_conformance_tests",
      ":angle_gles1_covegl_no_gtest",
      ":angle_gles1_primtest_tests",
    ]
    if (!is_win && !is_mac) {
      deps += [ ":angle_gles1_covgl_tests" ]
    }
  }
}<|MERGE_RESOLUTION|>--- conflicted
+++ resolved
@@ -13,7 +13,7 @@
   build_angle_gles1_conform_tests = false
   build_angle_trace_perf_tests = false
   build_angle_perftests =
-      is_win || is_linux || is_chromeos || is_android || is_mac || is_fuchsia
+      is_win || is_linux || is_chromeos || is_android || is_mac || is_fuchsia || is_os2
 }
 
 angle_test("test_utils_unittest_helper") {
@@ -146,11 +146,7 @@
   }
 }
 
-<<<<<<< HEAD
-if (is_win || is_linux || is_mac || is_android || is_fuchsia || is_os2) {
-=======
-if (is_win || is_linux || is_chromeos || is_mac || is_android || is_fuchsia) {
->>>>>>> da3a29ec
+if (is_win || is_linux || is_chromeos || is_mac || is_android || is_fuchsia || is_os2) {
   import("angle_end2end_tests.gni")
 
   angle_test("angle_end2end_tests") {
@@ -299,11 +295,7 @@
   }
 }
 
-<<<<<<< HEAD
-if (is_win || is_linux || is_android || is_mac || is_fuchsia || is_os2) {
-=======
 if (build_angle_perftests) {
->>>>>>> da3a29ec
   import("angle_perftests.gni")
 
   angle_source_set("angle_trace_perftests") {
