;
; Copyright (c) 2016, Alliance for Open Media. All rights reserved
;
; This source code is subject to the terms of the BSD 2 Clause License and
; the Alliance for Open Media Patent License 1.0. If the BSD 2 Clause License
; was not distributed with this source code in the LICENSE file, you can
; obtain it at www.aomedia.org/license/software. If the Alliance for Open
; Media Patent License 1.0 was not distributed with this source code in the
; PATENTS file, you can obtain it at www.aomedia.org/license/patent.
;

;


%include "config/aom_config.asm"

; 32/64 bit compatibility macros
;
; In general, we make the source use 64 bit syntax, then twiddle with it using
; the preprocessor to get the 32 bit syntax on 32 bit platforms.
;
%ifidn __OUTPUT_FORMAT__,elf32
%define ABI_IS_32BIT 1
%elifidn __OUTPUT_FORMAT__,macho32
%define ABI_IS_32BIT 1
%elifidn __OUTPUT_FORMAT__,win32
%define ABI_IS_32BIT 1
%elifidn __OUTPUT_FORMAT__,aout
%define ABI_IS_32BIT 1
%elifidn __OUTPUT_FORMAT__,obj
%define ABI_IS_32BIT 1
%else
%define ABI_IS_32BIT 0
%endif

%if ABI_IS_32BIT
%define rax eax
%define rbx ebx
%define rcx ecx
%define rdx edx
%define rsi esi
%define rdi edi
%define rsp esp
%define rbp ebp
%define movsxd mov
%macro movq 2
  %ifidn %1,eax
    movd %1,%2
  %elifidn %2,eax
    movd %1,%2
  %elifidn %1,ebx
    movd %1,%2
  %elifidn %2,ebx
    movd %1,%2
  %elifidn %1,ecx
    movd %1,%2
  %elifidn %2,ecx
    movd %1,%2
  %elifidn %1,edx
    movd %1,%2
  %elifidn %2,edx
    movd %1,%2
  %elifidn %1,esi
    movd %1,%2
  %elifidn %2,esi
    movd %1,%2
  %elifidn %1,edi
    movd %1,%2
  %elifidn %2,edi
    movd %1,%2
  %elifidn %1,esp
    movd %1,%2
  %elifidn %2,esp
    movd %1,%2
  %elifidn %1,ebp
    movd %1,%2
  %elifidn %2,ebp
    movd %1,%2
  %else
    movq %1,%2
  %endif
%endmacro
%endif


; LIBAOM_YASM_WIN64
; Set LIBAOM_YASM_WIN64 if output is Windows 64bit so the code will work if x64
; or win64 is defined on the Yasm command line.
%ifidn __OUTPUT_FORMAT__,win64
%define LIBAOM_YASM_WIN64 1
%elifidn __OUTPUT_FORMAT__,x64
%define LIBAOM_YASM_WIN64 1
%else
%define LIBAOM_YASM_WIN64 0
%endif

; Declare groups of platforms
%ifidn   __OUTPUT_FORMAT__,elf32
  %define LIBAOM_ELF 1
%elifidn   __OUTPUT_FORMAT__,elfx32
  %define LIBAOM_ELF 1
%elifidn   __OUTPUT_FORMAT__,elf64
  %define LIBAOM_ELF 1
%else
  %define LIBAOM_ELF 0
%endif

%ifidn __OUTPUT_FORMAT__,macho32
  %define LIBAOM_MACHO 1
%elifidn __OUTPUT_FORMAT__,macho64
  %define LIBAOM_MACHO 1
%else
  %define LIBAOM_MACHO 0
%endif

; sym()
; Return the proper symbol name for the target ABI.
;
; Certain ABIs, notably MS COFF and Darwin MACH-O, require that symbols
; with C linkage be prefixed with an underscore.
;
%if LIBAOM_ELF || LIBAOM_YASM_WIN64
  %define sym(x) x
%else
  ; Mach-O / COFF
  %define sym(x) _ %+ x
%endif

; globalsym()
; Return a global declaration with the proper decoration for the target ABI.
;
; When CHROMIUM is defined, include attributes to hide the symbol from the
; global namespace.
;
; Chromium doesn't like exported global symbols due to symbol clashing with
; plugins among other things.
;
; Requires Chromium's patched copy of yasm:
;   http://src.chromium.org/viewvc/chrome?view=rev&revision=73761
;   http://www.tortall.net/projects/yasm/ticket/236
; or nasm > 2.14.
;
%ifdef CHROMIUM
<<<<<<< HEAD
  %ifidn   __OUTPUT_FORMAT__,elf32
    %define PRIVATE :hidden
  %elifidn __OUTPUT_FORMAT__,elf64
    %define PRIVATE :hidden
  %elifidn __OUTPUT_FORMAT__,elfx32
    %define PRIVATE :hidden
  %elifidn __OUTPUT_FORMAT__,obj
    %define PRIVATE
  %elif LIBAOM_YASM_WIN64
    %define PRIVATE
=======
  %ifdef __NASM_VER__
    %if __NASM_VERSION_ID__ < 0x020e0000 ; 2.14
      ; nasm < 2.14 does not support :private_extern directive
      %fatal Must use nasm 2.14 or newer
    %endif
  %endif

  %if LIBAOM_ELF
    %define globalsym(x) global sym(x) %+ :function hidden
  %elif LIBAOM_MACHO
    %define globalsym(x) global sym(x) %+ :private_extern
>>>>>>> da3a29ec
  %else
    ; COFF / PE32+
    %define globalsym(x) global sym(x)
  %endif
%else
  %define globalsym(x) global sym(x)
%endif

; arg()
; Return the address specification of the given argument
;
%if ABI_IS_32BIT
  %define arg(x) [ebp+8+4*x]
%else
  ; 64 bit ABI passes arguments in registers. This is a workaround to get up
  ; and running quickly. Relies on SHADOW_ARGS_TO_STACK
  %if LIBAOM_YASM_WIN64
    %define arg(x) [rbp+16+8*x]
  %else
    %define arg(x) [rbp-8-8*x]
  %endif
%endif

; REG_SZ_BYTES, REG_SZ_BITS
; Size of a register
%if ABI_IS_32BIT
%define REG_SZ_BYTES 4
%define REG_SZ_BITS  32
%else
%define REG_SZ_BYTES 8
%define REG_SZ_BITS  64
%endif


; ALIGN_STACK <alignment> <register>
; This macro aligns the stack to the given alignment (in bytes). The stack
; is left such that the previous value of the stack pointer is the first
; argument on the stack (ie, the inverse of this macro is 'pop rsp.')
; This macro uses one temporary register, which is not preserved, and thus
; must be specified as an argument.
%macro ALIGN_STACK 2
    mov         %2, rsp
    and         rsp, -%1
    lea         rsp, [rsp - (%1 - REG_SZ_BYTES)]
    push        %2
%endmacro


;
; The Microsoft assembler tries to impose a certain amount of type safety in
; its register usage. YASM doesn't recognize these directives, so we just
; %define them away to maintain as much compatibility as possible with the
; original inline assembler we're porting from.
;
%idefine PTR
%idefine XMMWORD
%idefine MMWORD

; PIC macros
;
%if ABI_IS_32BIT
  %if CONFIG_PIC=1
  %ifidn __OUTPUT_FORMAT__,elf32
    %define WRT_PLT wrt ..plt
    %macro GET_GOT 1
      extern _GLOBAL_OFFSET_TABLE_
      push %1
      call %%get_got
      %%sub_offset:
      jmp %%exitGG
      %%get_got:
      mov %1, [esp]
      add %1, _GLOBAL_OFFSET_TABLE_ + $$ - %%sub_offset wrt ..gotpc
      ret
      %%exitGG:
      %undef GLOBAL
      %define GLOBAL(x) x + %1 wrt ..gotoff
      %undef RESTORE_GOT
      %define RESTORE_GOT pop %1
    %endmacro
  %elifidn __OUTPUT_FORMAT__,macho32
    %macro GET_GOT 1
      push %1
      call %%get_got
      %%get_got:
      pop  %1
      %undef GLOBAL
      %define GLOBAL(x) x + %1 - %%get_got
      %undef RESTORE_GOT
      %define RESTORE_GOT pop %1
    %endmacro
  %endif
  %endif

  %ifdef CHROMIUM
    %ifidn __OUTPUT_FORMAT__,macho32
      %define HIDDEN_DATA(x) x:private_extern
    %else
      %define HIDDEN_DATA(x) x
    %endif
  %else
    %define HIDDEN_DATA(x) x
  %endif
%else
  %macro GET_GOT 1
  %endmacro
  %define GLOBAL(x) rel x
  %ifidn __OUTPUT_FORMAT__,elf64
    %define WRT_PLT wrt ..plt
    %define HIDDEN_DATA(x) x:data hidden
  %elifidn __OUTPUT_FORMAT__,elfx32
    %define WRT_PLT wrt ..plt
    %define HIDDEN_DATA(x) x:data hidden
  %elifidn __OUTPUT_FORMAT__,macho64
    %ifdef CHROMIUM
      %define HIDDEN_DATA(x) x:private_extern
    %else
      %define HIDDEN_DATA(x) x
    %endif
  %else
    %define HIDDEN_DATA(x) x
  %endif
%endif
%ifnmacro GET_GOT
    %macro GET_GOT 1
    %endmacro
    %define GLOBAL(x) x
%endif
%ifndef RESTORE_GOT
%define RESTORE_GOT
%endif
%ifndef WRT_PLT
%define WRT_PLT
%endif

%if ABI_IS_32BIT
  %macro SHADOW_ARGS_TO_STACK 1
  %endm
  %define UNSHADOW_ARGS
%else
%if LIBAOM_YASM_WIN64
  %macro SHADOW_ARGS_TO_STACK 1 ; argc
    %if %1 > 0
        mov arg(0),rcx
    %endif
    %if %1 > 1
        mov arg(1),rdx
    %endif
    %if %1 > 2
        mov arg(2),r8
    %endif
    %if %1 > 3
        mov arg(3),r9
    %endif
  %endm
%else
  %macro SHADOW_ARGS_TO_STACK 1 ; argc
    %if %1 > 0
        push rdi
    %endif
    %if %1 > 1
        push rsi
    %endif
    %if %1 > 2
        push rdx
    %endif
    %if %1 > 3
        push rcx
    %endif
    %if %1 > 4
        push r8
    %endif
    %if %1 > 5
        push r9
    %endif
    %if %1 > 6
      %assign i %1-6
      %assign off 16
      %rep i
        mov rax,[rbp+off]
        push rax
        %assign off off+8
      %endrep
    %endif
  %endm
%endif
  %define UNSHADOW_ARGS mov rsp, rbp
%endif

; Win64 ABI requires that XMM6:XMM15 are callee saved
; SAVE_XMM n, [u]
; store registers 6-n on the stack
; if u is specified, use unaligned movs.
; Win64 ABI requires 16 byte stack alignment, but then pushes an 8 byte return
; value. Typically we follow this up with 'push rbp' - re-aligning the stack -
; but in some cases this is not done and unaligned movs must be used.
%if LIBAOM_YASM_WIN64
%macro SAVE_XMM 1-2 a
  %if %1 < 6
    %error Only xmm registers 6-15 must be preserved
  %else
    %assign last_xmm %1
    %define movxmm movdq %+ %2
    %assign xmm_stack_space ((last_xmm - 5) * 16)
    sub rsp, xmm_stack_space
    %assign i 6
    %rep (last_xmm - 5)
      movxmm [rsp + ((i - 6) * 16)], xmm %+ i
      %assign i i+1
    %endrep
  %endif
%endmacro
%macro RESTORE_XMM 0
  %ifndef last_xmm
    %error RESTORE_XMM must be paired with SAVE_XMM n
  %else
    %assign i last_xmm
    %rep (last_xmm - 5)
      movxmm xmm %+ i, [rsp +((i - 6) * 16)]
      %assign i i-1
    %endrep
    add rsp, xmm_stack_space
    ; there are a couple functions which return from multiple places.
    ; otherwise, we could uncomment these:
    ; %undef last_xmm
    ; %undef xmm_stack_space
    ; %undef movxmm
  %endif
%endmacro
%else
%macro SAVE_XMM 1-2
%endmacro
%macro RESTORE_XMM 0
%endmacro
%endif

; Name of the rodata section
;
; .rodata seems to be an elf-ism, as it doesn't work on OSX.
;
%ifidn __OUTPUT_FORMAT__,macho64
%define SECTION_RODATA section .text
%elifidn __OUTPUT_FORMAT__,macho32
%macro SECTION_RODATA 0
section .text
%endmacro
%elifidn __OUTPUT_FORMAT__,obj
%macro SECTION_RODATA 0
segment TEXT32 CLASS=CODE USE32 ALIGN=16
%endmacro
%elifidn __OUTPUT_FORMAT__,aout
%define SECTION_RODATA section .data
%else
%define SECTION_RODATA section .rodata
%endif

; Name of the text section
;
; Needed on OS/2 where it is 16-bit by default.
;
%macro SECTION_TEXT 0
    %ifidn __OUTPUT_FORMAT__,obj
        SEGMENT TEXT32 CLASS=CODE USE32
    %else
        SECTION .text
    %endif
%endmacro


; Tell GNU ld that we don't require an executable stack.
%ifidn __OUTPUT_FORMAT__,elf32
section .note.GNU-stack noalloc noexec nowrite progbits
section .text
%elifidn __OUTPUT_FORMAT__,elf64
section .note.GNU-stack noalloc noexec nowrite progbits
section .text
%elifidn __OUTPUT_FORMAT__,elfx32
section .note.GNU-stack noalloc noexec nowrite progbits
section .text
%endif<|MERGE_RESOLUTION|>--- conflicted
+++ resolved
@@ -141,18 +141,6 @@
 ; or nasm > 2.14.
 ;
 %ifdef CHROMIUM
-<<<<<<< HEAD
-  %ifidn   __OUTPUT_FORMAT__,elf32
-    %define PRIVATE :hidden
-  %elifidn __OUTPUT_FORMAT__,elf64
-    %define PRIVATE :hidden
-  %elifidn __OUTPUT_FORMAT__,elfx32
-    %define PRIVATE :hidden
-  %elifidn __OUTPUT_FORMAT__,obj
-    %define PRIVATE
-  %elif LIBAOM_YASM_WIN64
-    %define PRIVATE
-=======
   %ifdef __NASM_VER__
     %if __NASM_VERSION_ID__ < 0x020e0000 ; 2.14
       ; nasm < 2.14 does not support :private_extern directive
@@ -164,7 +152,6 @@
     %define globalsym(x) global sym(x) %+ :function hidden
   %elif LIBAOM_MACHO
     %define globalsym(x) global sym(x) %+ :private_extern
->>>>>>> da3a29ec
   %else
     ; COFF / PE32+
     %define globalsym(x) global sym(x)
