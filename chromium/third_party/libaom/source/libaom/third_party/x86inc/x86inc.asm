--- conflicted
+++ resolved
@@ -119,7 +119,6 @@
     %endif
 %endmacro
 
-<<<<<<< HEAD
 ; Needed on OS/2 where it is 16-bit by default.
 %macro SECTION_TEXT 0
     %ifidn __OUTPUT_FORMAT__,obj
@@ -129,11 +128,7 @@
     %endif
 %endmacro
 
-; PIC macros are copied from aom_ports/x86_abi_support.asm. The "define PIC"
-; from original code is added in for 64bit.
-=======
 ; PIC macros from aom_ports/x86_abi_support.asm.
->>>>>>> da3a29ec
 %ifidn __OUTPUT_FORMAT__,elf32
 %define ABI_IS_32BIT 1
 %elifidn __OUTPUT_FORMAT__,macho32
