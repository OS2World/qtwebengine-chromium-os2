--- conflicted
+++ resolved
@@ -6271,14 +6271,10 @@
 #endif
   
   assert( zPath==0 || zPath[0]=='/' 
-<<<<<<< HEAD
 #if defined(SQLITE_OS_OS2)
       || (isalpha(zPath[0]) && zPath[1]==':')
 #endif
-      || eType==SQLITE_OPEN_MASTER_JOURNAL || eType==SQLITE_OPEN_MAIN_JOURNAL 
-=======
-      || eType==SQLITE_OPEN_SUPER_JOURNAL || eType==SQLITE_OPEN_MAIN_JOURNAL 
->>>>>>> da3a29ec
+      || eType==SQLITE_OPEN_SUPER_JOURNAL || eType==SQLITE_OPEN_MAIN_JOURNAL
   );
   rc = fillInUnixFile(pVfs, fd, pFile, zPath, ctrlFlags);
 
@@ -6396,13 +6392,10 @@
 ){
   int nPath = sqlite3Strlen30(zPath);
   int iOff = 0;
-<<<<<<< HEAD
+  int i, j;
 #ifdef SQLITE_OS_OS2
   if( !IS_ABSOLUTE_PATH(zPath) ){
 #else
-=======
-  int i, j;
->>>>>>> da3a29ec
   if( zPath[0]!='/' ){
 #endif
     if( osGetcwd(zOut, nOut-2)==0 ){
