--- conflicted
+++ resolved
@@ -6184,18 +6184,12 @@
     }
   }
 #endif
-<<<<<<< HEAD
-
-  assert( zPath==0 || zPath[0]=='/'
+  
+  assert( zPath==0 || zPath[0]=='/' 
 #if defined(SQLITE_OS_OS2)
       || (isalpha(zPath[0]) && zPath[1]==':')
 #endif
-      || eType==SQLITE_OPEN_MASTER_JOURNAL || eType==SQLITE_OPEN_MAIN_JOURNAL
-=======
-  
-  assert( zPath==0 || zPath[0]=='/' 
       || eType==SQLITE_OPEN_MASTER_JOURNAL || eType==SQLITE_OPEN_MAIN_JOURNAL 
->>>>>>> 0e6778f1
   );
   rc = fillInUnixFile(pVfs, fd, pFile, zPath, ctrlFlags);
 
