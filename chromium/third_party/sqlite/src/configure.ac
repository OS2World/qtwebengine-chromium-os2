#
# The build process allows for using a cross-compiler.  But the default
# action is to target the same platform that we are running on.  The
# configure script needs to discover the following properties of the 
# build and target systems:
#
#    srcdir
#
#        The is the name of the directory that contains the
#        "configure" shell script.  All source files are
#        located relative to this directory.
#
#    bindir
#
#        The name of the directory where executables should be
#        written by the "install" target of the makefile.
#
#    program_prefix
#
#        Add this prefix to the names of all executables that run
#        on the target machine.  Default: ""
#
#    ENABLE_SHARED
#
#        True if shared libraries should be generated.
#
#    BUILD_CC
#
#        The name of a command that is used to convert C
#        source files into executables that run on the build
#        platform.
#
#    BUILD_CFLAGS
#
#        Switches that the build compiler needs in order to construct
#        command-line programs.
#
#    BUILD_LIBS
#
#        Libraries that the build compiler needs in order to construct
#        command-line programs.
#
#    BUILD_EXEEXT
#
#        The filename extension for executables on the build
#        platform.  "" for Unix and ".exe" for Windows.
#
#    TCL_*
#
#        Lots of values are read in from the tclConfig.sh script,
#        if that script is available.  This values are used for
#        constructing and installing the TCL extension.
#
#    TARGET_READLINE_LIBS
#
#        This is the library directives passed to the target linker
#        that cause the executable to link against the readline library.
#        This might be a switch like "-lreadline" or pathnames of library
#        file like "../../src/libreadline.a".
#
#    TARGET_READLINE_INC
#
#        This variables define the directory that contain header
#        files for the readline library.  If the compiler is able 
#        to find <readline.h> on its own, then this can be blank.
#
#    TARGET_EXEEXT
#
#        The filename extension for executables on the
#        target platform.  "" for Unix and ".exe" for windows.
#
# This configure.in file is easy to reuse on other projects.  Just
# change the argument to AC_INIT().  And disable any features that
# you don't need (for example BLT) by erasing or commenting out
# the corresponding code.
#
AC_INIT(sqlite, m4_esyscmd([cat VERSION | tr -d '\n']))

dnl Make sure the local VERSION file matches this configure script
sqlite_version_sanity_check=`cat $srcdir/VERSION | tr -d '\n'`
if test "$PACKAGE_VERSION" != "$sqlite_version_sanity_check" ; then
AC_MSG_ERROR([configure script is out of date:
 configure \$PACKAGE_VERSION = $PACKAGE_VERSION
 top level VERSION file     = $sqlite_version_sanity_check
please regen with autoconf])
fi

#########
# Programs needed
#
AC_PROG_LIBTOOL
AC_PROG_INSTALL

#########
# Enable large file support (if special flags are necessary)
#
AC_SYS_LARGEFILE

#########
# Check for needed/wanted data types
AC_CHECK_TYPES([int8_t, int16_t, int32_t, int64_t, intptr_t, uint8_t,
                uint16_t, uint32_t, uint64_t, uintptr_t])

#########
# Check for needed/wanted headers
AC_CHECK_HEADERS([sys/types.h stdlib.h stdint.h inttypes.h malloc.h])

#########
# Figure out whether or not we have these functions
#
AC_CHECK_FUNCS([fdatasync gmtime_r isnan localtime_r localtime_s malloc_usable_size strchrnul usleep utime pread pread64 pwrite pwrite64])

#########
# By default, we use the amalgamation (this may be changed below...)
#
USE_AMALGAMATION=1

#########
# See whether we can run specific tclsh versions known to work well;
# if not, then we fall back to plain tclsh.
# TODO: try other versions before falling back?
# 
AC_CHECK_PROGS(TCLSH_CMD, [tclsh8.7 tclsh8.6 tclsh8.5 tclsh], none)
if test "$TCLSH_CMD" = "none"; then
  # If we can't find a local tclsh, then building the amalgamation will fail.
  # We act as though --disable-amalgamation has been used.
  echo "Warning: can't find tclsh - defaulting to non-amalgamation build."
  USE_AMALGAMATION=0
  TCLSH_CMD="tclsh"
fi
AC_SUBST(TCLSH_CMD)

AC_ARG_VAR([TCLLIBDIR], [Where to install tcl plugin])
if test "x${TCLLIBDIR+set}" != "xset" ; then
  TCLLIBDIR='$(libdir)'
  for i in `echo 'puts stdout $auto_path' | ${TCLSH_CMD}` ; do
    if test -d $i ; then
      TCLLIBDIR=$i
      break
    fi
  done
  TCLLIBDIR="${TCLLIBDIR}/sqlite3"
fi


#########
# Set up an appropriate program prefix
#
if test "$program_prefix" = "NONE"; then
  program_prefix=""
fi
AC_SUBST(program_prefix)

VERSION=[`cat $srcdir/VERSION | sed 's/^\([0-9]*\.*[0-9]*\).*/\1/'`]
AC_MSG_NOTICE(Version set to $VERSION)
AC_SUBST(VERSION)
RELEASE=`cat $srcdir/VERSION`
AC_MSG_NOTICE(Release set to $RELEASE)
AC_SUBST(RELEASE)
<<<<<<< HEAD
VERSION_NUMBER=[`cat $srcdir/VERSION \
                           | sed 's/[^0-9]/ /g' \
                | awk '{printf "%d%03d%03d",$1,$2,$3}'`]
AC_MSG_NOTICE(Version number set to $VERSION_NUMBER)
AC_SUBST(VERSION_NUMBER)
PATCH_LEVEL=[`cat $srcdir/VERSION \
                           | sed 's/[^0-9]/ /g' \
                | awk '{printf "%d",$3}'`]
AC_MSG_NOTICE(Patch level set to $PATCH_LEVEL)
AC_SUBST(PATCH_LEVEL)
=======
>>>>>>> da3a29ec

#########
# Locate a compiler for the build machine.  This compiler should
# generate command-line programs that run on the build machine.
#
if test x"$cross_compiling" = xno; then
	BUILD_CC=$CC
	BUILD_CFLAGS=$CFLAGS
else
	if test "${BUILD_CC+set}" != set; then
		AC_CHECK_PROGS(BUILD_CC, gcc cc cl)
	fi
	if test "${BUILD_CFLAGS+set}" != set; then
		BUILD_CFLAGS="-g"
	fi
fi
AC_SUBST(BUILD_CC)

##########
# Do we want to support multithreaded use of sqlite
#
AC_ARG_ENABLE(threadsafe, 
AC_HELP_STRING([--disable-threadsafe],[Disable mutexing]))
AC_MSG_CHECKING([whether to support threadsafe operation])
if test "$enable_threadsafe" = "no"; then
  SQLITE_THREADSAFE=0
  AC_MSG_RESULT([no])
else
  SQLITE_THREADSAFE=1
  AC_MSG_RESULT([yes])
fi
AC_SUBST(SQLITE_THREADSAFE)

if test "$SQLITE_THREADSAFE" = "1"; then
  AC_SEARCH_LIBS(pthread_create, pthread)
  AC_SEARCH_LIBS(pthread_mutexattr_init, pthread)
fi

##########
# Do we want to support release
#
AC_ARG_ENABLE(releasemode, 
AC_HELP_STRING([--enable-releasemode],[Support libtool link to release mode]),,enable_releasemode=no)
AC_MSG_CHECKING([whether to support shared library linked as release mode or not])
if test "$enable_releasemode" = "no"; then
  ALLOWRELEASE=""
  AC_MSG_RESULT([no])
else
  ALLOWRELEASE="-release `cat $srcdir/VERSION`"
  AC_MSG_RESULT([yes])
fi
AC_SUBST(ALLOWRELEASE)

##########
# Do we want temporary databases in memory
#
AC_ARG_ENABLE(tempstore, 
AC_HELP_STRING([--enable-tempstore],[Use an in-ram database for temporary tables (never,no,yes,always)]),,enable_tempstore=no)
AC_MSG_CHECKING([whether to use an in-ram database for temporary tables])
case "$enable_tempstore" in
  never ) 
    TEMP_STORE=0
    AC_MSG_RESULT([never])
  ;;
  no ) 
    TEMP_STORE=1
    AC_MSG_RESULT([no])
  ;;
  yes ) 
     TEMP_STORE=2
    AC_MSG_RESULT([yes])
  ;;
  always ) 
     TEMP_STORE=3
    AC_MSG_RESULT([always])
  ;;
  * ) 
    TEMP_STORE=1
    AC_MSG_RESULT([no])
  ;;
esac

AC_SUBST(TEMP_STORE)

###########
# Lots of things are different if we are compiling for Windows using
# the CYGWIN environment.  So check for that special case and handle
# things accordingly.
#
AC_MSG_CHECKING([if executables have the .exe suffix])
if test "$config_BUILD_EXEEXT" = ".exe"; then
  CYGWIN=yes
  AC_MSG_RESULT(yes)
else
  AC_MSG_RESULT(unknown)
fi
if test "$CYGWIN" != "yes"; then
  AC_CYGWIN
fi
if test "$CYGWIN" = "yes"; then
  BUILD_EXEEXT=.exe
else
  BUILD_EXEEXT=$EXEEXT
fi
if test x"$cross_compiling" = xno; then
  TARGET_EXEEXT=$BUILD_EXEEXT
else
  TARGET_EXEEXT=$config_TARGET_EXEEXT
fi
if test "$TARGET_EXEEXT" = ".exe"; then
 case $build_os in
 os2*)
  SQLITE_OS_UNIX=0
  SQLITE_OS_WIN=0
  SQLITE_OS_OS2=1
  CFLAGS="$CFLAGS -DSQLITE_OS_OS2=1"
  ;;
 *)
  SQLITE_OS_UNIX=0
  SQLITE_OS_WIN=1
  SQLITE_OS_OS2=0
  CFLAGS="$CFLAGS -DSQLITE_OS_WIN=1"
  ;;
 esac
else
  SQLITE_OS_UNIX=1
  SQLITE_OS_WIN=0
  SQLITE_OS_OS2=0
  CFLAGS="$CFLAGS -DSQLITE_OS_UNIX=1"
fi

AC_SUBST(BUILD_EXEEXT)
AC_SUBST(SQLITE_OS_UNIX)
AC_SUBST(SQLITE_OS_WIN)
AC_SUBST(SQLITE_OS_OS2)
AC_SUBST(TARGET_EXEEXT)

##########
# Figure out all the parameters needed to compile against Tcl.
#
# This code is derived from the SC_PATH_TCLCONFIG and SC_LOAD_TCLCONFIG
# macros in the in the tcl.m4 file of the standard TCL distribution.
# Those macros could not be used directly since we have to make some
# minor changes to accomodate systems that do not have TCL installed.
#
AC_ARG_ENABLE(tcl, AC_HELP_STRING([--disable-tcl],[do not build TCL extension]),
      [use_tcl=$enableval],[use_tcl=yes])
if test "${use_tcl}" = "yes" ; then
  AC_ARG_WITH(tcl, AC_HELP_STRING([--with-tcl=DIR],[directory containing tcl configuration (tclConfig.sh)]), with_tclconfig=${withval})
  AC_MSG_CHECKING([for Tcl configuration])
  AC_CACHE_VAL(ac_cv_c_tclconfig,[
    # First check to see if --with-tcl was specified.
    if test x"${with_tclconfig}" != x ; then
      if test -f "${with_tclconfig}/tclConfig.sh" ; then
        ac_cv_c_tclconfig=`(cd ${with_tclconfig}; pwd)`
      else
        AC_MSG_ERROR([${with_tclconfig} directory doesn't contain tclConfig.sh])
      fi
    fi

    # Start autosearch by asking tclsh
    if test x"${ac_cv_c_tclconfig}" = x ; then
      if test x"$cross_compiling" = xno; then
        for i in `echo 'puts stdout $auto_path' | ${TCLSH_CMD}`
        do
          if test -f "$i/tclConfig.sh" ; then
            ac_cv_c_tclconfig="$i"
            break
          fi
        done
      fi
    fi

    # On ubuntu 14.10, $auto_path on tclsh is not quite correct.
    # So try again after applying corrections.
    if test x"${ac_cv_c_tclconfig}" = x ; then
      if test x"$cross_compiling" = xno; then
        for i in `echo 'puts stdout $auto_path' | ${TCLSH_CMD} | sed 's,/tcltk/tcl,/tcl,g'`
        do
          if test -f "$i/tclConfig.sh" ; then
            ac_cv_c_tclconfig="$i"
            break
          fi
        done
      fi
    fi

    # Recent versions of Xcode on Macs hid the tclConfig.sh file
    # in a strange place.
    if test x"${ac_cv_c_tclconfig}" = x ; then
      if test x"$cross_compiling" = xno; then
        for i in /Applications/Xcode.app/Contents/Developer/Platforms/MacOSX.platform/Developer/SDKs/MacOSX*.sdk/usr/lib
        do
          if test -f "$i/tclConfig.sh" ; then
            ac_cv_c_tclconfig="$i"
            break
          fi
        done
      fi
    fi

    # then check for a private Tcl installation
    if test x"${ac_cv_c_tclconfig}" = x ; then
      for i in \
            ../tcl \
            `ls -dr ../tcl[[8-9]].[[0-9]].[[0-9]]* 2>/dev/null` \
            `ls -dr ../tcl[[8-9]].[[0-9]] 2>/dev/null` \
            `ls -dr ../tcl[[8-9]].[[0-9]]* 2>/dev/null` \
            ../../tcl \
            `ls -dr ../../tcl[[8-9]].[[0-9]].[[0-9]]* 2>/dev/null` \
            `ls -dr ../../tcl[[8-9]].[[0-9]] 2>/dev/null` \
            `ls -dr ../../tcl[[8-9]].[[0-9]]* 2>/dev/null` \
            ../../../tcl \
            `ls -dr ../../../tcl[[8-9]].[[0-9]].[[0-9]]* 2>/dev/null` \
            `ls -dr ../../../tcl[[8-9]].[[0-9]] 2>/dev/null` \
            `ls -dr ../../../tcl[[8-9]].[[0-9]]* 2>/dev/null`
      do
        if test -f "$i/unix/tclConfig.sh" ; then
          ac_cv_c_tclconfig=`(cd $i/unix; pwd)`
          break
        fi
      done
    fi

    # check in a few common install locations
    if test x"${ac_cv_c_tclconfig}" = x ; then
      for i in \
            `ls -d ${libdir} 2>/dev/null` \
            `ls -d /usr/local/lib 2>/dev/null` \
            `ls -d /usr/contrib/lib 2>/dev/null` \
            `ls -d /usr/lib 2>/dev/null`
      do
        if test -f "$i/tclConfig.sh" ; then
           ac_cv_c_tclconfig=`(cd $i; pwd)`
           break
        fi
      done
    fi

    # check in a few other private locations
    if test x"${ac_cv_c_tclconfig}" = x ; then
      for i in \
         ${srcdir}/../tcl \
         `ls -dr ${srcdir}/../tcl[[8-9]].[[0-9]].[[0-9]]* 2>/dev/null` \
         `ls -dr ${srcdir}/../tcl[[8-9]].[[0-9]] 2>/dev/null` \
         `ls -dr ${srcdir}/../tcl[[8-9]].[[0-9]]* 2>/dev/null`
      do
        if test -f "$i/unix/tclConfig.sh" ; then
          ac_cv_c_tclconfig=`(cd $i/unix; pwd)`
          break
        fi
      done
    fi
  ])

  if test x"${ac_cv_c_tclconfig}" = x ; then
    use_tcl=no
    AC_MSG_WARN(Can't find Tcl configuration definitions)
    AC_MSG_WARN(*** Without Tcl the regression tests cannot be executed ***)
    AC_MSG_WARN(*** Consider using --with-tcl=... to define location of Tcl ***)
  else
    TCL_BIN_DIR=${ac_cv_c_tclconfig}
    AC_MSG_RESULT(found $TCL_BIN_DIR/tclConfig.sh)

    AC_MSG_CHECKING([for existence of $TCL_BIN_DIR/tclConfig.sh])
    if test -f "$TCL_BIN_DIR/tclConfig.sh" ; then
      AC_MSG_RESULT([loading])
      . $TCL_BIN_DIR/tclConfig.sh
    else
      AC_MSG_RESULT([file not found])
    fi
    
    #
    # If the TCL_BIN_DIR is the build directory (not the install directory),
    # then set the common variable name to the value of the build variables.
    # For example, the variable TCL_LIB_SPEC will be set to the value
    # of TCL_BUILD_LIB_SPEC. An extension should make use of TCL_LIB_SPEC
    # instead of TCL_BUILD_LIB_SPEC since it will work with both an
    # installed and uninstalled version of Tcl.
    #
    
    if test -f $TCL_BIN_DIR/Makefile ; then
      TCL_LIB_SPEC=${TCL_BUILD_LIB_SPEC}
      TCL_STUB_LIB_SPEC=${TCL_BUILD_STUB_LIB_SPEC}
      TCL_STUB_LIB_PATH=${TCL_BUILD_STUB_LIB_PATH}
    fi
    
    #
    # eval is required to do the TCL_DBGX substitution
    #
    
    eval "TCL_LIB_FILE=\"${TCL_LIB_FILE}\""
    eval "TCL_LIB_FLAG=\"${TCL_LIB_FLAG}\""
    eval "TCL_LIB_SPEC=\"${TCL_LIB_SPEC}\""
    
    eval "TCL_STUB_LIB_FILE=\"${TCL_STUB_LIB_FILE}\""
    eval "TCL_STUB_LIB_FLAG=\"${TCL_STUB_LIB_FLAG}\""
    eval "TCL_STUB_LIB_SPEC=\"${TCL_STUB_LIB_SPEC}\""
    
    AC_SUBST(TCL_VERSION)
    AC_SUBST(TCL_BIN_DIR)
    AC_SUBST(TCL_SRC_DIR)
    AC_SUBST(TCL_INCLUDE_SPEC)
    
    AC_SUBST(TCL_LIB_FILE)
    AC_SUBST(TCL_LIB_FLAG)
    AC_SUBST(TCL_LIB_SPEC)
    
    AC_SUBST(TCL_STUB_LIB_FILE)
    AC_SUBST(TCL_STUB_LIB_FLAG)
    AC_SUBST(TCL_STUB_LIB_SPEC)
    AC_SUBST(TCL_SHLIB_SUFFIX)
  fi
fi
if test "${use_tcl}" = "no" ; then
  HAVE_TCL=""
else
  HAVE_TCL=1
fi
AC_SUBST(HAVE_TCL)

##########
# Figure out what C libraries are required to compile programs
# that use "readline()" library.
#
TARGET_READLINE_LIBS=""
TARGET_READLINE_INC=""
TARGET_HAVE_READLINE=0
TARGET_HAVE_EDITLINE=0
AC_ARG_ENABLE([editline],
	[AC_HELP_STRING([--enable-editline],[enable BSD editline support])],
	[with_editline=$enableval],
	[with_editline=auto])
AC_ARG_ENABLE([readline],
	[AC_HELP_STRING([--disable-readline],[disable readline support])],
	[with_readline=$enableval],
	[with_readline=auto])

if test x"$with_editline" != xno; then
        sLIBS=$LIBS
        LIBS=""
	TARGET_HAVE_EDITLINE=1
	AC_SEARCH_LIBS(readline,edit,[with_readline=no],[TARGET_HAVE_EDITLINE=0])
        TARGET_READLINE_LIBS=$LIBS
        LIBS=$sLIBS
fi
if test x"$with_readline" != xno; then
	found="yes"

	AC_ARG_WITH([readline-lib],
		[AC_HELP_STRING([--with-readline-lib],[specify readline library])],
		[with_readline_lib=$withval],
		[with_readline_lib="auto"])
	if test "x$with_readline_lib" = xauto; then
		save_LIBS="$LIBS"
		LIBS=""
		AC_SEARCH_LIBS(tgetent, [readline ncurses tinfo curses termcap], [term_LIBS="$LIBS"], [term_LIBS=""])
		AC_CHECK_LIB([readline], [readline], [TARGET_READLINE_LIBS="-lreadline"], [found="no"])
		TARGET_READLINE_LIBS="$TARGET_READLINE_LIBS $term_LIBS"
		LIBS="$save_LIBS"
	else
		TARGET_READLINE_LIBS="$with_readline_lib"
	fi

	AC_ARG_WITH([readline-inc],
		[AC_HELP_STRING([--with-readline-inc],[specify readline include paths])],
		[with_readline_inc=$withval],
		[with_readline_inc="auto"])
	if test "x$with_readline_inc" = xauto; then
		AC_CHECK_HEADER(readline.h, [found="yes"], [
			found="no"
			if test "$cross_compiling" != yes; then
				for dir in /@unixroot/usr /usr /usr/local /usr/local/readline /usr/contrib /mingw; do
					for subdir in include include/readline; do
						AC_CHECK_FILE($dir/$subdir/readline.h, found=yes)
						if test "$found" = "yes"; then
							TARGET_READLINE_INC="-I$dir/$subdir"
							break
						fi
					done
					test "$found" = "yes" && break
				done
			fi
		])
	else
		TARGET_READLINE_INC="$with_readline_inc"
	fi

	if test x"$found" = xno; then
		TARGET_READLINE_LIBS=""
		TARGET_READLINE_INC=""
		TARGET_HAVE_READLINE=0
	else
		TARGET_HAVE_READLINE=1
	fi
fi

AC_SUBST(TARGET_READLINE_LIBS)
AC_SUBST(TARGET_READLINE_INC)
AC_SUBST(TARGET_HAVE_READLINE)
AC_SUBST(TARGET_HAVE_EDITLINE)

##########
# Figure out what C libraries are required to compile programs
# that use "fdatasync()" function.
#
AC_SEARCH_LIBS(fdatasync, [rt])

#########
# check for debug enabled
AC_ARG_ENABLE(debug, AC_HELP_STRING([--enable-debug],[enable debugging & verbose explain]))
AC_MSG_CHECKING([build type])
if test "${enable_debug}" = "yes" ; then
  TARGET_DEBUG="-DSQLITE_DEBUG=1 -DSQLITE_ENABLE_SELECTTRACE -DSQLITE_ENABLE_WHERETRACE -O0"
  AC_MSG_RESULT([debug])
else
  TARGET_DEBUG="-DNDEBUG"
  AC_MSG_RESULT([release])
fi
AC_SUBST(TARGET_DEBUG)

#########
# See whether we should use the amalgamation to build
AC_ARG_ENABLE(amalgamation, AC_HELP_STRING([--disable-amalgamation],
      [Disable the amalgamation and instead build all files separately]))
if test "${enable_amalgamation}" = "no" ; then
  USE_AMALGAMATION=0
fi
AC_SUBST(USE_AMALGAMATION)

#########
# Look for zlib.  Only needed by extensions and by the sqlite3.exe shell
AC_CHECK_HEADERS(zlib.h)
AC_SEARCH_LIBS(deflate, z, [HAVE_ZLIB="-DSQLITE_HAVE_ZLIB=1"], [HAVE_ZLIB=""])
AC_SUBST(HAVE_ZLIB)

#########
# See whether we should allow loadable extensions
AC_ARG_ENABLE(load-extension, AC_HELP_STRING([--disable-load-extension],
      [Disable loading of external extensions]),,[enable_load_extension=yes])
if test "${enable_load_extension}" = "yes" ; then
  OPT_FEATURE_FLAGS=""
  AC_SEARCH_LIBS(dlopen, dl)
else
  OPT_FEATURE_FLAGS="-DSQLITE_OMIT_LOAD_EXTENSION=1"
fi

##########
# Do we want to support math functions
#
AC_ARG_ENABLE(math, 
AC_HELP_STRING([--disable-math],[Disable math functions]))
AC_MSG_CHECKING([whether to support math functions])
if test "$enable_math" = "no"; then
  AC_MSG_RESULT([no])
else
  AC_MSG_RESULT([yes])
  OPT_FEATURE_FLAGS="${OPT_FEATURE_FLAGS} -DSQLITE_ENABLE_MATH_FUNCTIONS"
  AC_SEARCH_LIBS(ceil, m)
fi


########
# The --enable-all argument is short-hand to enable
# multiple extensions.
AC_ARG_ENABLE(all, AC_HELP_STRING([--enable-all],
      [Enable FTS4, FTS5, Geopoly, JSON, RTree, Sessions]))

##########
# Do we want to support memsys3 and/or memsys5
#
AC_ARG_ENABLE(memsys5, 
  AC_HELP_STRING([--enable-memsys5],[Enable MEMSYS5]))
AC_MSG_CHECKING([whether to support MEMSYS5])
if test "${enable_memsys5}" = "yes"; then
  OPT_FEATURE_FLAGS="${OPT_FEATURE_FLAGS} -DSQLITE_ENABLE_MEMSYS5"
  AC_MSG_RESULT([yes])
else
  AC_MSG_RESULT([no])
fi
AC_ARG_ENABLE(memsys3, 
  AC_HELP_STRING([--enable-memsys3],[Enable MEMSYS3]))
AC_MSG_CHECKING([whether to support MEMSYS3])
if test "${enable_memsys3}" = "yes" -a "${enable_memsys5}" = "no"; then
  OPT_FEATURE_FLAGS="${OPT_FEATURE_FLAGS} -DSQLITE_ENABLE_MEMSYS3"
  AC_MSG_RESULT([yes])
else
  AC_MSG_RESULT([no])
fi

#########
# See whether we should enable Full Text Search extensions
AC_ARG_ENABLE(fts3, AC_HELP_STRING([--enable-fts3],
      [Enable the FTS3 extension]))
AC_MSG_CHECKING([whether to support FTS3])
if test "${enable_fts3}" = "yes" ; then
  OPT_FEATURE_FLAGS="${OPT_FEATURE_FLAGS} -DSQLITE_ENABLE_FTS3"
  AC_MSG_RESULT([yes])
else
  AC_MSG_RESULT([no])
fi
AC_ARG_ENABLE(fts4, AC_HELP_STRING([--enable-fts4],
      [Enable the FTS4 extension]))
AC_MSG_CHECKING([whether to support FTS4])
if test "${enable_fts4}" = "yes" -o "${enable_all}" = "yes" ; then
  AC_MSG_RESULT([yes])
  OPT_FEATURE_FLAGS="${OPT_FEATURE_FLAGS} -DSQLITE_ENABLE_FTS4"
  AC_SEARCH_LIBS([log],[m])
else
  AC_MSG_RESULT([no])
fi
AC_ARG_ENABLE(fts5, AC_HELP_STRING([--enable-fts5],
      [Enable the FTS5 extension]))
AC_MSG_CHECKING([whether to support FTS5])
if test "${enable_fts5}" = "yes" -o "${enable_all}" = "yes" ; then
  AC_MSG_RESULT([yes])
  OPT_FEATURE_FLAGS="${OPT_FEATURE_FLAGS} -DSQLITE_ENABLE_FTS5"
  AC_SEARCH_LIBS([log],[m])
else
  AC_MSG_RESULT([no])
fi

#########
# See whether we should enable JSON1
AC_ARG_ENABLE(json1, AC_HELP_STRING([--enable-json1],[Enable the JSON1 extension]))
AC_MSG_CHECKING([whether to support JSON])
if test "${enable_json1}" = "yes" -o "${enable_all}" = "yes" ; then
  OPT_FEATURE_FLAGS="${OPT_FEATURE_FLAGS} -DSQLITE_ENABLE_JSON1"
  AC_MSG_RESULT([yes])
else
  AC_MSG_RESULT([no])
fi

#########
# See whether we should enable the LIMIT clause on UPDATE and DELETE
# statements.
AC_ARG_ENABLE(update-limit, AC_HELP_STRING([--enable-update-limit],
      [Enable the UPDATE/DELETE LIMIT clause]))
AC_MSG_CHECKING([whether to support LIMIT on UPDATE and DELETE statements])
if test "${enable_update_limit}" = "yes" ; then
  OPT_FEATURE_FLAGS="${OPT_FEATURE_FLAGS} -DSQLITE_ENABLE_UPDATE_DELETE_LIMIT"
  AC_MSG_RESULT([yes])
else
  AC_MSG_RESULT([no])
fi

#########
# See whether we should enable GEOPOLY
AC_ARG_ENABLE(geopoly, AC_HELP_STRING([--enable-geopoly],
      [Enable the GEOPOLY extension]),
      [enable_geopoly=yes],[enable_geopoly=no])
AC_MSG_CHECKING([whether to support GEOPOLY])
if test "${enable_geopoly}" = "yes" -o "${enable_all}" = "yes" ; then
  OPT_FEATURE_FLAGS="${OPT_FEATURE_FLAGS} -DSQLITE_ENABLE_GEOPOLY"
  enable_rtree=yes
  AC_MSG_RESULT([yes])
else
  AC_MSG_RESULT([no])
fi

#########
# See whether we should enable RTREE
AC_ARG_ENABLE(rtree, AC_HELP_STRING([--enable-rtree],
      [Enable the RTREE extension]))
AC_MSG_CHECKING([whether to support RTREE])
if test "${enable_rtree}" = "yes" ; then
  OPT_FEATURE_FLAGS="${OPT_FEATURE_FLAGS} -DSQLITE_ENABLE_RTREE"
  AC_MSG_RESULT([yes])
else
  AC_MSG_RESULT([no])
fi

#########
# See whether we should enable the SESSION extension
AC_ARG_ENABLE(session, AC_HELP_STRING([--enable-session],
      [Enable the SESSION extension]))
AC_MSG_CHECKING([whether to support SESSION])
if test "${enable_session}" = "yes" -o "${enable_all}" = "yes" ; then
  OPT_FEATURE_FLAGS="${OPT_FEATURE_FLAGS} -DSQLITE_ENABLE_SESSION"
  OPT_FEATURE_FLAGS="${OPT_FEATURE_FLAGS} -DSQLITE_ENABLE_PREUPDATE_HOOK"
  AC_MSG_RESULT([yes])
else
  AC_MSG_RESULT([no])
fi

#########
# attempt to duplicate any OMITS and ENABLES into the ${OPT_FEATURE_FLAGS} parameter
for option in $CFLAGS $CPPFLAGS
do
  case $option in
    -DSQLITE_OMIT*) OPT_FEATURE_FLAGS="$OPT_FEATURE_FLAGS $option";;
    -DSQLITE_ENABLE*) OPT_FEATURE_FLAGS="$OPT_FEATURE_FLAGS $option";;
  esac
done
AC_SUBST(OPT_FEATURE_FLAGS)


# attempt to remove any OMITS and ENABLES from the $(CFLAGS) parameter
ac_temp_CFLAGS=""
for option in $CFLAGS
do
  case $option in
    -DSQLITE_OMIT*) ;;
    -DSQLITE_ENABLE*) ;;
    *) ac_temp_CFLAGS="$ac_temp_CFLAGS $option";;
  esac
done
CFLAGS=$ac_temp_CFLAGS


# attempt to remove any OMITS and ENABLES from the $(CPPFLAGS) parameter
ac_temp_CPPFLAGS=""
for option in $CPPFLAGS
do
  case $option in
    -DSQLITE_OMIT*) ;;
    -DSQLITE_ENABLE*) ;;
    *) ac_temp_CPPFLAGS="$ac_temp_CPPFLAGS $option";;
  esac
done
CPPFLAGS=$ac_temp_CPPFLAGS


# attempt to remove any OMITS and ENABLES from the $(BUILD_CFLAGS) parameter
ac_temp_BUILD_CFLAGS=""
for option in $BUILD_CFLAGS
do
  case $option in
    -DSQLITE_OMIT*) ;;
    -DSQLITE_ENABLE*) ;;
    *) ac_temp_BUILD_CFLAGS="$ac_temp_BUILD_CFLAGS $option";;
  esac
done
BUILD_CFLAGS=$ac_temp_BUILD_CFLAGS


#########
# See whether we should use GCOV
AC_ARG_ENABLE(gcov, AC_HELP_STRING([--enable-gcov],
      [Enable coverage testing using gcov]))
if test "${use_gcov}" = "yes" ; then
  USE_GCOV=1
else
  USE_GCOV=0
fi
AC_SUBST(USE_GCOV)


#########
# Output the config header
AC_CONFIG_HEADERS(config.h)

#########
# Generate the output files.
#
AC_SUBST(BUILD_CFLAGS)
AC_OUTPUT([
Makefile
sqlite3.pc
])<|MERGE_RESOLUTION|>--- conflicted
+++ resolved
@@ -157,19 +157,6 @@
 RELEASE=`cat $srcdir/VERSION`
 AC_MSG_NOTICE(Release set to $RELEASE)
 AC_SUBST(RELEASE)
-<<<<<<< HEAD
-VERSION_NUMBER=[`cat $srcdir/VERSION \
-                           | sed 's/[^0-9]/ /g' \
-                | awk '{printf "%d%03d%03d",$1,$2,$3}'`]
-AC_MSG_NOTICE(Version number set to $VERSION_NUMBER)
-AC_SUBST(VERSION_NUMBER)
-PATCH_LEVEL=[`cat $srcdir/VERSION \
-                           | sed 's/[^0-9]/ /g' \
-                | awk '{printf "%d",$3}'`]
-AC_MSG_NOTICE(Patch level set to $PATCH_LEVEL)
-AC_SUBST(PATCH_LEVEL)
-=======
->>>>>>> da3a29ec
 
 #########
 # Locate a compiler for the build machine.  This compiler should
