--- conflicted
+++ resolved
@@ -1039,11 +1039,7 @@
 	if (error) {
 		if ((auio.uio_resid != ulen) &&
 		    (error == EINTR ||
-<<<<<<< HEAD
-#if !defined(__Userspace_os_NetBSD) && !defined(__Userspace_os_OS2)
-=======
-#if !defined(__NetBSD__)
->>>>>>> da3a29ec
+#if !defined(__NetBSD__) && !defined(__OS2__)
 		     error == ERESTART ||
 #endif
 		     error == EWOULDBLOCK)) {
@@ -1136,11 +1132,7 @@
 	if (errno) {
 		if ((auio.uio_resid != ulen) &&
 		    (errno == EINTR ||
-<<<<<<< HEAD
-#if !defined(__Userspace_os_NetBSD) && !defined(__Userspace_os_OS2)
-=======
-#if !defined(__NetBSD__)
->>>>>>> da3a29ec
+#if !defined(__NetBSD__) && !defined(__OS2__)
 		     errno == ERESTART ||
 #endif
 		     errno == EWOULDBLOCK)) {
@@ -1956,11 +1948,7 @@
 		error = pthread_cond_wait(SOCK_COND(so), SOCK_MTX(so));
 #endif
 		if (error) {
-<<<<<<< HEAD
-#if defined(__Userspace_os_NetBSD) || defined(__Userspace_os_OS2)
-=======
-#if defined(__NetBSD__)
->>>>>>> da3a29ec
+#if defined(__NetBSD__) || defined(__OS2__)
 			if (error == EINTR) {
 #else
 			if (error == EINTR || error == ERESTART) {
@@ -1980,11 +1968,7 @@
 	if (!interrupted) {
 		so->so_state &= ~SS_ISCONNECTING;
 	}
-<<<<<<< HEAD
-#if !defined(__Userspace_os_NetBSD) && !defined(__Userspace_os_OS2)
-=======
-#if !defined(__NetBSD__)
->>>>>>> da3a29ec
+#if !defined(__NetBSD__) && !defined(__OS2__)
 	if (error == ERESTART) {
 		error = EINTR;
 	}
