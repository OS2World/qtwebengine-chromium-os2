/*-
 * Copyright (c) 1982, 1986, 1990, 1993
 *	The Regents of the University of California.  All rights reserved.
 *
 * Redistribution and use in source and binary forms, with or without
 * modification, are permitted provided that the following conditions
 * are met:
 * 1. Redistributions of source code must retain the above copyright
 *    notice, this list of conditions and the following disclaimer.
 * 2. Redistributions in binary form must reproduce the above copyright
 *    notice, this list of conditions and the following disclaimer in the
 *    documentation and/or other materials provided with the distribution.
 * 4. Neither the name of the University nor the names of its contributors
 *    may be used to endorse or promote products derived from this software
 *    without specific prior written permission.
 *
 * THIS SOFTWARE IS PROVIDED BY THE REGENTS AND CONTRIBUTORS ``AS IS'' AND
 * ANY EXPRESS OR IMPLIED WARRANTIES, INCLUDING, BUT NOT LIMITED TO, THE
 * IMPLIED WARRANTIES OF MERCHANTABILITY AND FITNESS FOR A PARTICULAR PURPOSE
 * ARE DISCLAIMED.  IN NO EVENT SHALL THE REGENTS OR CONTRIBUTORS BE LIABLE
 * FOR ANY DIRECT, INDIRECT, INCIDENTAL, SPECIAL, EXEMPLARY, OR CONSEQUENTIAL
 * DAMAGES (INCLUDING, BUT NOT LIMITED TO, PROCUREMENT OF SUBSTITUTE GOODS
 * OR SERVICES; LOSS OF USE, DATA, OR PROFITS; OR BUSINESS INTERRUPTION)
 * HOWEVER CAUSED AND ON ANY THEORY OF LIABILITY, WHETHER IN CONTRACT, STRICT
 * LIABILITY, OR TORT (INCLUDING NEGLIGENCE OR OTHERWISE) ARISING IN ANY WAY
 * OUT OF THE USE OF THIS SOFTWARE, EVEN IF ADVISED OF THE POSSIBILITY OF
 * SUCH DAMAGE.
 *
 */

/* __Userspace__ version of <sys/socketvar.h> goes here.*/

#ifndef _USER_SOCKETVAR_H_
#define _USER_SOCKETVAR_H_

#if defined(__APPLE__)
#include <sys/types.h>
#include <unistd.h>
#endif

/* #include <sys/selinfo.h> */ /*__Userspace__ alternative?*/	/* for struct selinfo */
/* #include <sys/_lock.h>  was 0 byte file */
/* #include <sys/_mutex.h> was 0 byte file */
/* #include <sys/_sx.h> */ /*__Userspace__ alternative?*/
#if !defined(__DragonFly__) && !defined(__FreeBSD__) && !defined(__NetBSD__) && !defined(_WIN32) && !defined(__native_client__)
#include <sys/uio.h>
#endif
#define SOCK_MAXADDRLEN 255
#if !defined(MSG_NOTIFICATION)
#define MSG_NOTIFICATION 0x2000         /* SCTP notification */
#endif
#define SCTP_SO_LINGER     0x0001
#define SCTP_SO_ACCEPTCONN 0x0002
#define SS_CANTRCVMORE 0x020
#define SS_CANTSENDMORE 0x010

#if defined(__APPLE__) || defined(__DragonFly__) || defined(__FreeBSD__) || defined(__OpenBSD__) || defined(_WIN32) || defined(__native_client__)
#define UIO_MAXIOV 1024
#define ERESTART (-1)
#endif

<<<<<<< HEAD
#if !defined(__Userspace_os_Darwin) && !defined(__Userspace_os_NetBSD) && !defined(__Userspace_os_OpenBSD) && !defined(__Userspace_os_OS2)
enum	uio_rw { UIO_READ, UIO_WRITE };
#endif

#if !defined(__Userspace_os_NetBSD) && !defined(__Userspace_os_OpenBSD) && !defined(__Userspace_os_OS2)
=======
#if !defined(__APPLE__) && !defined(__NetBSD__) && !defined(__OpenBSD__)
enum	uio_rw { UIO_READ, UIO_WRITE };
#endif

#if !defined(__NetBSD__) && !defined(__OpenBSD__)
>>>>>>> da3a29ec
/* Segment flag values. */
enum uio_seg {
	UIO_USERSPACE,		/* from user data space */
	UIO_SYSSPACE		/* from system space */
};
#endif

struct proc {
	int stub; /* struct proc is a dummy for __Userspace__ */
};

MALLOC_DECLARE(M_ACCF);
MALLOC_DECLARE(M_PCB);
MALLOC_DECLARE(M_SONAME);

/* __Userspace__ Are these all the fields we need?
 * Removing struct thread *uio_td;    owner field
*/
struct uio {
	struct	iovec *uio_iov;		/* scatter/gather list */
	int		uio_iovcnt;		/* length of scatter/gather list */
	off_t	uio_offset;		/* offset in target object */
	ssize_t 	uio_resid;		/* remaining bytes to process */
	enum	uio_seg uio_segflg;	/* address space */
	enum	uio_rw uio_rw;		/* operation */
};


/* __Userspace__ */

/*
 * Kernel structure per socket.
 * Contains send and receive buffer queues,
 * handle on protocol and pointer to protocol
 * private data and error information.
 */
#if defined(_WIN32)
#define AF_ROUTE  17
#if !defined(__MINGW32__)
typedef __int32 pid_t;
#endif
typedef unsigned __int32 uid_t;
enum sigType {
	SIGNAL = 0,
	BROADCAST = 1,
	MAX_EVENTS = 2
};
#endif

/*-
 * Locking key to struct socket:
 * (a) constant after allocation, no locking required.
 * (b) locked by SOCK_LOCK(so).
 * (c) locked by SOCKBUF_LOCK(&so->so_rcv).
 * (d) locked by SOCKBUF_LOCK(&so->so_snd).
 * (e) locked by ACCEPT_LOCK().
 * (f) not locked since integer reads/writes are atomic.
 * (g) used only as a sleep/wakeup address, no value.
 * (h) locked by global mutex so_global_mtx.
 */
struct socket {
	int	so_count;		/* (b) reference count */
	short	so_type;		/* (a) generic type, see socket.h */
	short	so_options;		/* from socket call, see socket.h */
	short	so_linger;		/* time to linger while closing */
	short	so_state;		/* (b) internal state flags SS_* */
	int	so_qstate;		/* (e) internal state flags SQ_* */
	void	*so_pcb;		/* protocol control block */
	int	so_dom;
/*
 * Variables for connection queuing.
 * Socket where accepts occur is so_head in all subsidiary sockets.
 * If so_head is 0, socket is not related to an accept.
 * For head socket so_incomp queues partially completed connections,
 * while so_comp is a queue of connections ready to be accepted.
 * If a connection is aborted and it has so_head set, then
 * it has to be pulled out of either so_incomp or so_comp.
 * We allow connections to queue up based on current queue lengths
 * and limit on number of queued connections for this socket.
 */
	struct	socket *so_head;	/* (e) back pointer to listen socket */
	TAILQ_HEAD(, socket) so_incomp;	/* (e) queue of partial unaccepted connections */
	TAILQ_HEAD(, socket) so_comp;	/* (e) queue of complete unaccepted connections */
	TAILQ_ENTRY(socket) so_list;	/* (e) list of unaccepted connections */
	u_short	so_qlen;		/* (e) number of unaccepted connections */
	u_short	so_incqlen;		/* (e) number of unaccepted incomplete
					   connections */
	u_short	so_qlimit;		/* (e) max number queued connections */
	short	so_timeo;		/* (g) connection timeout */
	userland_cond_t timeo_cond;      /* timeo_cond condition variable being used in wakeup */

	u_short	so_error;		/* (f) error affecting connection */
	struct	sigio *so_sigio;	/* [sg] information for async I/O or
					   out of band data (SIGURG) */
	u_long	so_oobmark;		/* (c) chars to oob mark */
	TAILQ_HEAD(, aiocblist) so_aiojobq; /* AIO ops waiting on socket */
/*
 * Variables for socket buffering.
 */
	struct sockbuf {
		/* __Userspace__ Many of these fields may
		 * not be required for the sctp stack.
		 * Commenting out the following.
		 * Including pthread mutex and condition variable to be
		 * used by sbwait, sorwakeup and sowwakeup.
		*/
		/* struct	selinfo sb_sel;*/ /* process selecting read/write */
		/* struct	mtx sb_mtx;*/	/* sockbuf lock */
		/* struct	sx sb_sx;*/	/* prevent I/O interlacing */
		userland_cond_t sb_cond; /* sockbuf condition variable */
		userland_mutex_t sb_mtx; /* sockbuf lock associated with sb_cond */
		short	sb_state;	/* (c/d) socket state on sockbuf */
#define	sb_startzero	sb_mb
		struct	mbuf *sb_mb;	/* (c/d) the mbuf chain */
		struct	mbuf *sb_mbtail; /* (c/d) the last mbuf in the chain */
		struct	mbuf *sb_lastrecord;	/* (c/d) first mbuf of last
						 * record in socket buffer */
		struct	mbuf *sb_sndptr; /* (c/d) pointer into mbuf chain */
		u_int	sb_sndptroff;	/* (c/d) byte offset of ptr into chain */
		u_int	sb_cc;		/* (c/d) actual chars in buffer */
		u_int	sb_hiwat;	/* (c/d) max actual char count */
		u_int	sb_mbcnt;	/* (c/d) chars of mbufs used */
		u_int	sb_mbmax;	/* (c/d) max chars of mbufs to use */
		u_int	sb_ctl;		/* (c/d) non-data chars in buffer */
		int	sb_lowat;	/* (c/d) low water mark */
		int	sb_timeo;	/* (c/d) timeout for read/write */
		short	sb_flags;	/* (c/d) flags, see below */
	} so_rcv, so_snd;
/*
 * Constants for sb_flags field of struct sockbuf.
 */
#define	SB_MAX		(256*1024)	/* default for max chars in sockbuf */
#define SB_RAW          (64*1024*2)    /*Aligning so->so_rcv.sb_hiwat with the receive buffer size of raw socket*/
/*
 * Constants for sb_flags field of struct sockbuf.
 */
#define	SB_WAIT		0x04		/* someone is waiting for data/space */
#define	SB_SEL		0x08		/* someone is selecting */
#define	SB_ASYNC	0x10		/* ASYNC I/O, need signals */
#define	SB_UPCALL	0x20		/* someone wants an upcall */
#define	SB_NOINTR	0x40		/* operations not interruptible */
#define	SB_AIO		0x80		/* AIO operations queued */
#define	SB_KNOTE	0x100		/* kernel note attached */
#define	SB_AUTOSIZE	0x800		/* automatically size socket buffer */

	void	(*so_upcall)(struct socket *, void *, int);
	void	*so_upcallarg;
	struct	ucred *so_cred;		/* (a) user credentials */
	struct	label *so_label;	/* (b) MAC label for socket */
	struct	label *so_peerlabel;	/* (b) cached MAC label for peer */
	/* NB: generation count must not be first. */
	uint32_t so_gencnt;		/* (h) generation count */
	void	*so_emuldata;		/* (b) private data for emulators */
 	struct so_accf {
		struct	accept_filter *so_accept_filter;
		void	*so_accept_filter_arg;	/* saved filter args */
		char	*so_accept_filter_str;	/* saved user args */
	} *so_accf;
};

#define SB_EMPTY_FIXUP(sb) do {						\
	if ((sb)->sb_mb == NULL) {					\
		(sb)->sb_mbtail = NULL;					\
		(sb)->sb_lastrecord = NULL;				\
	}								\
} while (/*CONSTCOND*/0)

/*
 * Global accept mutex to serialize access to accept queues and
 * fields associated with multiple sockets.  This allows us to
 * avoid defining a lock order between listen and accept sockets
 * until such time as it proves to be a good idea.
 */
#if defined(_WIN32)
extern userland_mutex_t accept_mtx;
extern userland_cond_t accept_cond;
#define ACCEPT_LOCK_ASSERT()
#define	ACCEPT_LOCK() do { \
	EnterCriticalSection(&accept_mtx); \
} while (0)
#define	ACCEPT_UNLOCK()	do { \
	LeaveCriticalSection(&accept_mtx); \
} while (0)
#define	ACCEPT_UNLOCK_ASSERT()
#else
extern userland_mutex_t accept_mtx;

extern userland_cond_t accept_cond;
#ifdef INVARIANTS
#define	ACCEPT_LOCK()	KASSERT(pthread_mutex_lock(&accept_mtx) == 0, ("%s: accept_mtx already locked", __func__))
#define	ACCEPT_UNLOCK()	KASSERT(pthread_mutex_unlock(&accept_mtx) == 0, ("%s: accept_mtx not locked", __func__))
#else
#define	ACCEPT_LOCK()   (void)pthread_mutex_lock(&accept_mtx)
#define	ACCEPT_UNLOCK() (void)pthread_mutex_unlock(&accept_mtx)
#endif
#define	ACCEPT_LOCK_ASSERT() \
          KASSERT(pthread_mutex_trylock(&accept_mtx) == EBUSY, ("%s: accept_mtx not locked", __func__))
#define	ACCEPT_UNLOCK_ASSERT() do {                                                               \
	  KASSERT(pthread_mutex_trylock(&accept_mtx) == 0, ("%s: accept_mtx  locked", __func__)); \
	  (void)pthread_mutex_unlock(&accept_mtx);                                                \
        } while (0)
#endif

/*
 * Per-socket buffer mutex used to protect most fields in the socket
 * buffer.
 */
#define	SOCKBUF_MTX(_sb) (&(_sb)->sb_mtx)
#if defined(_WIN32)
#define SOCKBUF_LOCK_INIT(_sb, _name) \
	InitializeCriticalSection(SOCKBUF_MTX(_sb))
#define SOCKBUF_LOCK_DESTROY(_sb) DeleteCriticalSection(SOCKBUF_MTX(_sb))
#define SOCKBUF_COND_INIT(_sb) InitializeConditionVariable((&(_sb)->sb_cond))
#define SOCKBUF_COND_DESTROY(_sb) DeleteConditionVariable((&(_sb)->sb_cond))
#define SOCK_COND_INIT(_so) InitializeConditionVariable((&(_so)->timeo_cond))
#define SOCK_COND_DESTROY(_so) DeleteConditionVariable((&(_so)->timeo_cond))
#define SOCK_COND(_so) (&(_so)->timeo_cond)
#else
#ifdef INVARIANTS
#define SOCKBUF_LOCK_INIT(_sb, _name) do {                                 \
	pthread_mutexattr_t mutex_attr;                                    \
	                                                                   \
	pthread_mutexattr_init(&mutex_attr);                               \
	pthread_mutexattr_settype(&mutex_attr, PTHREAD_MUTEX_ERRORCHECK);  \
	pthread_mutex_init(SOCKBUF_MTX(_sb), &mutex_attr);                 \
	pthread_mutexattr_destroy(&mutex_attr);                            \
} while (0)
#else
#define SOCKBUF_LOCK_INIT(_sb, _name) \
	pthread_mutex_init(SOCKBUF_MTX(_sb), NULL)
#endif
#define SOCKBUF_LOCK_DESTROY(_sb) pthread_mutex_destroy(SOCKBUF_MTX(_sb))
#define SOCKBUF_COND_INIT(_sb) pthread_cond_init((&(_sb)->sb_cond), NULL)
#define SOCKBUF_COND_DESTROY(_sb) pthread_cond_destroy((&(_sb)->sb_cond))
#define SOCK_COND_INIT(_so) pthread_cond_init((&(_so)->timeo_cond), NULL)
#define SOCK_COND_DESTROY(_so) pthread_cond_destroy((&(_so)->timeo_cond))
#define SOCK_COND(_so) (&(_so)->timeo_cond)
#endif
/*__Userspace__ SOCKBUF_LOCK(_sb) is now defined in netinet/sctp_process_lock.h */

/* #define	SOCKBUF_OWNED(_sb)		mtx_owned(SOCKBUF_MTX(_sb)) unused */
/*__Userspace__ SOCKBUF_UNLOCK(_sb) is now defined in netinet/sctp_process_lock.h */

/*__Userspace__ SOCKBUF_LOCK_ASSERT(_sb) is now defined in netinet/sctp_process_lock.h */

/* #define	SOCKBUF_UNLOCK_ASSERT(_sb)	mtx_assert(SOCKBUF_MTX(_sb), MA_NOTOWNED)   unused */

/*
 * Per-socket mutex: we reuse the receive socket buffer mutex for space
 * efficiency.  This decision should probably be revisited as we optimize
 * locking for the socket code.
 */
#define	SOCK_MTX(_so)			SOCKBUF_MTX(&(_so)->so_rcv)
/*__Userspace__ SOCK_LOCK(_so) is now defined in netinet/sctp_process_lock.h */

/* #define	SOCK_OWNED(_so)			SOCKBUF_OWNED(&(_so)->so_rcv) unused */
/*__Userspace__ SOCK_UNLOCK(_so) is now defined in netinet/sctp_process_lock.h */

#define	SOCK_LOCK_ASSERT(_so)		SOCKBUF_LOCK_ASSERT(&(_so)->so_rcv)

/*
 * Socket state bits.
 *
 * Historically, this bits were all kept in the so_state field.  For
 * locking reasons, they are now in multiple fields, as they are
 * locked differently.  so_state maintains basic socket state protected
 * by the socket lock.  so_qstate holds information about the socket
 * accept queues.  Each socket buffer also has a state field holding
 * information relevant to that socket buffer (can't send, rcv).  Many
 * fields will be read without locks to improve performance and avoid
 * lock order issues.  However, this approach must be used with caution.
 */
#define	SS_NOFDREF		0x0001	/* no file table ref any more */
#define	SS_ISCONNECTED		0x0002	/* socket connected to a peer */
#define	SS_ISCONNECTING		0x0004	/* in process of connecting to peer */
#define	SS_ISDISCONNECTING	0x0008	/* in process of disconnecting */
#define	SS_NBIO			0x0100	/* non-blocking ops */
#define	SS_ASYNC		0x0200	/* async i/o notify */
#define	SS_ISCONFIRMING		0x0400	/* deciding to accept connection req */
#define	SS_ISDISCONNECTED	0x2000	/* socket disconnected from peer */
/*
 * Protocols can mark a socket as SS_PROTOREF to indicate that, following
 * pru_detach, they still want the socket to persist, and will free it
 * themselves when they are done.  Protocols should only ever call sofree()
 * following setting this flag in pru_detach(), and never otherwise, as
 * sofree() bypasses socket reference counting.
 */
#define	SS_PROTOREF		0x4000	/* strong protocol reference */

/*
 * Socket state bits now stored in the socket buffer state field.
 */
#define	SBS_CANTSENDMORE	0x0010	/* can't send more data to peer */
#define	SBS_CANTRCVMORE		0x0020	/* can't receive more data from peer */
#define	SBS_RCVATMARK		0x0040	/* at mark on input */

/*
 * Socket state bits stored in so_qstate.
 */
#define	SQ_INCOMP		0x0800	/* unaccepted, incomplete connection */
#define	SQ_COMP			0x1000	/* unaccepted, complete connection */

/*
 * Socket event flags
 */
#define SCTP_EVENT_READ		0x0001	/* socket is readable */
#define SCTP_EVENT_WRITE	0x0002	/* socket is writeable */
#define SCTP_EVENT_ERROR	0x0004	/* socket has an error state */


/*-------------------------------------------------------------*/
/*-------------------------------------------------------------*/
/*                   __Userspace__                             */
/*-------------------------------------------------------------*/
/*-------------------------------------------------------------*/
/* this new __Userspace__ section is to copy portions of the _KERNEL block
 *  above into, avoiding having to port the entire thing at once...
 *  For function prototypes, the full bodies are in user_socket.c .
 */

/* ---------------------------------------------------------- */
/* --- function prototypes (implemented in user_socket.c) --- */
/* ---------------------------------------------------------- */
void	soisconnecting(struct socket *so);
void	soisdisconnecting(struct socket *so);
void	soisconnected(struct socket *so);
struct socket * sonewconn(struct socket *head, int connstatus);
void	socantrcvmore(struct socket *so);
void	socantsendmore(struct socket *so);
void	sofree(struct socket *so);



/* -------------- */
/* --- macros --- */
/* -------------- */

#define	soref(so) do {							\
	SOCK_LOCK_ASSERT(so);						\
	++(so)->so_count;						\
} while (0)

#define	sorele(so) do {							\
	ACCEPT_LOCK_ASSERT();						\
	SOCK_LOCK_ASSERT(so);						\
	KASSERT((so)->so_count > 0, ("sorele"));			\
	if (--(so)->so_count == 0)					\
		sofree(so);						\
	else {								\
		SOCK_UNLOCK(so);					\
		ACCEPT_UNLOCK();					\
	}								\
} while (0)


/* replacing imin with min (user_environment.h) */
#define	sbspace(sb) \
    ((long) min((int)((sb)->sb_hiwat - (sb)->sb_cc), \
	 (int)((sb)->sb_mbmax - (sb)->sb_mbcnt)))

/* do we have to send all at once on a socket? */
#define	sosendallatonce(so) \
    ((so)->so_proto->pr_flags & PR_ATOMIC)

/* can we read something from so? */
#define	soreadable(so) \
    ((int)((so)->so_rcv.sb_cc) >= (so)->so_rcv.sb_lowat || \
	((so)->so_rcv.sb_state & SBS_CANTRCVMORE) || \
	!TAILQ_EMPTY(&(so)->so_comp) || (so)->so_error)

#if 0  /*  original */
#define PR_CONNREQUIRED 0x04  /* from sys/protosw.h "needed" for sowriteable */
#define	sowriteable(so) \
    ((sbspace(&(so)->so_snd) >= (so)->so_snd.sb_lowat && \
	(((so)->so_state&SS_ISCONNECTED) || \
	  ((so)->so_proto->pr_flags&PR_CONNREQUIRED)==0)) || \
     ((so)->so_snd.sb_state & SBS_CANTSENDMORE) || \
     (so)->so_error)
#else  /* line with PR_CONNREQUIRED removed */
/* can we write something to so? */
#define	sowriteable(so) \
    ((sbspace(&(so)->so_snd) >= (so)->so_snd.sb_lowat && \
      (((so)->so_state&SS_ISCONNECTED))) ||              \
     ((so)->so_snd.sb_state & SBS_CANTSENDMORE) || \
     (so)->so_error)
#endif

extern void solisten_proto(struct socket *so, int backlog);
extern int solisten_proto_check(struct socket *so);
extern int sctp_listen(struct socket *so, int backlog, struct proc *p);
extern void socantrcvmore_locked(struct socket *so);
extern int sctp_bind(struct socket *so, struct sockaddr *addr);
extern int sctp6_bind(struct socket *so, struct sockaddr *addr, void *proc);
extern int sctpconn_bind(struct socket *so, struct sockaddr *addr);
extern int sctp_accept(struct socket *so, struct sockaddr **addr);
extern int sctp_attach(struct socket *so, int proto, uint32_t vrf_id);
extern int sctp6_attach(struct socket *so, int proto, uint32_t vrf_id);
extern int sctp_abort(struct socket *so);
extern int sctp6_abort(struct socket *so);
extern void sctp_close(struct socket *so);
extern int soaccept(struct socket *so, struct sockaddr **nam);
extern int solisten(struct socket *so, int backlog);
extern int  soreserve(struct socket *so, u_long sndcc, u_long rcvcc);
extern void sowakeup(struct socket *so, struct sockbuf *sb);
extern void wakeup(void *ident, struct socket *so); /*__Userspace__ */
extern int uiomove(void *cp, int n, struct uio *uio);
extern int sbwait(struct sockbuf *sb);
extern int sodisconnect(struct socket *so);
extern int soconnect(struct socket *so, struct sockaddr *nam);
extern int sctp_disconnect(struct socket *so);
extern int sctp_connect(struct socket *so, struct sockaddr *addr);
extern int sctp6_connect(struct socket *so, struct sockaddr *addr);
extern int sctpconn_connect(struct socket *so, struct sockaddr *addr);
extern void sctp_finish(void);

/* ------------------------------------------------ */
/* -----  macros copied from above ---- */
/* ------------------------------------------------ */

/*
 * Do we need to notify the other side when I/O is possible?
 */
#define	sb_notify(sb)	(((sb)->sb_flags & (SB_WAIT | SB_SEL | SB_ASYNC | \
    SB_UPCALL | SB_AIO | SB_KNOTE)) != 0)


/*
 * In sorwakeup() and sowwakeup(), acquire the socket buffer lock to
 * avoid a non-atomic test-and-wakeup.  However, sowakeup is
 * responsible for releasing the lock if it is called.  We unlock only
 * if we don't call into sowakeup.  If any code is introduced that
 * directly invokes the underlying sowakeup() primitives, it must
 * maintain the same semantics.
 */
#define	sorwakeup_locked(so) do {					\
	SOCKBUF_LOCK_ASSERT(&(so)->so_rcv);				\
	if (sb_notify(&(so)->so_rcv))					\
		sowakeup((so), &(so)->so_rcv);	 			\
	else								\
		SOCKBUF_UNLOCK(&(so)->so_rcv);				\
} while (0)

#define	sorwakeup(so) do {						\
	SOCKBUF_LOCK(&(so)->so_rcv);					\
	sorwakeup_locked(so);						\
} while (0)

#define	sowwakeup_locked(so) do {					\
	SOCKBUF_LOCK_ASSERT(&(so)->so_snd);				\
	if (sb_notify(&(so)->so_snd))					\
		sowakeup((so), &(so)->so_snd); 				\
	else								\
		SOCKBUF_UNLOCK(&(so)->so_snd);				\
} while (0)

#define	sowwakeup(so) do {						\
	SOCKBUF_LOCK(&(so)->so_snd);					\
	sowwakeup_locked(so);						\
} while (0)

#endif /* !_SYS_SOCKETVAR_H_ */<|MERGE_RESOLUTION|>--- conflicted
+++ resolved
@@ -59,19 +59,11 @@
 #define ERESTART (-1)
 #endif
 
-<<<<<<< HEAD
-#if !defined(__Userspace_os_Darwin) && !defined(__Userspace_os_NetBSD) && !defined(__Userspace_os_OpenBSD) && !defined(__Userspace_os_OS2)
+#if !defined(__APPLE__) && !defined(__NetBSD__) && !defined(__OpenBSD__) && !defined(__OS2__)
 enum	uio_rw { UIO_READ, UIO_WRITE };
 #endif
 
-#if !defined(__Userspace_os_NetBSD) && !defined(__Userspace_os_OpenBSD) && !defined(__Userspace_os_OS2)
-=======
-#if !defined(__APPLE__) && !defined(__NetBSD__) && !defined(__OpenBSD__)
-enum	uio_rw { UIO_READ, UIO_WRITE };
-#endif
-
-#if !defined(__NetBSD__) && !defined(__OpenBSD__)
->>>>>>> da3a29ec
+#if !defined(__NetBSD__) && !defined(__OpenBSD__) && !defined(__OS2__)
 /* Segment flag values. */
 enum uio_seg {
 	UIO_USERSPACE,		/* from user data space */
