// Copyright 2017 The Abseil Authors.
//
// Licensed under the Apache License, Version 2.0 (the "License");
// you may not use this file except in compliance with the License.
// You may obtain a copy of the License at
//
//      https://www.apache.org/licenses/LICENSE-2.0
//
// Unless required by applicable law or agreed to in writing, software
// distributed under the License is distributed on an "AS IS" BASIS,
// WITHOUT WARRANTIES OR CONDITIONS OF ANY KIND, either express or implied.
// See the License for the specific language governing permissions and
// limitations under the License.
//
// This file is a Posix-specific part of spinlock_wait.cc

#ifdef __OS2__
#include <unistd.h>
#else
#include <sched.h>
<<<<<<< HEAD
#endif
=======

>>>>>>> 0e6778f1
#include <atomic>
#include <ctime>

#include "absl/base/internal/errno_saver.h"
#include "absl/base/internal/scheduling_mode.h"
#include "absl/base/port.h"

extern "C" {

ABSL_ATTRIBUTE_WEAK void AbslInternalSpinLockDelay(
    std::atomic<uint32_t>* /* lock_word */, uint32_t /* value */, int loop,
    absl::base_internal::SchedulingMode /* mode */) {
  absl::base_internal::ErrnoSaver errno_saver;
  if (loop == 0) {
  } else if (loop == 1) {
#ifdef __OS2__
    // This will end up in DosSleep(0) which does yielding.
    sleep(0);
#else
    sched_yield();
#endif
  } else {
    struct timespec tm;
    tm.tv_sec = 0;
    tm.tv_nsec = absl::base_internal::SpinLockSuggestedDelayNS(loop);
    nanosleep(&tm, nullptr);
  }
}

ABSL_ATTRIBUTE_WEAK void AbslInternalSpinLockWake(
    std::atomic<uint32_t>* /* lock_word */, bool /* all */) {}

}  // extern "C"<|MERGE_RESOLUTION|>--- conflicted
+++ resolved
@@ -18,11 +18,8 @@
 #include <unistd.h>
 #else
 #include <sched.h>
-<<<<<<< HEAD
 #endif
-=======
 
->>>>>>> 0e6778f1
 #include <atomic>
 #include <ctime>
 
