// Copyright 2014 PDFium Authors. All rights reserved.
// Use of this source code is governed by a BSD-style license that can be
// found in the LICENSE file.

// Original code copyright 2014 Foxit Software Inc. http://www.foxitsoftware.com

#include "core/fxcrt/cfx_datetime.h"

#include "build/build_config.h"
#include "core/fxcrt/fx_system.h"

<<<<<<< HEAD
#if _FX_OS_ == _FX_OS_LINUX_ || _FX_OS_ == _FX_OS_ANDROID_ || \
    _FX_OS_ == _FX_OS_MACOSX_ || _FX_OS_ == _FX_OS_WASM_ || \
    _FX_OS_ == _FX_OS_OS2_
=======
#if defined(OS_ANDROID) || defined(OS_LINUX) || defined(OS_MACOSX) || \
    defined(OS_ASMJS) || defined(__wasm__)
>>>>>>> 0e6778f1
#include <sys/time.h>
#include <time.h>
#endif

namespace {

const uint8_t g_FXDaysPerMonth[12] = {31, 28, 31, 30, 31, 30,
                                      31, 31, 30, 31, 30, 31};
const uint8_t g_FXDaysPerLeapMonth[12] = {31, 29, 31, 30, 31, 30,
                                          31, 31, 30, 31, 30, 31};
const int32_t g_FXDaysBeforeMonth[12] = {0,   31,  59,  90,  120, 151,
                                         181, 212, 243, 273, 304, 334};
const int32_t g_FXDaysBeforeLeapMonth[12] = {0,   31,  60,  91,  121, 152,
                                             182, 213, 244, 274, 305, 335};
const int32_t g_FXDaysPerYear = 365;
const int32_t g_FXDaysPerLeapYear = 366;

int32_t DaysBeforeMonthInYear(int32_t iYear, uint8_t iMonth) {
  ASSERT(iYear != 0);
  ASSERT(iMonth >= 1);
  ASSERT(iMonth <= 12);

  const int32_t* p =
      FX_IsLeapYear(iYear) ? g_FXDaysBeforeLeapMonth : g_FXDaysBeforeMonth;
  return p[iMonth - 1];
}

int32_t DaysInYear(int32_t iYear) {
  ASSERT(iYear != 0);
  return FX_IsLeapYear(iYear) ? g_FXDaysPerLeapYear : g_FXDaysPerYear;
}

int64_t DateToDays(int32_t iYear,
                   uint8_t iMonth,
                   uint8_t iDay,
                   bool bIncludeThisDay) {
  ASSERT(iYear != 0);
  ASSERT(iMonth >= 1);
  ASSERT(iMonth <= 12);
  ASSERT(iDay >= 1);
  ASSERT(iDay <= FX_DaysInMonth(iYear, iMonth));

  int64_t iDays = DaysBeforeMonthInYear(iYear, iMonth);
  iDays += iDay;
  if (!bIncludeThisDay)
    iDays--;

  if (iYear > 0) {
    iYear--;
  } else {
    iDays -= DaysInYear(iYear);
    iYear++;
  }
  return iDays + static_cast<int64_t>(iYear) * 365 + iYear / 4 - iYear / 100 +
         iYear / 400;
}

struct FXUT_SYSTEMTIME {
  uint16_t wYear;
  uint16_t wMonth;
  uint16_t wDayOfWeek;
  uint16_t wDay;
  uint16_t wHour;
  uint16_t wMinute;
  uint16_t wSecond;
  uint16_t wMillisecond;
};

}  // namespace

uint8_t FX_DaysInMonth(int32_t iYear, uint8_t iMonth) {
  ASSERT(iYear != 0);
  ASSERT(iMonth >= 1);
  ASSERT(iMonth <= 12);

  const uint8_t* p =
      FX_IsLeapYear(iYear) ? g_FXDaysPerLeapMonth : g_FXDaysPerMonth;
  return p[iMonth - 1];
}

bool FX_IsLeapYear(int32_t iYear) {
  ASSERT(iYear != 0);
  return ((iYear % 4) == 0 && (iYear % 100) != 0) || (iYear % 400) == 0;
}

// static
CFX_DateTime CFX_DateTime::Now() {
  FXUT_SYSTEMTIME utLocal;
#if defined(OS_WIN)
  ::GetLocalTime((LPSYSTEMTIME)&utLocal);
#else
  timeval curTime;
  gettimeofday(&curTime, nullptr);

  struct tm st;
  localtime_r(&curTime.tv_sec, &st);
  utLocal.wYear = st.tm_year + 1900;
  utLocal.wMonth = st.tm_mon + 1;
  utLocal.wDayOfWeek = st.tm_wday;
  utLocal.wDay = st.tm_mday;
  utLocal.wHour = st.tm_hour;
  utLocal.wMinute = st.tm_min;
  utLocal.wSecond = st.tm_sec;
  utLocal.wMillisecond = curTime.tv_usec / 1000;
#endif  // defined(OS_WIN)

  return CFX_DateTime(utLocal.wYear, static_cast<uint8_t>(utLocal.wMonth),
                      static_cast<uint8_t>(utLocal.wDay),
                      static_cast<uint8_t>(utLocal.wHour),
                      static_cast<uint8_t>(utLocal.wMinute),
                      static_cast<uint8_t>(utLocal.wSecond),
                      static_cast<uint16_t>(utLocal.wMillisecond));
}

int32_t CFX_DateTime::GetDayOfWeek() const {
  int32_t v = static_cast<int32_t>(DateToDays(year_, month_, day_, true) % 7);
  if (v < 0)
    v += 7;
  return v;
}

bool CFX_DateTime::operator==(const CFX_DateTime& other) const {
  return year_ == other.year_ && month_ == other.month_ && day_ == other.day_ &&
         hour_ == other.hour_ && minute_ == other.minute_ &&
         second_ == other.second_ && millisecond_ == other.millisecond_;
}<|MERGE_RESOLUTION|>--- conflicted
+++ resolved
@@ -9,14 +9,8 @@
 #include "build/build_config.h"
 #include "core/fxcrt/fx_system.h"
 
-<<<<<<< HEAD
-#if _FX_OS_ == _FX_OS_LINUX_ || _FX_OS_ == _FX_OS_ANDROID_ || \
-    _FX_OS_ == _FX_OS_MACOSX_ || _FX_OS_ == _FX_OS_WASM_ || \
-    _FX_OS_ == _FX_OS_OS2_
-=======
 #if defined(OS_ANDROID) || defined(OS_LINUX) || defined(OS_MACOSX) || \
-    defined(OS_ASMJS) || defined(__wasm__)
->>>>>>> 0e6778f1
+    defined(OS_ASMJS) || defined(OS_OS2) || defined(__wasm__)
 #include <sys/time.h>
 #include <time.h>
 #endif
