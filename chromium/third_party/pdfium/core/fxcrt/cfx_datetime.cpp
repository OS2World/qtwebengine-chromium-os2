--- conflicted
+++ resolved
@@ -9,13 +9,8 @@
 #include "build/build_config.h"
 #include "core/fxcrt/fx_system.h"
 
-<<<<<<< HEAD
-#if defined(OS_ANDROID) || defined(OS_LINUX) || defined(OS_MACOSX) || \
-    defined(OS_ASMJS) || defined(OS_OS2) || defined(__wasm__)
-=======
 #if defined(OS_ANDROID) || defined(OS_LINUX) || defined(OS_CHROMEOS) || \
-    defined(OS_APPLE) || defined(OS_ASMJS)
->>>>>>> da3a29ec
+    defined(OS_APPLE) || defined(OS_ASMJS) || defined(OS_OS2)
 #include <sys/time.h>
 #include <time.h>
 #endif
