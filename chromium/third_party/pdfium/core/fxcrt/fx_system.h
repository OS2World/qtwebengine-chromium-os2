// Copyright 2014 PDFium Authors. All rights reserved.
// Use of this source code is governed by a BSD-style license that can be
// found in the LICENSE file.

// Original code copyright 2014 Foxit Software Inc. http://www.foxitsoftware.com

#ifndef CORE_FXCRT_FX_SYSTEM_H_
#define CORE_FXCRT_FX_SYSTEM_H_

#include "build/build_config.h"
#include <assert.h>
#include <math.h>
#include <stdarg.h>
#include <stddef.h>
#include <stdint.h>
#include <stdio.h>
#include <stdlib.h>
#include <string.h>
#include <wchar.h>

<<<<<<< HEAD
// _FX_OS_ values:
#define _FX_OS_WIN32_ 1
#define _FX_OS_WIN64_ 2
#define _FX_OS_LINUX_ 4
#define _FX_OS_MACOSX_ 7
#define _FX_OS_ANDROID_ 12
#define _FX_OS_WASM_ 13
#define _FX_OS_OS2_ 20

// _FX_PLATFORM_ values;
#define _FX_PLATFORM_WINDOWS_ 1  // _FX_OS_WIN32_ or _FX_OS_WIN64_.
#define _FX_PLATFORM_LINUX_ 2    // _FX_OS_LINUX_ or _FX_OS_WASM_.
#define _FX_PLATFORM_APPLE_ 3    // _FX_OS_MACOSX_ always.
#define _FX_PLATFORM_ANDROID_ 4  // _FX_OS_ANDROID_ always.
#define _FX_PLATFORM_OS2_ 20  // _FX_OS_OS2_ always.

#ifndef _FX_OS_
#if defined(__ANDROID__)
#define _FX_OS_ _FX_OS_ANDROID_
#define _FX_PLATFORM_ _FX_PLATFORM_ANDROID_
#elif defined(_WIN32)
#define _FX_OS_ _FX_OS_WIN32_
=======
// _FX_PLATFORM_ values;
#define _FX_PLATFORM_WINDOWS_ 1
#define _FX_PLATFORM_LINUX_ 2
#define _FX_PLATFORM_APPLE_ 3

#if defined(_WIN32)
>>>>>>> 0e6778f1
#define _FX_PLATFORM_ _FX_PLATFORM_WINDOWS_
#elif defined(_WIN64)
#define _FX_PLATFORM_ _FX_PLATFORM_WINDOWS_
#elif defined(__linux__)
#define _FX_PLATFORM_ _FX_PLATFORM_LINUX_
#elif defined(__APPLE__)
#define _FX_PLATFORM_ _FX_PLATFORM_APPLE_
#elif defined(__asmjs__) || defined(__wasm__)
#define _FX_PLATFORM_ _FX_PLATFORM_LINUX_
#elif defined(__OS2__)
#define _FX_OS_ _FX_OS_OS2_
#define _FX_PLATFORM_ _FX_PLATFORM_OS2_
#endif

#if defined(_MSC_VER) && _MSC_VER < 1900
#error Sorry, VC++ 2015 or later is required to compile PDFium.
#endif  // defined(_MSC_VER) && _MSC_VER < 1900

#if defined(__wasm__) && defined(PDF_ENABLE_V8)
#error Cannot compile v8 with wasm.
#endif  // PDF_ENABLE_V8

#if _FX_PLATFORM_ == _FX_PLATFORM_WINDOWS_
#include <windows.h>
#include <sal.h>
#endif  // _FX_PLATFORM_ == _FX_PLATFORM_WINDOWS_

#if _FX_PLATFORM_ == _FX_PLATFORM_APPLE_
#if !defined(OS_IOS)
#include <Carbon/Carbon.h>
#endif
#include <libkern/OSAtomic.h>
#endif  // _FX_PLATFORM_ == _FX_PLATFORM_APPLE_

#ifdef __cplusplus
extern "C" {
#endif  // __cplusplus

#define IsFloatZero(f) ((f) < 0.0001 && (f) > -0.0001)
#define IsFloatBigger(fa, fb) ((fa) > (fb) && !IsFloatZero((fa) - (fb)))
#define IsFloatSmaller(fa, fb) ((fa) < (fb) && !IsFloatZero((fa) - (fb)))
#define IsFloatEqual(fa, fb) IsFloatZero((fa) - (fb))

// PDFium file sizes match the platform, but PDFium itself does not support
// files larger than 2GB even if the platform does. The value must be signed
// to support -1 error returns.
// TODO(tsepez): support larger files.
#if _FX_PLATFORM_ == _FX_PLATFORM_WINDOWS_
#define FX_FILESIZE int32_t
#else  // _FX_PLATFORM_ == _FX_PLATFORM_WINDOWS_
#define FX_FILESIZE off_t
#endif  // _FX_PLATFORM_ == _FX_PLATFORM_WINDOWS_

#ifndef ASSERT
#ifndef NDEBUG
#define ASSERT assert
#else
#define ASSERT(a)
#endif  // NDEBUG
#endif  // ASSERT

// M_PI not universally present on all platforms.
#define FX_PI 3.1415926535897932384626433832795f
#define FX_BEZIER 0.5522847498308f

// NOTE: prevent use of the return value from snprintf() since some platforms
// have different return values.
#define FXSYS_snprintf (void)snprintf
#define FXSYS_vsnprintf (void)vsnprintf
#define FXSYS_sprintf DO_NOT_USE_SPRINTF_DIE_DIE_DIE
#define FXSYS_vsprintf DO_NOT_USE_VSPRINTF_DIE_DIE_DIE

#ifdef __cplusplus
}  // extern "C"

#include "third_party/base/numerics/safe_conversions.h"

// Overloaded functions for C++ templates
inline size_t FXSYS_len(const char* ptr) {
  return strlen(ptr);
}

inline size_t FXSYS_len(const wchar_t* ptr) {
  return wcslen(ptr);
}

inline int FXSYS_cmp(const char* ptr1, const char* ptr2, size_t len) {
  return memcmp(ptr1, ptr2, len);
}

inline int FXSYS_cmp(const wchar_t* ptr1, const wchar_t* ptr2, size_t len) {
  return wmemcmp(ptr1, ptr2, len);
}

inline const char* FXSYS_chr(const char* ptr, char ch, size_t len) {
  return reinterpret_cast<const char*>(memchr(ptr, ch, len));
}

inline const wchar_t* FXSYS_chr(const wchar_t* ptr, wchar_t ch, size_t len) {
  return wmemchr(ptr, ch, len);
}

extern "C" {
#endif  // __cplusplus

#if _FX_PLATFORM_ == _FX_PLATFORM_WINDOWS_
#define FXSYS_GetACP GetACP
#define FXSYS_itoa _itoa
#define FXSYS_WideCharToMultiByte WideCharToMultiByte
#define FXSYS_MultiByteToWideChar MultiByteToWideChar
#define FXSYS_strlwr _strlwr
#define FXSYS_strupr _strupr
#define FXSYS_stricmp _stricmp
#define FXSYS_wcsicmp _wcsicmp
#define FXSYS_wcslwr _wcslwr
#define FXSYS_wcsupr _wcsupr
#define FXSYS_pow(a, b) (float)powf(a, b)
size_t FXSYS_wcsftime(wchar_t* strDest,
                      size_t maxsize,
                      const wchar_t* format,
                      const struct tm* timeptr);
#define FXSYS_SetLastError SetLastError
#define FXSYS_GetLastError GetLastError
#else  // _FX_PLATFORM_ == _FX_PLATFORM_WINDOWS_
int FXSYS_GetACP();
char* FXSYS_itoa(int value, char* str, int radix);
int FXSYS_WideCharToMultiByte(uint32_t codepage,
                              uint32_t dwFlags,
                              const wchar_t* wstr,
                              int wlen,
                              char* buf,
                              int buflen,
                              const char* default_str,
                              int* pUseDefault);
int FXSYS_MultiByteToWideChar(uint32_t codepage,
                              uint32_t dwFlags,
                              const char* bstr,
                              int blen,
                              wchar_t* buf,
                              int buflen);
char* FXSYS_strlwr(char* str);
char* FXSYS_strupr(char* str);
int FXSYS_stricmp(const char* str1, const char* str2);
int FXSYS_wcsicmp(const wchar_t* str1, const wchar_t* str2);
wchar_t* FXSYS_wcslwr(wchar_t* str);
wchar_t* FXSYS_wcsupr(wchar_t* str);
#define FXSYS_pow(a, b) (float)pow(a, b)
#define FXSYS_wcsftime wcsftime
void FXSYS_SetLastError(uint32_t err);
uint32_t FXSYS_GetLastError();
#endif  // _FX_PLATFORM_ == _FX_PLATFORM_WINDOWS_

#define FXWORD_GET_LSBFIRST(p)                                \
  (static_cast<uint16_t>((static_cast<uint16_t>(p[1]) << 8) | \
                         (static_cast<uint16_t>(p[0]))))
#define FXWORD_GET_MSBFIRST(p)                                \
  (static_cast<uint16_t>((static_cast<uint16_t>(p[0]) << 8) | \
                         (static_cast<uint16_t>(p[1]))))
#define FXDWORD_GET_LSBFIRST(p)                                                \
  ((static_cast<uint32_t>(p[3]) << 24) | (static_cast<uint32_t>(p[2]) << 16) | \
   (static_cast<uint32_t>(p[1]) << 8) | (static_cast<uint32_t>(p[0])))
#define FXDWORD_GET_MSBFIRST(p)                                                \
  ((static_cast<uint32_t>(p[0]) << 24) | (static_cast<uint32_t>(p[1]) << 16) | \
   (static_cast<uint32_t>(p[2]) << 8) | (static_cast<uint32_t>(p[3])))
int32_t FXSYS_atoi(const char* str);
uint32_t FXSYS_atoui(const char* str);
int32_t FXSYS_wtoi(const wchar_t* str);
int64_t FXSYS_atoi64(const char* str);
const char* FXSYS_i64toa(int64_t value, char* str, int radix);
int FXSYS_roundf(float f);
int FXSYS_round(double d);
#define FXSYS_sqrt2(a, b) (float)sqrt((a) * (a) + (b) * (b))
#ifdef __cplusplus
}  // extern C
#endif  // __cplusplus

// To print a size_t value in a portable way:
//   size_t size;
//   printf("xyz: %" PRIuS, size);
// The "u" in the macro corresponds to %u, and S is for "size".
#if _FX_PLATFORM_ != _FX_PLATFORM_WINDOWS_

#if (defined(_INTTYPES_H) || defined(_INTTYPES_H_)) && !defined(PRId64)
#error "inttypes.h has already been included before this header file, but "
#error "without __STDC_FORMAT_MACROS defined."
#endif

#if !defined(__STDC_FORMAT_MACROS)
#define __STDC_FORMAT_MACROS
#endif

#include <inttypes.h>

#if !defined(PRIuS)
#define PRIuS "zu"
#endif

#else  // _FX_PLATFORM_ != _FX_PLATFORM_WINDOWS_

#if !defined(PRIuS)
#define PRIuS "Iu"
#endif

#endif  // _FX_PLATFORM_ != _FX_PLATFORM_WINDOWS_

#endif  // CORE_FXCRT_FX_SYSTEM_H_<|MERGE_RESOLUTION|>--- conflicted
+++ resolved
@@ -18,37 +18,13 @@
 #include <string.h>
 #include <wchar.h>
 
-<<<<<<< HEAD
-// _FX_OS_ values:
-#define _FX_OS_WIN32_ 1
-#define _FX_OS_WIN64_ 2
-#define _FX_OS_LINUX_ 4
-#define _FX_OS_MACOSX_ 7
-#define _FX_OS_ANDROID_ 12
-#define _FX_OS_WASM_ 13
-#define _FX_OS_OS2_ 20
-
-// _FX_PLATFORM_ values;
-#define _FX_PLATFORM_WINDOWS_ 1  // _FX_OS_WIN32_ or _FX_OS_WIN64_.
-#define _FX_PLATFORM_LINUX_ 2    // _FX_OS_LINUX_ or _FX_OS_WASM_.
-#define _FX_PLATFORM_APPLE_ 3    // _FX_OS_MACOSX_ always.
-#define _FX_PLATFORM_ANDROID_ 4  // _FX_OS_ANDROID_ always.
-#define _FX_PLATFORM_OS2_ 20  // _FX_OS_OS2_ always.
-
-#ifndef _FX_OS_
-#if defined(__ANDROID__)
-#define _FX_OS_ _FX_OS_ANDROID_
-#define _FX_PLATFORM_ _FX_PLATFORM_ANDROID_
-#elif defined(_WIN32)
-#define _FX_OS_ _FX_OS_WIN32_
-=======
 // _FX_PLATFORM_ values;
 #define _FX_PLATFORM_WINDOWS_ 1
 #define _FX_PLATFORM_LINUX_ 2
 #define _FX_PLATFORM_APPLE_ 3
+#define _FX_PLATFORM_OS2_ 20
 
 #if defined(_WIN32)
->>>>>>> 0e6778f1
 #define _FX_PLATFORM_ _FX_PLATFORM_WINDOWS_
 #elif defined(_WIN64)
 #define _FX_PLATFORM_ _FX_PLATFORM_WINDOWS_
@@ -59,7 +35,6 @@
 #elif defined(__asmjs__) || defined(__wasm__)
 #define _FX_PLATFORM_ _FX_PLATFORM_LINUX_
 #elif defined(__OS2__)
-#define _FX_OS_ _FX_OS_OS2_
 #define _FX_PLATFORM_ _FX_PLATFORM_OS2_
 #endif
 
