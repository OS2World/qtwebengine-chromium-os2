--- conflicted
+++ resolved
@@ -11,15 +11,8 @@
 #include "core/fxcrt/fileaccess_iface.h"
 #include "core/fxcrt/fx_system.h"
 
-<<<<<<< HEAD
-#if _FX_PLATFORM_ != _FX_PLATFORM_LINUX_ && \
-    _FX_PLATFORM_ != _FX_PLATFORM_APPLE_ && \
-    _FX_PLATFORM_ != _FX_PLATFORM_ANDROID_ && \
-    _FX_PLATFORM_ != _FX_PLATFORM_OS2_
-=======
 #if _FX_PLATFORM_ != _FX_PLATFORM_LINUX_ && !defined(OS_MACOSX) && \
-    !defined(OS_ANDROID)
->>>>>>> 0e6778f1
+    !defined(OS_ANDROID) && !defined(OS_OS2)
 #error "Included on the wrong platform"
 #endif
 
