# Copyright 2018 The PDFium Authors. All rights reserved.
# Use of this source code is governed by a BSD-style license that can be
# found in the LICENSE file.

import("//build/config/freetype/freetype.gni")
import("../../pdfium.gni")
import("../../testing/test.gni")

config("fxge_warnings") {
  visibility = [ ":*" ]
  if (is_clang) {
    cflags = [
      # http://code.google.com/p/pdfium/issues/detail?id=188
      "-Wno-switch",
    ]
  }
}

source_set("fxge") {
  sources = [
    "cfx_cliprgn.cpp",
    "cfx_cliprgn.h",
    "cfx_color.cpp",
    "cfx_color.h",
    "cfx_defaultrenderdevice.h",
    "cfx_drawutils.cpp",
    "cfx_drawutils.h",
    "cfx_face.cpp",
    "cfx_face.h",
    "cfx_fillrenderoptions.h",
    "cfx_folderfontinfo.cpp",
    "cfx_folderfontinfo.h",
    "cfx_font.cpp",
    "cfx_font.h",
    "cfx_fontcache.cpp",
    "cfx_fontcache.h",
    "cfx_fontmapper.cpp",
    "cfx_fontmapper.h",
    "cfx_fontmgr.cpp",
    "cfx_fontmgr.h",
    "cfx_gemodule.cpp",
    "cfx_gemodule.h",
    "cfx_glyphbitmap.cpp",
    "cfx_glyphbitmap.h",
    "cfx_glyphcache.cpp",
    "cfx_glyphcache.h",
    "cfx_graphstate.cpp",
    "cfx_graphstate.h",
    "cfx_graphstatedata.cpp",
    "cfx_graphstatedata.h",
    "cfx_pathdata.cpp",
    "cfx_pathdata.h",
    "cfx_renderdevice.cpp",
    "cfx_renderdevice.h",
    "cfx_substfont.cpp",
    "cfx_substfont.h",
    "cfx_textrenderoptions.h",
    "cfx_unicodeencoding.cpp",
    "cfx_unicodeencoding.h",
    "dib/cfx_bitmapcomposer.cpp",
    "dib/cfx_bitmapcomposer.h",
    "dib/cfx_bitmapstorer.cpp",
    "dib/cfx_bitmapstorer.h",
    "dib/cfx_cmyk_to_srgb.cpp",
    "dib/cfx_cmyk_to_srgb.h",
    "dib/cfx_dibbase.cpp",
    "dib/cfx_dibbase.h",
    "dib/cfx_dibitmap.cpp",
    "dib/cfx_dibitmap.h",
    "dib/cfx_imagerenderer.cpp",
    "dib/cfx_imagerenderer.h",
    "dib/cfx_imagestretcher.cpp",
    "dib/cfx_imagestretcher.h",
    "dib/cfx_imagetransformer.cpp",
    "dib/cfx_imagetransformer.h",
    "dib/cfx_scanlinecompositor.cpp",
    "dib/cfx_scanlinecompositor.h",
    "dib/cstretchengine.cpp",
    "dib/cstretchengine.h",
    "dib/fx_dib_main.cpp",
    "dib/scanlinecomposer_iface.h",
    "fontdata/chromefontdata/FoxitDingbats.cpp",
    "fontdata/chromefontdata/FoxitFixed.cpp",
    "fontdata/chromefontdata/FoxitFixedBold.cpp",
    "fontdata/chromefontdata/FoxitFixedBoldItalic.cpp",
    "fontdata/chromefontdata/FoxitFixedItalic.cpp",
    "fontdata/chromefontdata/FoxitSans.cpp",
    "fontdata/chromefontdata/FoxitSansBold.cpp",
    "fontdata/chromefontdata/FoxitSansBoldItalic.cpp",
    "fontdata/chromefontdata/FoxitSansItalic.cpp",
    "fontdata/chromefontdata/FoxitSansMM.cpp",
    "fontdata/chromefontdata/FoxitSerif.cpp",
    "fontdata/chromefontdata/FoxitSerifBold.cpp",
    "fontdata/chromefontdata/FoxitSerifBoldItalic.cpp",
    "fontdata/chromefontdata/FoxitSerifItalic.cpp",
    "fontdata/chromefontdata/FoxitSerifMM.cpp",
    "fontdata/chromefontdata/FoxitSymbol.cpp",
    "fontdata/chromefontdata/chromefontdata.h",
    "freetype/fx_freetype.cpp",
    "fx_dib.h",
    "fx_font.cpp",
    "fx_font.h",
    "fx_freetype.h",
    "render_defines.h",
    "renderdevicedriver_iface.cpp",
    "renderdevicedriver_iface.h",
    "scoped_font_transform.cpp",
    "scoped_font_transform.h",
    "systemfontinfo_iface.h",
    "text_char_pos.cpp",
    "text_char_pos.h",
    "text_glyph_pos.cpp",
    "text_glyph_pos.h",
  ]

  configs += [
    ":fxge_warnings",
    "../../:pdfium_core_config",
  ]

  deps = [ "../fxcrt" ]

  if (is_component_build || use_system_freetype) {
    # ft_adobe_glyph_list is not exported from the Freetype shared library so we
    # need it defined in component builds and builds using system freetype.
    defines = [ "DEFINE_PS_TABLES_DATA" ]
  }

  if (pdf_enable_xfa) {
    sources += [
      "cfx_unicodeencodingex.cpp",
      "cfx_unicodeencodingex.h",
    ]
  }

  if (pdf_use_skia || pdf_use_skia_paths) {
    sources += [ "skia/fx_skia_device.cpp" ]
    deps += [ "//skia" ]
  } else {
    sources += [
      "agg/fx_agg_driver.cpp",
      "agg/fx_agg_driver.h",
    ]
    deps += [ "../../third_party:fx_agg" ]
  }

  if (is_android) {
    sources += [
      "android/cfpf_skiadevicemodule.cpp",
      "android/cfpf_skiadevicemodule.h",
      "android/cfpf_skiafont.cpp",
      "android/cfpf_skiafont.h",
      "android/cfpf_skiafontmgr.cpp",
      "android/cfpf_skiafontmgr.h",
      "android/cfpf_skiapathfont.cpp",
      "android/cfpf_skiapathfont.h",
      "android/cfx_androidfontinfo.cpp",
      "android/cfx_androidfontinfo.h",
      "android/fx_android_impl.cpp",
    ]
  }

<<<<<<< HEAD
  if (is_linux || is_os2) {
=======
  if (is_linux || is_chromeos) {
>>>>>>> da3a29ec
    sources += [ "fx_ge_linux.cpp" ]
  }

  if (is_mac || is_ios) {
    sources += [
      "apple/fx_apple_platform.cpp",
      "apple/fx_mac_impl.cpp",
      "apple/fx_mac_impl.h",
      "apple/fx_quartz_device.cpp",
      "apple/fx_quartz_device.h",
    ]
    frameworks = [ "CoreGraphics.framework" ]
  }

  if (is_win) {
    sources += [
      "cfx_windowsrenderdevice.h",
      "dib/cfx_dibextractor.cpp",
      "dib/cfx_dibextractor.h",
      "win32/cfx_psrenderer.cpp",
      "win32/cfx_psrenderer.h",
      "win32/cfx_windowsdib.h",
      "win32/cpsoutput.cpp",
      "win32/cpsoutput.h",
      "win32/fx_win32_device.cpp",
      "win32/fx_win32_dib.cpp",
      "win32/fx_win32_gdipext.cpp",
      "win32/fx_win32_print.cpp",
      "win32/win32_int.h",
    ]
    configs -= [ "//build/config/win:lean_and_mean" ]
  }

  visibility = [ "../../*" ]
}

pdfium_unittest_source_set("unittests") {
  sources = [
    "cfx_folderfontinfo_unittest.cpp",
    "cfx_fontmapper_unittest.cpp",
    "dib/cfx_cmyk_to_srgb_unittest.cpp",
    "dib/cfx_dibitmap_unittest.cpp",
    "dib/cstretchengine_unittest.cpp",
    "fx_font_unittest.cpp",
  ]
  deps = [
    ":fxge",
    "../fpdfapi/page",
    "../fpdfapi/parser",
  ]
  pdfium_root_dir = "../../"
}

pdfium_embeddertest_source_set("embeddertests") {
  sources = [ "fx_ge_text_embeddertest.cpp" ]
  deps = []
  pdfium_root_dir = "../../"

  if (pdf_use_skia || pdf_use_skia_paths) {
    sources += [ "skia/fx_skia_device_embeddertest.cpp" ]
    deps += [
      ":fxge",
      "../../fpdfsdk",
      "//skia",
    ]
  }

  if (is_win) {
    sources += [ "win32/fx_win32_device_embeddertest.cpp" ]
    deps += [
      ":fxge",
      "../fxcodec",
    ]
  }
}<|MERGE_RESOLUTION|>--- conflicted
+++ resolved
@@ -160,11 +160,7 @@
     ]
   }
 
-<<<<<<< HEAD
-  if (is_linux || is_os2) {
-=======
-  if (is_linux || is_chromeos) {
->>>>>>> da3a29ec
+  if (is_linux || is_chromeos || is_os2) {
     sources += [ "fx_ge_linux.cpp" ]
   }
 
