// Copyright 2014 PDFium Authors. All rights reserved.
// Use of this source code is governed by a BSD-style license that can be
// found in the LICENSE file.

// Original code copyright 2014 Foxit Software Inc. http://www.foxitsoftware.com

#include <memory>
#include <utility>

#include "build/build_config.h"
#include "core/fxcrt/fx_codepage.h"
#include "core/fxge/cfx_folderfontinfo.h"
#include "core/fxge/cfx_fontmgr.h"
#include "core/fxge/cfx_gemodule.h"
#include "core/fxge/fx_font.h"
#include "core/fxge/systemfontinfo_iface.h"
#include "third_party/base/stl_util.h"

#if !defined(OS_LINUX) && !defined(OS_CHROMEOS) && !defined(OS_ASMJS)
#error "Included on the wrong platform"
#endif

<<<<<<< HEAD
#if _FX_PLATFORM_ == _FX_PLATFORM_LINUX_ || _FX_PLATFORM_ == _FX_PLATFORM_OS2_
=======
>>>>>>> da3a29ec
namespace {

enum JpFontFamily : uint8_t {
  kJpFontPGothic,
  kJpFontGothic,
  kJpFontPMincho,
  kJpFontMincho,
  kCount
};

const char* const g_LinuxJpFontList[][JpFontFamily::kCount] = {
    {"TakaoPGothic", "VL PGothic", "IPAPGothic", "VL Gothic"},
    {"TakaoGothic", "VL Gothic", "IPAGothic", "Kochi Gothic"},
    {"TakaoPMincho", "IPAPMincho", "VL Gothic", "Kochi Mincho"},
    {"TakaoMincho", "IPAMincho", "VL Gothic", "Kochi Mincho"},
};

const char* const g_LinuxGbFontList[] = {
    "AR PL UMing CN Light",
    "WenQuanYi Micro Hei",
    "AR PL UKai CN",
};

const char* const g_LinuxB5FontList[] = {
    "AR PL UMing TW Light",
    "WenQuanYi Micro Hei",
    "AR PL UKai TW",
};

const char* const g_LinuxHGFontList[] = {
    "UnDotum",
};

uint8_t GetJapanesePreference(const char* facearr,
                              int weight,
                              int pitch_family) {
  ByteString face = facearr;
  if (face.Contains("Gothic") ||
      face.Contains("\x83\x53\x83\x56\x83\x62\x83\x4e")) {
    if (face.Contains("PGothic") ||
        face.Contains("\x82\x6f\x83\x53\x83\x56\x83\x62\x83\x4e")) {
      return kJpFontPGothic;
    }
    return kJpFontGothic;
  }
  if (face.Contains("Mincho") || face.Contains("\x96\xbe\x92\xa9")) {
    if (face.Contains("PMincho") || face.Contains("\x82\x6f\x96\xbe\x92\xa9")) {
      return kJpFontPMincho;
    }
    return kJpFontMincho;
  }
  if (!FontFamilyIsRoman(pitch_family) && weight > 400)
    return kJpFontPGothic;

  return kJpFontPMincho;
}

class CFX_LinuxFontInfo final : public CFX_FolderFontInfo {
 public:
  CFX_LinuxFontInfo() = default;
  ~CFX_LinuxFontInfo() override = default;

  // CFX_LinuxFontInfo:
  void* MapFont(int weight,
                bool bItalic,
                int charset,
                int pitch_family,
                const char* family) override;

  bool ParseFontCfg(const char** pUserPaths);
};

void* CFX_LinuxFontInfo::MapFont(int weight,
                                 bool bItalic,
                                 int charset,
                                 int pitch_family,
                                 const char* family) {
  void* font = GetSubstFont(family);
  if (font)
    return font;

  bool bCJK = true;
  switch (charset) {
    case FX_CHARSET_ShiftJIS: {
      uint8_t index = GetJapanesePreference(family, weight, pitch_family);
      ASSERT(index < pdfium::size(g_LinuxJpFontList));
      for (const char* name : g_LinuxJpFontList[index]) {
        auto it = m_FontList.find(name);
        if (it != m_FontList.end())
          return it->second.get();
      }
      break;
    }
    case FX_CHARSET_ChineseSimplified: {
      for (const char* name : g_LinuxGbFontList) {
        auto it = m_FontList.find(name);
        if (it != m_FontList.end())
          return it->second.get();
      }
      break;
    }
    case FX_CHARSET_ChineseTraditional: {
      for (const char* name : g_LinuxB5FontList) {
        auto it = m_FontList.find(name);
        if (it != m_FontList.end())
          return it->second.get();
      }
      break;
    }
    case FX_CHARSET_Hangul: {
      for (const char* name : g_LinuxHGFontList) {
        auto it = m_FontList.find(name);
        if (it != m_FontList.end())
          return it->second.get();
      }
      break;
    }
    default:
      bCJK = false;
      break;
  }
  return FindFont(weight, bItalic, charset, pitch_family, family, !bCJK);
}

bool CFX_LinuxFontInfo::ParseFontCfg(const char** pUserPaths) {
  if (!pUserPaths)
    return false;

  for (const char** pPath = pUserPaths; *pPath; ++pPath)
    AddPath(*pPath);
  return true;
}

}  // namespace

<<<<<<< HEAD
std::unique_ptr<SystemFontInfoIface> SystemFontInfoIface::CreateDefault(
    const char** pUserPaths) {
  auto pInfo = pdfium::MakeUnique<CFX_LinuxFontInfo>();
  if (!pInfo->ParseFontCfg(pUserPaths)) {
#if _FX_PLATFORM_ == _FX_PLATFORM_OS2_
    pInfo->AddPath("/@system_drive/PSFONTS");
    pInfo->AddPath("/@unixroot/usr/share/fonts");
    pInfo->AddPath("/@unixroot/usr/local/share/fonts");
#else
    pInfo->AddPath("/usr/share/fonts");
    pInfo->AddPath("/usr/share/X11/fonts/Type1");
    pInfo->AddPath("/usr/share/X11/fonts/TTF");
    pInfo->AddPath("/usr/local/share/fonts");
#endif
  }
  return std::move(pInfo);
}

=======
>>>>>>> da3a29ec
class CLinuxPlatform : public CFX_GEModule::PlatformIface {
 public:
  CLinuxPlatform() = default;
  ~CLinuxPlatform() override = default;

  void Init() override {}

  std::unique_ptr<SystemFontInfoIface> CreateDefaultSystemFontInfo() override {
    auto pInfo = std::make_unique<CFX_LinuxFontInfo>();
    if (!pInfo->ParseFontCfg(CFX_GEModule::Get()->GetUserFontPaths())) {
      pInfo->AddPath("/usr/share/fonts");
      pInfo->AddPath("/usr/share/X11/fonts/Type1");
      pInfo->AddPath("/usr/share/X11/fonts/TTF");
      pInfo->AddPath("/usr/local/share/fonts");
    }
    return pInfo;
  }
};

// static
std::unique_ptr<CFX_GEModule::PlatformIface>
CFX_GEModule::PlatformIface::Create() {
<<<<<<< HEAD
  return pdfium::MakeUnique<CLinuxPlatform>();
}
#endif  // _FX_PLATFORM_ == _FX_PLATFORM_LINUX_ || _FX_PLATFORM_ == _FX_PLATFORM_OS2_
=======
  return std::make_unique<CLinuxPlatform>();
}
>>>>>>> da3a29ec
<|MERGE_RESOLUTION|>--- conflicted
+++ resolved
@@ -16,14 +16,10 @@
 #include "core/fxge/systemfontinfo_iface.h"
 #include "third_party/base/stl_util.h"
 
-#if !defined(OS_LINUX) && !defined(OS_CHROMEOS) && !defined(OS_ASMJS)
+#if !defined(OS_LINUX) && !defined(OS_CHROMEOS) && !defined(OS_ASMJS) && !defined(OS_OS2)
 #error "Included on the wrong platform"
 #endif
 
-<<<<<<< HEAD
-#if _FX_PLATFORM_ == _FX_PLATFORM_LINUX_ || _FX_PLATFORM_ == _FX_PLATFORM_OS2_
-=======
->>>>>>> da3a29ec
 namespace {
 
 enum JpFontFamily : uint8_t {
@@ -159,27 +155,6 @@
 
 }  // namespace
 
-<<<<<<< HEAD
-std::unique_ptr<SystemFontInfoIface> SystemFontInfoIface::CreateDefault(
-    const char** pUserPaths) {
-  auto pInfo = pdfium::MakeUnique<CFX_LinuxFontInfo>();
-  if (!pInfo->ParseFontCfg(pUserPaths)) {
-#if _FX_PLATFORM_ == _FX_PLATFORM_OS2_
-    pInfo->AddPath("/@system_drive/PSFONTS");
-    pInfo->AddPath("/@unixroot/usr/share/fonts");
-    pInfo->AddPath("/@unixroot/usr/local/share/fonts");
-#else
-    pInfo->AddPath("/usr/share/fonts");
-    pInfo->AddPath("/usr/share/X11/fonts/Type1");
-    pInfo->AddPath("/usr/share/X11/fonts/TTF");
-    pInfo->AddPath("/usr/local/share/fonts");
-#endif
-  }
-  return std::move(pInfo);
-}
-
-=======
->>>>>>> da3a29ec
 class CLinuxPlatform : public CFX_GEModule::PlatformIface {
  public:
   CLinuxPlatform() = default;
@@ -190,10 +165,16 @@
   std::unique_ptr<SystemFontInfoIface> CreateDefaultSystemFontInfo() override {
     auto pInfo = std::make_unique<CFX_LinuxFontInfo>();
     if (!pInfo->ParseFontCfg(CFX_GEModule::Get()->GetUserFontPaths())) {
+#if defined(OS_OS2)
+      pInfo->AddPath("/@system_drive/PSFONTS");
+      pInfo->AddPath("/@unixroot/usr/share/fonts");
+      pInfo->AddPath("/@unixroot/usr/local/share/fonts");
+#else
       pInfo->AddPath("/usr/share/fonts");
       pInfo->AddPath("/usr/share/X11/fonts/Type1");
       pInfo->AddPath("/usr/share/X11/fonts/TTF");
       pInfo->AddPath("/usr/local/share/fonts");
+#endif
     }
     return pInfo;
   }
@@ -202,11 +183,5 @@
 // static
 std::unique_ptr<CFX_GEModule::PlatformIface>
 CFX_GEModule::PlatformIface::Create() {
-<<<<<<< HEAD
-  return pdfium::MakeUnique<CLinuxPlatform>();
-}
-#endif  // _FX_PLATFORM_ == _FX_PLATFORM_LINUX_ || _FX_PLATFORM_ == _FX_PLATFORM_OS2_
-=======
   return std::make_unique<CLinuxPlatform>();
-}
->>>>>>> da3a29ec
+}