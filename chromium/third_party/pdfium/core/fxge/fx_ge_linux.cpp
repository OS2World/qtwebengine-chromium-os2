--- conflicted
+++ resolved
@@ -174,10 +174,6 @@
   CLinuxPlatform() = default;
   ~CLinuxPlatform() override = default;
 
-<<<<<<< HEAD
-void CFX_GEModule::DestroyPlatform() {}
-#endif  // _FX_PLATFORM_ == _FX_PLATFORM_LINUX_ || _FX_PLATFORM_ == _FX_PLATFORM_OS2_
-=======
   void Init() override {
     CFX_GEModule* pModule = CFX_GEModule::Get();
     pModule->GetFontMgr()->SetSystemFontInfo(
@@ -190,5 +186,4 @@
 CFX_GEModule::PlatformIface::Create() {
   return pdfium::MakeUnique<CLinuxPlatform>();
 }
-#endif  // _FX_PLATFORM_ == _FX_PLATFORM_LINUX_
->>>>>>> 0e6778f1
+#endif  // _FX_PLATFORM_ == _FX_PLATFORM_LINUX_ || _FX_PLATFORM_ == _FX_PLATFORM_OS2_