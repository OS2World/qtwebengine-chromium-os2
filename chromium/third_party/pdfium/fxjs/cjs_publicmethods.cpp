// Copyright 2014 PDFium Authors. All rights reserved.
// Use of this source code is governed by a BSD-style license that can be
// found in the LICENSE file.

// Original code copyright 2014 Foxit Software Inc. http://www.foxitsoftware.com

#include "fxjs/cjs_publicmethods.h"

#include <algorithm>
#include <cmath>
#include <cwctype>
#include <iomanip>
#include <iterator>
#include <limits>
#include <sstream>
#include <string>
#include <utility>
#include <vector>

#include "build/build_config.h"
#include "core/fpdfdoc/cpdf_formcontrol.h"
#include "core/fpdfdoc/cpdf_interactiveform.h"
#include "core/fxcrt/fx_extension.h"
#include "core/fxge/cfx_color.h"
#include "fpdfsdk/cpdfsdk_formfillenvironment.h"
#include "fpdfsdk/cpdfsdk_interactiveform.h"
#include "fxjs/cjs_color.h"
#include "fxjs/cjs_event_context.h"
#include "fxjs/cjs_eventrecorder.h"
#include "fxjs/cjs_field.h"
#include "fxjs/cjs_object.h"
#include "fxjs/cjs_runtime.h"
#include "fxjs/cjs_util.h"
#include "fxjs/fx_date_helpers.h"
#include "fxjs/js_define.h"
#include "fxjs/js_resources.h"
#include "third_party/base/optional.h"

// static
const JSMethodSpec CJS_PublicMethods::GlobalFunctionSpecs[] = {
    {"AFDate_Format", AFDate_Format_static},
    {"AFDate_FormatEx", AFDate_FormatEx_static},
    {"AFDate_Keystroke", AFDate_Keystroke_static},
    {"AFDate_KeystrokeEx", AFDate_KeystrokeEx_static},
    {"AFExtractNums", AFExtractNums_static},
    {"AFMakeNumber", AFMakeNumber_static},
    {"AFMergeChange", AFMergeChange_static},
    {"AFNumber_Format", AFNumber_Format_static},
    {"AFNumber_Keystroke", AFNumber_Keystroke_static},
    {"AFParseDateEx", AFParseDateEx_static},
    {"AFPercent_Format", AFPercent_Format_static},
    {"AFPercent_Keystroke", AFPercent_Keystroke_static},
    {"AFRange_Validate", AFRange_Validate_static},
    {"AFSimple", AFSimple_static},
    {"AFSimple_Calculate", AFSimple_Calculate_static},
    {"AFSpecial_Format", AFSpecial_Format_static},
    {"AFSpecial_Keystroke", AFSpecial_Keystroke_static},
    {"AFSpecial_KeystrokeEx", AFSpecial_KeystrokeEx_static},
    {"AFTime_Format", AFTime_Format_static},
    {"AFTime_FormatEx", AFTime_FormatEx_static},
    {"AFTime_Keystroke", AFTime_Keystroke_static},
    {"AFTime_KeystrokeEx", AFTime_KeystrokeEx_static},
};

namespace {

<<<<<<< HEAD
#if _FX_OS_ == _FX_OS_OS2_
// kLIBC lacks fcvt, emulate it using snprintf.
#define DBL_DECIMAL_DIG 17
char *fcvt(double value, int ndigit, int *decpt, int *sign) {
  static char buf[DBL_MAX_10_EXP + DBL_DECIMAL_DIG + 3];
  char *ret = buf;
  if (ndigit < 0)
    ndigit = 0;
  else if (ndigit > DBL_DECIMAL_DIG)
    ndigit = DBL_DECIMAL_DIG;
  if (snprintf(buf, sizeof(buf), "%#.*f", ndigit, value) <= 0)
    *ret = '\0';
  else {
    *sign = 0;
    if (*ret == '-') {
      *sign = 1;
      ++ret;
    }
    *decpt = 0;
    char *pt = strchr(ret, '.');
    if (pt) {
      *decpt = pt - ret;
      memmove(pt, pt + 1, strlen(pt + 1) + 1);
      if (value != 0.0) {
        while (*ret == '0') {
          --(*decpt);
          ++ret;
        }
      }
    }
  }
  return ret;
}
#endif

#if _FX_OS_ != _FX_OS_ANDROID_
=======
#if !defined(OS_ANDROID)
>>>>>>> 0e6778f1
constexpr double kDoubleCorrect = 0.000000000000001;
#endif

constexpr const wchar_t* kDateFormats[] = {L"m/d",
                                           L"m/d/yy",
                                           L"mm/dd/yy",
                                           L"mm/yy",
                                           L"d-mmm",
                                           L"d-mmm-yy",
                                           L"dd-mmm-yy",
                                           L"yy-mm-dd",
                                           L"mmm-yy",
                                           L"mmmm-yy",
                                           L"mmm d, yyyy",
                                           L"mmmm d, yyyy",
                                           L"m/d/yy h:MM tt",
                                           L"m/d/yy HH:MM"};

constexpr const wchar_t* kTimeFormats[] = {L"HH:MM", L"h:MM tt", L"HH:MM:ss",
                                           L"h:MM:ss tt"};

template <typename T>
T StrTrim(const T& str) {
  T result = str;
  result.Trim(' ');
  return result;
}

void AlertIfPossible(CJS_EventContext* pContext, const WideString& swMsg) {
  CPDFSDK_FormFillEnvironment* pFormFillEnv = pContext->GetFormFillEnv();
  if (pFormFillEnv)
    pFormFillEnv->JS_appAlert(swMsg, WideString(), JSPLATFORM_ALERT_BUTTON_OK,
                              JSPLATFORM_ALERT_ICON_STATUS);
}

#if !defined(OS_ANDROID)
ByteString CalculateString(double dValue,
                           int iDec,
                           int* iDec2,
                           bool* bNegative) {
  *bNegative = dValue < 0;
  if (*bNegative)
    dValue = -dValue;

  // Make sure the number of precision characters will fit.
  iDec = std::min(iDec, std::numeric_limits<double>::digits10);

  std::stringstream ss;
  ss << std::fixed << std::setprecision(iDec) << dValue;
  std::string value = ss.str();
  size_t pos = value.find('.');
  *iDec2 = pos == std::string::npos ? value.size() : static_cast<int>(pos);
  return ByteString(value.c_str());
}
#endif

WideString CalcMergedString(const CJS_EventRecorder* event,
                            const WideString& value,
                            const WideString& change) {
  WideString prefix = value.First(event->SelStart());
  WideString postfix;
  int end = event->SelEnd();
  if (end >= 0 && static_cast<size_t>(end) < value.GetLength())
    postfix = value.Last(value.GetLength() - static_cast<size_t>(end));
  return prefix + change + postfix;
}

template <CJS_Result (*F)(CJS_Runtime*,
                          const std::vector<v8::Local<v8::Value>>&)>
void JSGlobalFunc(const char* func_name_string,
                  const v8::FunctionCallbackInfo<v8::Value>& info) {
  CJS_Object* pObj = CFXJS_Engine::GetObjectPrivate(info.Holder());
  if (!pObj)
    return;

  CJS_Runtime* pRuntime = pObj->GetRuntime();
  if (!pRuntime)
    return;

  std::vector<v8::Local<v8::Value>> parameters;
  for (int i = 0; i < info.Length(); ++i)
    parameters.push_back(info[i]);

  CJS_Result result = (*F)(pRuntime, parameters);
  if (result.HasError()) {
    pRuntime->Error(
        JSFormatErrorString(func_name_string, nullptr, result.Error()));
    return;
  }

  if (result.HasReturn())
    info.GetReturnValue().Set(result.Return());
}

int WithinBoundsOrZero(int value, size_t size) {
  return value >= 0 && static_cast<size_t>(value) < size ? value : 0;
}

int ValidStyleOrZero(int style) {
  return WithinBoundsOrZero(style, 4);
}

bool IsDigitSeparatorOrDecimalMark(int c) {
  return c == '.' || c == ',';
}

#if !defined(OS_ANDROID)
bool IsStyleWithDigitSeparator(int style) {
  return style == 0 || style == 2;
}

char DigitSeparatorForStyle(int style) {
  ASSERT(IsStyleWithDigitSeparator(style));
  return style == 0 ? ',' : '.';
}

bool IsStyleWithApostropheSeparator(int style) {
  return style >= 4;
}
#endif

bool IsStyleWithCommaDecimalMark(int style) {
  return style == 2 || style == 3;
}

char DecimalMarkForStyle(int style) {
  return IsStyleWithCommaDecimalMark(style) ? ',' : '.';
}

#if !defined(OS_ANDROID)
void NormalizeDecimalMark(ByteString* str) {
  str->Replace(",", ".");
}
#endif

void NormalizeDecimalMarkW(WideString* str) {
  str->Replace(L",", L".");
}

Optional<double> ApplyNamedOperation(const wchar_t* sFunction,
                                     double dValue1,
                                     double dValue2) {
  if (FXSYS_wcsicmp(sFunction, L"AVG") == 0 ||
      FXSYS_wcsicmp(sFunction, L"SUM") == 0) {
    return dValue1 + dValue2;
  }
  if (FXSYS_wcsicmp(sFunction, L"PRD") == 0)
    return dValue1 * dValue2;
  if (FXSYS_wcsicmp(sFunction, L"MIN") == 0)
    return std::min(dValue1, dValue2);
  if (FXSYS_wcsicmp(sFunction, L"MAX") == 0)
    return std::max(dValue1, dValue2);
  return {};
}

}  // namespace

// static
void CJS_PublicMethods::DefineJSObjects(CFXJS_Engine* pEngine) {
  for (const auto& spec : GlobalFunctionSpecs)
    pEngine->DefineGlobalMethod(spec.pName, spec.pMethodCall);
}

#define JS_STATIC_GLOBAL_FUN(fun_name)                   \
  void CJS_PublicMethods::fun_name##_static(             \
      const v8::FunctionCallbackInfo<v8::Value>& info) { \
    JSGlobalFunc<fun_name>(#fun_name, info);             \
  }

JS_STATIC_GLOBAL_FUN(AFNumber_Format)
JS_STATIC_GLOBAL_FUN(AFNumber_Keystroke)
JS_STATIC_GLOBAL_FUN(AFPercent_Format)
JS_STATIC_GLOBAL_FUN(AFPercent_Keystroke)
JS_STATIC_GLOBAL_FUN(AFDate_FormatEx)
JS_STATIC_GLOBAL_FUN(AFDate_KeystrokeEx)
JS_STATIC_GLOBAL_FUN(AFDate_Format)
JS_STATIC_GLOBAL_FUN(AFDate_Keystroke)
JS_STATIC_GLOBAL_FUN(AFTime_FormatEx)
JS_STATIC_GLOBAL_FUN(AFTime_KeystrokeEx)
JS_STATIC_GLOBAL_FUN(AFTime_Format)
JS_STATIC_GLOBAL_FUN(AFTime_Keystroke)
JS_STATIC_GLOBAL_FUN(AFSpecial_Format)
JS_STATIC_GLOBAL_FUN(AFSpecial_Keystroke)
JS_STATIC_GLOBAL_FUN(AFSpecial_KeystrokeEx)
JS_STATIC_GLOBAL_FUN(AFSimple)
JS_STATIC_GLOBAL_FUN(AFMakeNumber)
JS_STATIC_GLOBAL_FUN(AFSimple_Calculate)
JS_STATIC_GLOBAL_FUN(AFRange_Validate)
JS_STATIC_GLOBAL_FUN(AFMergeChange)
JS_STATIC_GLOBAL_FUN(AFParseDateEx)
JS_STATIC_GLOBAL_FUN(AFExtractNums)

bool CJS_PublicMethods::IsNumber(const WideString& str) {
  WideString sTrim = StrTrim(str);
  const wchar_t* pTrim = sTrim.c_str();
  const wchar_t* p = pTrim;
  bool bDot = false;
  bool bKXJS = false;

  wchar_t c;
  while ((c = *p) != L'\0') {
    if (IsDigitSeparatorOrDecimalMark(c)) {
      if (bDot)
        return false;
      bDot = true;
    } else if (c == L'-' || c == L'+') {
      if (p != pTrim)
        return false;
    } else if (c == L'e' || c == L'E') {
      if (bKXJS)
        return false;

      p++;
      c = *p;
      if (c != L'+' && c != L'-')
        return false;
      bKXJS = true;
    } else if (!FXSYS_IsDecimalDigit(c)) {
      return false;
    }
    p++;
  }

  return true;
}

bool CJS_PublicMethods::MaskSatisfied(wchar_t c_Change, wchar_t c_Mask) {
  switch (c_Mask) {
    case L'9':
      return !!FXSYS_IsDecimalDigit(c_Change);
    case L'A':
      return isascii(c_Change) && isalpha(c_Change);
    case L'O':
      return isascii(c_Change) && isalnum(c_Change);
    case L'X':
      return true;
    default:
      return (c_Change == c_Mask);
  }
}

bool CJS_PublicMethods::IsReservedMaskChar(wchar_t ch) {
  return ch == L'9' || ch == L'A' || ch == L'O' || ch == L'X';
}

v8::Local<v8::Array> CJS_PublicMethods::AF_MakeArrayFromList(
    CJS_Runtime* pRuntime,
    v8::Local<v8::Value> val) {
  ASSERT(!val.IsEmpty());
  if (val->IsArray())
    return pRuntime->ToArray(val);

  ASSERT(val->IsString());
  WideString wsStr = pRuntime->ToWideString(val);
  ByteString t = wsStr.ToDefANSI();
  const char* p = t.c_str();

  int nIndex = 0;
  v8::Local<v8::Array> StrArray = pRuntime->NewArray();
  while (*p) {
    const char* pTemp = strchr(p, ',');
    if (!pTemp) {
      pRuntime->PutArrayElement(
          StrArray, nIndex,
          pRuntime->NewString(StrTrim(ByteString(p)).AsStringView()));
      break;
    }

    pRuntime->PutArrayElement(
        StrArray, nIndex,
        pRuntime->NewString(StrTrim(ByteString(p, pTemp - p)).AsStringView()));

    nIndex++;
    p = ++pTemp;
  }
  return StrArray;
}

double CJS_PublicMethods::ParseDate(const WideString& value,
                                    bool* bWrongFormat) {
  double dt = FX_GetDateTime();
  int nYear = FX_GetYearFromTime(dt);
  int nMonth = FX_GetMonthFromTime(dt) + 1;
  int nDay = FX_GetDayFromTime(dt);
  int nHour = FX_GetHourFromTime(dt);
  int nMin = FX_GetMinFromTime(dt);
  int nSec = FX_GetSecFromTime(dt);

  int number[3];

  size_t nSkip = 0;
  size_t nLen = value.GetLength();
  size_t nIndex = 0;
  size_t i = 0;
  while (i < nLen) {
    if (nIndex > 2)
      break;

    wchar_t c = value[i];
    if (FXSYS_IsDecimalDigit(c)) {
      number[nIndex++] = FX_ParseStringInteger(value, i, &nSkip, 4);
      i += nSkip;
    } else {
      i++;
    }
  }

  if (nIndex == 2) {
    // TODO(thestig): Should the else case set |bWrongFormat| to true?
    // case2: month/day
    // case3: day/month
    if (FX_IsValidMonth(number[0]) && FX_IsValidDay(number[1])) {
      nMonth = number[0];
      nDay = number[1];
    } else if (FX_IsValidDay(number[0]) && FX_IsValidMonth(number[1])) {
      nDay = number[0];
      nMonth = number[1];
    }

    if (bWrongFormat)
      *bWrongFormat = false;
  } else if (nIndex == 3) {
    // TODO(thestig): Should the else case set |bWrongFormat| to true?
    // case1: year/month/day
    // case2: month/day/year
    // case3: day/month/year
    if (number[0] > 12 && FX_IsValidMonth(number[1]) &&
        FX_IsValidDay(number[2])) {
      nYear = number[0];
      nMonth = number[1];
      nDay = number[2];
    } else if (FX_IsValidMonth(number[0]) && FX_IsValidDay(number[1]) &&
               number[2] > 31) {
      nMonth = number[0];
      nDay = number[1];
      nYear = number[2];
    } else if (FX_IsValidDay(number[0]) && FX_IsValidMonth(number[1]) &&
               number[2] > 31) {
      nDay = number[0];
      nMonth = number[1];
      nYear = number[2];
    }

    if (bWrongFormat)
      *bWrongFormat = false;
  } else {
    if (bWrongFormat)
      *bWrongFormat = true;
    return dt;
  }

  // TODO(thestig): Should we set |bWrongFormat| to false here too?
  return JS_DateParse(WideString::Format(L"%d/%d/%d %d:%d:%d", nMonth, nDay,
                                         nYear, nHour, nMin, nSec));
}

double CJS_PublicMethods::ParseDateUsingFormat(const WideString& value,
                                               const WideString& format,
                                               bool* bWrongFormat) {
  double dRet = std::nan("");
  fxjs::ConversionStatus status = FX_ParseDateUsingFormat(value, format, &dRet);
  if (status == fxjs::ConversionStatus::kSuccess)
    return dRet;

  if (status == fxjs::ConversionStatus::kBadDate) {
    dRet = JS_DateParse(value);
    if (!std::isnan(dRet))
      return dRet;
  }

  bool bBadFormat = false;
  dRet = ParseDate(value, &bBadFormat);
  if (bWrongFormat)
    *bWrongFormat = bBadFormat;

  return dRet;
}

WideString CJS_PublicMethods::PrintDateUsingFormat(double dDate,
                                                   const WideString& format) {
  WideString sRet;
  WideString sPart;

  int nYear = FX_GetYearFromTime(dDate);
  int nMonth = FX_GetMonthFromTime(dDate) + 1;
  int nDay = FX_GetDayFromTime(dDate);
  int nHour = FX_GetHourFromTime(dDate);
  int nMin = FX_GetMinFromTime(dDate);
  int nSec = FX_GetSecFromTime(dDate);

  size_t i = 0;
  while (i < format.GetLength()) {
    wchar_t c = format[i];
    size_t remaining = format.GetLength() - i - 1;
    sPart.clear();
    switch (c) {
      case 'y':
      case 'm':
      case 'd':
      case 'H':
      case 'h':
      case 'M':
      case 's':
      case 't':
        if (remaining == 0 || format[i + 1] != c) {
          switch (c) {
            case 'y':
              sPart += c;
              break;
            case 'm':
              sPart = WideString::Format(L"%d", nMonth);
              break;
            case 'd':
              sPart = WideString::Format(L"%d", nDay);
              break;
            case 'H':
              sPart = WideString::Format(L"%d", nHour);
              break;
            case 'h':
              sPart =
                  WideString::Format(L"%d", nHour > 12 ? nHour - 12 : nHour);
              break;
            case 'M':
              sPart = WideString::Format(L"%d", nMin);
              break;
            case 's':
              sPart = WideString::Format(L"%d", nSec);
              break;
            case 't':
              sPart += nHour > 12 ? 'p' : 'a';
              break;
          }
          i++;
        } else if (remaining == 1 || format[i + 2] != c) {
          switch (c) {
            case 'y':
              sPart = WideString::Format(L"%02d", nYear - (nYear / 100) * 100);
              break;
            case 'm':
              sPart = WideString::Format(L"%02d", nMonth);
              break;
            case 'd':
              sPart = WideString::Format(L"%02d", nDay);
              break;
            case 'H':
              sPart = WideString::Format(L"%02d", nHour);
              break;
            case 'h':
              sPart =
                  WideString::Format(L"%02d", nHour > 12 ? nHour - 12 : nHour);
              break;
            case 'M':
              sPart = WideString::Format(L"%02d", nMin);
              break;
            case 's':
              sPart = WideString::Format(L"%02d", nSec);
              break;
            case 't':
              sPart = nHour > 12 ? L"pm" : L"am";
              break;
          }
          i += 2;
        } else if (remaining == 2 || format[i + 3] != c) {
          switch (c) {
            case 'm':
              i += 3;
              if (FX_IsValidMonth(nMonth))
                sPart += fxjs::kMonths[nMonth - 1];
              break;
            default:
              i += 3;
              sPart += c;
              sPart += c;
              sPart += c;
              break;
          }
        } else if (remaining == 3 || format[i + 4] != c) {
          switch (c) {
            case 'y':
              sPart = WideString::Format(L"%04d", nYear);
              i += 4;
              break;
            case 'm':
              i += 4;
              if (FX_IsValidMonth(nMonth))
                sPart += fxjs::kFullMonths[nMonth - 1];
              break;
            default:
              i += 4;
              sPart += c;
              sPart += c;
              sPart += c;
              sPart += c;
              break;
          }
        } else {
          i++;
          sPart += c;
        }
        break;
      default:
        i++;
        sPart += c;
        break;
    }

    sRet += sPart;
  }

  return sRet;
}

// function AFNumber_Format(nDec, sepStyle, negStyle, currStyle, strCurrency,
// bCurrencyPrepend)
CJS_Result CJS_PublicMethods::AFNumber_Format(
    CJS_Runtime* pRuntime,
    const std::vector<v8::Local<v8::Value>>& params) {
#if !defined(OS_ANDROID)
  if (params.size() != 6)
    return CJS_Result::Failure(JSMessage::kParamError);

  CJS_EventContext* pEventContext = pRuntime->GetCurrentEventContext();
  CJS_EventRecorder* pEvent = pEventContext->GetEventRecorder();
  if (!pEvent->HasValue())
    return CJS_Result::Failure(WideString::FromASCII("No event handler"));

  WideString& Value = pEvent->Value();
  ByteString strValue = StrTrim(Value.ToDefANSI());
  if (strValue.IsEmpty())
    return CJS_Result::Success();

  int iDec = abs(pRuntime->ToInt32(params[0]));
  int iSepStyle = ValidStyleOrZero(pRuntime->ToInt32(params[1]));
  int iNegStyle = ValidStyleOrZero(pRuntime->ToInt32(params[2]));
  // params[3] is iCurrStyle, it's not used.
  WideString wstrCurrency = pRuntime->ToWideString(params[4]);
  bool bCurrencyPrepend = pRuntime->ToBoolean(params[5]);

  // Processing decimal places
  NormalizeDecimalMark(&strValue);
  double dValue = atof(strValue.c_str());
  if (iDec > 0)
    dValue += kDoubleCorrect;

  // Calculating number string
  bool bNegative;
  int iDec2;
  strValue = CalculateString(dValue, iDec, &iDec2, &bNegative);
  if (strValue.IsEmpty()) {
    dValue = 0;
    strValue = CalculateString(dValue, iDec, &iDec2, &bNegative);
    if (strValue.IsEmpty()) {
      strValue = "0";
      iDec2 = 1;
    }
  }
  ASSERT(iDec2 >= 0);

  // Processing separator style
  if (static_cast<size_t>(iDec2) < strValue.GetLength()) {
    if (IsStyleWithCommaDecimalMark(iSepStyle))
      strValue.Replace(".", ",");

    if (iDec2 == 0)
      strValue.Insert(iDec2, '0');
  }
  if (IsStyleWithDigitSeparator(iSepStyle)) {
    char cSeparator = DigitSeparatorForStyle(iSepStyle);
    for (int iDecPositive = iDec2 - 3; iDecPositive > 0; iDecPositive -= 3)
      strValue.Insert(iDecPositive, cSeparator);
  }

  // Processing currency string
  Value = WideString::FromDefANSI(strValue.AsStringView());
  if (bCurrencyPrepend)
    Value = wstrCurrency + Value;
  else
    Value = Value + wstrCurrency;

  // Processing negative style
  if (bNegative) {
    if (iNegStyle == 0) {
      Value.InsertAtFront(L'-');
    } else if (iNegStyle == 2 || iNegStyle == 3) {
      Value.InsertAtFront(L'(');
      Value += L')';
    }
    if (iNegStyle == 1 || iNegStyle == 3) {
      if (CJS_Field* fTarget = pEventContext->TargetField()) {
        v8::Local<v8::Array> arColor = pRuntime->NewArray();
        pRuntime->PutArrayElement(arColor, 0, pRuntime->NewString("RGB"));
        pRuntime->PutArrayElement(arColor, 1, pRuntime->NewNumber(1));
        pRuntime->PutArrayElement(arColor, 2, pRuntime->NewNumber(0));
        pRuntime->PutArrayElement(arColor, 3, pRuntime->NewNumber(0));
        fTarget->set_text_color(pRuntime, arColor);
      }
    }
  } else {
    if (iNegStyle == 1 || iNegStyle == 3) {
      if (CJS_Field* fTarget = pEventContext->TargetField()) {
        v8::Local<v8::Array> arColor = pRuntime->NewArray();
        pRuntime->PutArrayElement(arColor, 0, pRuntime->NewString("RGB"));
        pRuntime->PutArrayElement(arColor, 1, pRuntime->NewNumber(0));
        pRuntime->PutArrayElement(arColor, 2, pRuntime->NewNumber(0));
        pRuntime->PutArrayElement(arColor, 3, pRuntime->NewNumber(0));

        CJS_Result result = fTarget->get_text_color(pRuntime);
        CFX_Color crProp = CJS_Color::ConvertArrayToPWLColor(
            pRuntime, pRuntime->ToArray(result.Return()));
        CFX_Color crColor =
            CJS_Color::ConvertArrayToPWLColor(pRuntime, arColor);
        if (crColor != crProp)
          fTarget->set_text_color(pRuntime, arColor);
      }
    }
  }
#endif
  return CJS_Result::Success();
}

// function AFNumber_Keystroke(nDec, sepStyle, negStyle, currStyle, strCurrency,
// bCurrencyPrepend)
CJS_Result CJS_PublicMethods::AFNumber_Keystroke(
    CJS_Runtime* pRuntime,
    const std::vector<v8::Local<v8::Value>>& params) {
  if (params.size() < 2)
    return CJS_Result::Failure(JSMessage::kParamError);

  CJS_EventContext* pContext = pRuntime->GetCurrentEventContext();
  CJS_EventRecorder* pEvent = pContext->GetEventRecorder();
  if (!pEvent->HasValue())
    return CJS_Result::Failure(JSMessage::kBadObjectError);

  WideString& val = pEvent->Value();
  WideString& wstrChange = pEvent->Change();
  WideString wstrValue = val;

  if (pEvent->WillCommit()) {
    WideString swTemp = StrTrim(wstrValue);
    if (swTemp.IsEmpty())
      return CJS_Result::Success();

    NormalizeDecimalMarkW(&swTemp);
    if (!IsNumber(swTemp)) {
      pEvent->Rc() = false;
      WideString sError = JSGetStringFromID(JSMessage::kInvalidInputError);
      AlertIfPossible(pContext, sError);
      return CJS_Result::Failure(sError);
    }
    // It happens after the last keystroke and before validating,
    return CJS_Result::Success();
  }

  WideString wstrSelected;
  if (pEvent->SelStart() != -1) {
    wstrSelected = wstrValue.Substr(pEvent->SelStart(),
                                    pEvent->SelEnd() - pEvent->SelStart());
  }

  bool bHasSign = wstrValue.Contains(L'-') && !wstrSelected.Contains(L'-');
  if (bHasSign) {
    // can't insert "change" in front of sign position.
    if (!wstrSelected.IsEmpty() && pEvent->SelStart() == 0) {
      pEvent->Rc() = false;
      return CJS_Result::Success();
    }
  }

  int iSepStyle = ValidStyleOrZero(pRuntime->ToInt32(params[1]));
  const wchar_t cSep = DecimalMarkForStyle(iSepStyle);

  bool bHasSep = wstrValue.Contains(cSep);
  for (size_t i = 0; i < wstrChange.GetLength(); ++i) {
    if (wstrChange[i] == cSep) {
      if (bHasSep) {
        pEvent->Rc() = false;
        return CJS_Result::Success();
      }
      bHasSep = true;
      continue;
    }
    if (wstrChange[i] == L'-') {
      if (bHasSign) {
        pEvent->Rc() = false;
        return CJS_Result::Success();
      }
      // sign's position is not correct
      if (i != 0) {
        pEvent->Rc() = false;
        return CJS_Result::Success();
      }
      if (pEvent->SelStart() != 0) {
        pEvent->Rc() = false;
        return CJS_Result::Success();
      }
      bHasSign = true;
      continue;
    }

    if (!FXSYS_IsDecimalDigit(wstrChange[i])) {
      pEvent->Rc() = false;
      return CJS_Result::Success();
    }
  }

  val = CalcMergedString(pEvent, wstrValue, wstrChange);
  return CJS_Result::Success();
}

// function AFPercent_Format(nDec, sepStyle, bPercentPrepend)
CJS_Result CJS_PublicMethods::AFPercent_Format(
    CJS_Runtime* pRuntime,
    const std::vector<v8::Local<v8::Value>>& params) {
#if !defined(OS_ANDROID)
  if (params.size() < 2)
    return CJS_Result::Failure(JSMessage::kParamError);

  CJS_EventRecorder* pEvent =
      pRuntime->GetCurrentEventContext()->GetEventRecorder();
  if (!pEvent->HasValue())
    return CJS_Result::Failure(JSMessage::kBadObjectError);

  // Acrobat will accept this. Anything larger causes it to throw an error.
  static constexpr int kMaxSepStyle = 49;

  int iDec = pRuntime->ToInt32(params[0]);
  int iSepStyle = pRuntime->ToInt32(params[1]);
  // TODO(thestig): How do we handle negative raw |bPercentPrepend| values?
  bool bPercentPrepend = params.size() > 2 && pRuntime->ToBoolean(params[2]);
  if (iDec < 0 || iSepStyle < 0 || iSepStyle > kMaxSepStyle)
    return CJS_Result::Failure(JSMessage::kValueError);

  // When the |iDec| value is too big, Acrobat will just return "%".
  static constexpr int kDecLimit = 512;
  // TODO(thestig): Calculate this once C++14 can be used to declare variables
  // in constexpr functions.
  static constexpr size_t kDigitsInDecLimit = 3;
  WideString& Value = pEvent->Value();
  if (iDec > kDecLimit) {
    Value = L"%";
    return CJS_Result::Success();
  }

  ByteString strValue = StrTrim(Value.ToDefANSI());
  if (strValue.IsEmpty())
    strValue = "0";

  // for processing decimal places
  double dValue = atof(strValue.c_str());
  dValue *= 100;

  size_t szNewSize;
  {
    // Figure out the format to use with FXSYS_snprintf() below.
    // |format| is small because |iDec| is limited in size.
    char format[sizeof("%.f") + kDigitsInDecLimit];  // e.g. "%.512f"
    FXSYS_snprintf(format, sizeof(format), "%%.%df", iDec);

    // Calculate the new size for |strValue| and get a span.
    size_t szBufferSize = iDec + 3;  // Negative sign, decimal point, and NUL.
    double dValueCopy = fabs(dValue);
    while (dValueCopy > 1) {
      dValueCopy /= 10;
      ++szBufferSize;
    }

    // Write into |strValue|.
    pdfium::span<char> span = strValue.GetBuffer(szBufferSize);
    FXSYS_snprintf(span.data(), szBufferSize, format, dValue);
    szNewSize = strlen(span.data());
  }
  strValue.ReleaseBuffer(szNewSize);

  // for processing separator style
  Optional<size_t> mark_pos = strValue.Find('.');
  if (mark_pos.has_value()) {
    char mark = DecimalMarkForStyle(iSepStyle);
    if (mark != '.')
      strValue.SetAt(mark_pos.value(), mark);
  }
  bool bUseDigitSeparator = IsStyleWithDigitSeparator(iSepStyle);
  if (bUseDigitSeparator || IsStyleWithApostropheSeparator(iSepStyle)) {
    char cSeparator =
        bUseDigitSeparator ? DigitSeparatorForStyle(iSepStyle) : '\'';
    int iEnd = mark_pos.value_or(strValue.GetLength());
    int iStop = dValue < 0 ? 1 : 0;
    for (int i = iEnd - 3; i > iStop; i -= 3)
      strValue.Insert(i, cSeparator);
  }

  if (bPercentPrepend)
    strValue.InsertAtFront('%');
  else
    strValue.InsertAtBack('%');
  Value = WideString::FromDefANSI(strValue.AsStringView());
#endif
  return CJS_Result::Success();
}

// AFPercent_Keystroke(nDec, sepStyle)
CJS_Result CJS_PublicMethods::AFPercent_Keystroke(
    CJS_Runtime* pRuntime,
    const std::vector<v8::Local<v8::Value>>& params) {
  return AFNumber_Keystroke(pRuntime, params);
}

// function AFDate_FormatEx(cFormat)
CJS_Result CJS_PublicMethods::AFDate_FormatEx(
    CJS_Runtime* pRuntime,
    const std::vector<v8::Local<v8::Value>>& params) {
  if (params.size() != 1)
    return CJS_Result::Failure(JSMessage::kParamError);

  CJS_EventContext* pContext = pRuntime->GetCurrentEventContext();
  CJS_EventRecorder* pEvent = pContext->GetEventRecorder();
  if (!pEvent->HasValue())
    return CJS_Result::Failure(JSMessage::kBadObjectError);

  WideString& val = pEvent->Value();
  WideString strValue = val;
  if (strValue.IsEmpty())
    return CJS_Result::Success();

  WideString sFormat = pRuntime->ToWideString(params[0]);
  double dDate;
  if (strValue.Contains(L"GMT")) {
    // e.g. "Tue Aug 11 14:24:16 GMT+08002009"
    dDate = ParseDateAsGMT(strValue);
  } else {
    dDate = ParseDateUsingFormat(strValue, sFormat, nullptr);
  }

  if (std::isnan(dDate)) {
    WideString swMsg = WideString::Format(
        JSGetStringFromID(JSMessage::kParseDateError).c_str(), sFormat.c_str());
    AlertIfPossible(pContext, swMsg);
    return CJS_Result::Failure(JSMessage::kParseDateError);
  }

  val = PrintDateUsingFormat(dDate, sFormat);
  return CJS_Result::Success();
}

double CJS_PublicMethods::ParseDateAsGMT(const WideString& strValue) {
  std::vector<WideString> wsArray;
  WideString sTemp;
  for (const auto& c : strValue) {
    if (c == L' ' || c == L':') {
      wsArray.push_back(std::move(sTemp));
      continue;
    }
    sTemp += c;
  }
  wsArray.push_back(std::move(sTemp));
  if (wsArray.size() != 8)
    return 0;

  int nMonth = 1;
  sTemp = wsArray[1];
  for (size_t i = 0; i < FX_ArraySize(fxjs::kMonths); ++i) {
    if (sTemp.Compare(fxjs::kMonths[i]) == 0) {
      nMonth = i + 1;
      break;
    }
  }

  int nDay = StringToFloat(wsArray[2].AsStringView());
  int nHour = StringToFloat(wsArray[3].AsStringView());
  int nMin = StringToFloat(wsArray[4].AsStringView());
  int nSec = StringToFloat(wsArray[5].AsStringView());
  int nYear = StringToFloat(wsArray[7].AsStringView());
  double dRet = FX_MakeDate(FX_MakeDay(nYear, nMonth - 1, nDay),
                            FX_MakeTime(nHour, nMin, nSec, 0));
  if (std::isnan(dRet))
    dRet = JS_DateParse(strValue);

  return dRet;
}

// AFDate_KeystrokeEx(cFormat)
CJS_Result CJS_PublicMethods::AFDate_KeystrokeEx(
    CJS_Runtime* pRuntime,
    const std::vector<v8::Local<v8::Value>>& params) {
  if (params.size() != 1) {
    return CJS_Result::Failure(WideString::FromASCII(
        "AFDate_KeystrokeEx's parameter size not correct"));
  }

  CJS_EventContext* pContext = pRuntime->GetCurrentEventContext();
  CJS_EventRecorder* pEvent = pContext->GetEventRecorder();
  if (!pEvent->WillCommit())
    return CJS_Result::Success();

  if (!pEvent->HasValue())
    return CJS_Result::Failure(JSMessage::kBadObjectError);

  const WideString& strValue = pEvent->Value();
  if (strValue.IsEmpty())
    return CJS_Result::Success();

  bool bWrongFormat = false;
  WideString sFormat = pRuntime->ToWideString(params[0]);
  double dRet = ParseDateUsingFormat(strValue, sFormat, &bWrongFormat);
  if (bWrongFormat || std::isnan(dRet)) {
    WideString swMsg = WideString::Format(
        JSGetStringFromID(JSMessage::kParseDateError).c_str(), sFormat.c_str());
    AlertIfPossible(pContext, swMsg);
    pEvent->Rc() = false;
  }
  return CJS_Result::Success();
}

CJS_Result CJS_PublicMethods::AFDate_Format(
    CJS_Runtime* pRuntime,
    const std::vector<v8::Local<v8::Value>>& params) {
  if (params.size() != 1)
    return CJS_Result::Failure(JSMessage::kParamError);

  int iIndex = WithinBoundsOrZero(pRuntime->ToInt32(params[0]),
                                  FX_ArraySize(kDateFormats));
  std::vector<v8::Local<v8::Value>> newParams;
  newParams.push_back(pRuntime->NewString(kDateFormats[iIndex]));
  return AFDate_FormatEx(pRuntime, newParams);
}

// AFDate_KeystrokeEx(cFormat)
CJS_Result CJS_PublicMethods::AFDate_Keystroke(
    CJS_Runtime* pRuntime,
    const std::vector<v8::Local<v8::Value>>& params) {
  if (params.size() != 1)
    return CJS_Result::Failure(JSMessage::kParamError);

  int iIndex = WithinBoundsOrZero(pRuntime->ToInt32(params[0]),
                                  FX_ArraySize(kDateFormats));
  std::vector<v8::Local<v8::Value>> newParams;
  newParams.push_back(pRuntime->NewString(kDateFormats[iIndex]));
  return AFDate_KeystrokeEx(pRuntime, newParams);
}

// function AFTime_Format(ptf)
CJS_Result CJS_PublicMethods::AFTime_Format(
    CJS_Runtime* pRuntime,
    const std::vector<v8::Local<v8::Value>>& params) {
  if (params.size() != 1)
    return CJS_Result::Failure(JSMessage::kParamError);

  int iIndex = WithinBoundsOrZero(pRuntime->ToInt32(params[0]),
                                  FX_ArraySize(kTimeFormats));
  std::vector<v8::Local<v8::Value>> newParams;
  newParams.push_back(pRuntime->NewString(kTimeFormats[iIndex]));
  return AFDate_FormatEx(pRuntime, newParams);
}

CJS_Result CJS_PublicMethods::AFTime_Keystroke(
    CJS_Runtime* pRuntime,
    const std::vector<v8::Local<v8::Value>>& params) {
  if (params.size() != 1)
    return CJS_Result::Failure(JSMessage::kParamError);

  int iIndex = WithinBoundsOrZero(pRuntime->ToInt32(params[0]),
                                  FX_ArraySize(kTimeFormats));
  std::vector<v8::Local<v8::Value>> newParams;
  newParams.push_back(pRuntime->NewString(kTimeFormats[iIndex]));
  return AFDate_KeystrokeEx(pRuntime, newParams);
}

CJS_Result CJS_PublicMethods::AFTime_FormatEx(
    CJS_Runtime* pRuntime,
    const std::vector<v8::Local<v8::Value>>& params) {
  return AFDate_FormatEx(pRuntime, params);
}

CJS_Result CJS_PublicMethods::AFTime_KeystrokeEx(
    CJS_Runtime* pRuntime,
    const std::vector<v8::Local<v8::Value>>& params) {
  return AFDate_KeystrokeEx(pRuntime, params);
}

// function AFSpecial_Format(psf)
CJS_Result CJS_PublicMethods::AFSpecial_Format(
    CJS_Runtime* pRuntime,
    const std::vector<v8::Local<v8::Value>>& params) {
  if (params.size() != 1)
    return CJS_Result::Failure(JSMessage::kParamError);

  CJS_EventRecorder* pEvent =
      pRuntime->GetCurrentEventContext()->GetEventRecorder();
  if (!pEvent->HasValue())
    return CJS_Result::Failure(JSMessage::kBadObjectError);

  const WideString& wsSource = pEvent->Value();
  WideString wsFormat;
  switch (pRuntime->ToInt32(params[0])) {
    case 0:
      wsFormat = L"99999";
      break;
    case 1:
      wsFormat = L"99999-9999";
      break;
    case 2:
      if (CJS_Util::StringPrintx(L"9999999999", wsSource).GetLength() >= 10)
        wsFormat = L"(999) 999-9999";
      else
        wsFormat = L"999-9999";
      break;
    case 3:
      wsFormat = L"999-99-9999";
      break;
  }

  pEvent->Value() = CJS_Util::StringPrintx(wsFormat, wsSource);
  return CJS_Result::Success();
}

// function AFSpecial_KeystrokeEx(mask)
CJS_Result CJS_PublicMethods::AFSpecial_KeystrokeEx(
    CJS_Runtime* pRuntime,
    const std::vector<v8::Local<v8::Value>>& params) {
  if (params.size() < 1)
    return CJS_Result::Failure(JSMessage::kParamError);

  CJS_EventContext* pContext = pRuntime->GetCurrentEventContext();
  CJS_EventRecorder* pEvent = pContext->GetEventRecorder();
  if (!pEvent->HasValue())
    return CJS_Result::Failure(JSMessage::kBadObjectError);

  const WideString& valEvent = pEvent->Value();
  WideString wstrMask = pRuntime->ToWideString(params[0]);
  if (wstrMask.IsEmpty())
    return CJS_Result::Success();

  if (pEvent->WillCommit()) {
    if (valEvent.IsEmpty())
      return CJS_Result::Success();

    if (valEvent.GetLength() > wstrMask.GetLength()) {
      AlertIfPossible(pContext,
                      JSGetStringFromID(JSMessage::kParamTooLongError));
      pEvent->Rc() = false;
      return CJS_Result::Success();
    }

    size_t iIndex = 0;
    for (iIndex = 0; iIndex < valEvent.GetLength(); ++iIndex) {
      if (!MaskSatisfied(valEvent[iIndex], wstrMask[iIndex]))
        break;
    }
    if (iIndex != wstrMask.GetLength()) {
      AlertIfPossible(pContext,
                      JSGetStringFromID(JSMessage::kInvalidInputError));
      pEvent->Rc() = false;
    }
    return CJS_Result::Success();
  }

  WideString& wideChange = pEvent->Change();
  if (wideChange.IsEmpty())
    return CJS_Result::Success();

  WideString wChange = wideChange;
  size_t iIndexMask = pEvent->SelStart();
  size_t combined_len = valEvent.GetLength() + wChange.GetLength() +
                        pEvent->SelStart() - pEvent->SelEnd();
  if (combined_len > wstrMask.GetLength()) {
    AlertIfPossible(pContext, JSGetStringFromID(JSMessage::kParamTooLongError));
    pEvent->Rc() = false;
    return CJS_Result::Success();
  }

  if (iIndexMask >= wstrMask.GetLength() && !wChange.IsEmpty()) {
    AlertIfPossible(pContext, JSGetStringFromID(JSMessage::kParamTooLongError));
    pEvent->Rc() = false;
    return CJS_Result::Success();
  }

  for (size_t i = 0; i < wChange.GetLength(); ++i) {
    if (iIndexMask >= wstrMask.GetLength()) {
      AlertIfPossible(pContext,
                      JSGetStringFromID(JSMessage::kParamTooLongError));
      pEvent->Rc() = false;
      return CJS_Result::Success();
    }
    wchar_t wMask = wstrMask[iIndexMask];
    if (!IsReservedMaskChar(wMask))
      wChange.SetAt(i, wMask);

    if (!MaskSatisfied(wChange[i], wMask)) {
      pEvent->Rc() = false;
      return CJS_Result::Success();
    }
    iIndexMask++;
  }
  wideChange = std::move(wChange);
  return CJS_Result::Success();
}

// function AFSpecial_Keystroke(psf)
CJS_Result CJS_PublicMethods::AFSpecial_Keystroke(
    CJS_Runtime* pRuntime,
    const std::vector<v8::Local<v8::Value>>& params) {
  if (params.size() != 1)
    return CJS_Result::Failure(JSMessage::kParamError);

  CJS_EventRecorder* pEvent =
      pRuntime->GetCurrentEventContext()->GetEventRecorder();
  if (!pEvent->HasValue())
    return CJS_Result::Failure(JSMessage::kBadObjectError);

  const char* cFormat = "";
  switch (pRuntime->ToInt32(params[0])) {
    case 0:
      cFormat = "99999";
      break;
    case 1:
      cFormat = "999999999";
      break;
    case 2:
      if (pEvent->Value().GetLength() + pEvent->Change().GetLength() > 7)
        cFormat = "9999999999";
      else
        cFormat = "9999999";
      break;
    case 3:
      cFormat = "999999999";
      break;
  }

  std::vector<v8::Local<v8::Value>> params2;
  params2.push_back(pRuntime->NewString(cFormat));
  return AFSpecial_KeystrokeEx(pRuntime, params2);
}

CJS_Result CJS_PublicMethods::AFMergeChange(
    CJS_Runtime* pRuntime,
    const std::vector<v8::Local<v8::Value>>& params) {
  if (params.size() != 1)
    return CJS_Result::Failure(JSMessage::kParamError);

  CJS_EventRecorder* pEventRecorder =
      pRuntime->GetCurrentEventContext()->GetEventRecorder();

  WideString swValue;
  if (pEventRecorder->HasValue())
    swValue = pEventRecorder->Value();

  if (pEventRecorder->WillCommit())
    return CJS_Result::Success(pRuntime->NewString(swValue.AsStringView()));

  return CJS_Result::Success(pRuntime->NewString(
      CalcMergedString(pEventRecorder, swValue, pEventRecorder->Change())
          .AsStringView()));
}

CJS_Result CJS_PublicMethods::AFParseDateEx(
    CJS_Runtime* pRuntime,
    const std::vector<v8::Local<v8::Value>>& params) {
  if (params.size() != 2)
    return CJS_Result::Failure(JSMessage::kParamError);

  WideString sValue = pRuntime->ToWideString(params[0]);
  WideString sFormat = pRuntime->ToWideString(params[1]);
  double dDate = ParseDateUsingFormat(sValue, sFormat, nullptr);
  if (std::isnan(dDate)) {
    WideString swMsg = WideString::Format(
        JSGetStringFromID(JSMessage::kParseDateError).c_str(), sFormat.c_str());
    AlertIfPossible(pRuntime->GetCurrentEventContext(), swMsg);
    return CJS_Result::Failure(JSMessage::kParseDateError);
  }
  return CJS_Result::Success(pRuntime->NewNumber(dDate));
}

CJS_Result CJS_PublicMethods::AFSimple(
    CJS_Runtime* pRuntime,
    const std::vector<v8::Local<v8::Value>>& params) {
  if (params.size() != 3)
    return CJS_Result::Failure(JSMessage::kParamError);

  WideString sFunction = pRuntime->ToWideString(params[0]);
  double arg1 = pRuntime->ToDouble(params[1]);
  double arg2 = pRuntime->ToDouble(params[2]);
  if (std::isnan(arg1) || std::isnan(arg2))
    return CJS_Result::Failure(JSMessage::kValueError);

  Optional<double> result = ApplyNamedOperation(sFunction.c_str(), arg1, arg2);
  if (!result.has_value())
    return CJS_Result::Failure(JSMessage::kValueError);

  double dValue = result.value();
  if (wcscmp(sFunction.c_str(), L"AVG") == 0)
    dValue /= 2.0;

  return CJS_Result::Success(pRuntime->NewNumber(dValue));
}

CJS_Result CJS_PublicMethods::AFMakeNumber(
    CJS_Runtime* pRuntime,
    const std::vector<v8::Local<v8::Value>>& params) {
  if (params.size() != 1)
    return CJS_Result::Failure(JSMessage::kParamError);

  WideString ws = pRuntime->ToWideString(params[0]);
  NormalizeDecimalMarkW(&ws);

  v8::Local<v8::Value> val =
      pRuntime->MaybeCoerceToNumber(pRuntime->NewString(ws.AsStringView()));
  if (!val->IsNumber())
    return CJS_Result::Success(pRuntime->NewNumber(0));

  return CJS_Result::Success(val);
}

CJS_Result CJS_PublicMethods::AFSimple_Calculate(
    CJS_Runtime* pRuntime,
    const std::vector<v8::Local<v8::Value>>& params) {
  if (params.size() != 2)
    return CJS_Result::Failure(JSMessage::kParamError);

  if (params[1].IsEmpty() || (!params[1]->IsArray() && !params[1]->IsString()))
    return CJS_Result::Failure(JSMessage::kParamError);

  WideString sFunction = pRuntime->ToWideString(params[0]);
  v8::Local<v8::Array> FieldNameArray =
      AF_MakeArrayFromList(pRuntime, params[1]);

  CPDFSDK_InteractiveForm* pReaderForm =
      pRuntime->GetFormFillEnv()->GetInteractiveForm();
  CPDF_InteractiveForm* pForm = pReaderForm->GetInteractiveForm();

  double dValue = wcscmp(sFunction.c_str(), L"PRD") == 0 ? 1.0 : 0.0;
  int nFieldsCount = 0;
  for (size_t i = 0; i < pRuntime->GetArrayLength(FieldNameArray); ++i) {
    WideString wsFieldName =
        pRuntime->ToWideString(pRuntime->GetArrayElement(FieldNameArray, i));

    for (size_t j = 0; j < pForm->CountFields(wsFieldName); ++j) {
      CPDF_FormField* pFormField = pForm->GetField(j, wsFieldName);
      if (!pFormField)
        continue;

      double dTemp = 0.0;
      switch (pFormField->GetFieldType()) {
        case FormFieldType::kTextField:
        case FormFieldType::kComboBox: {
          WideString trimmed = pFormField->GetValue();
          trimmed.TrimRight();
          trimmed.TrimLeft();
          dTemp = StringToDouble(trimmed.AsStringView());
          break;
        }
        case FormFieldType::kPushButton:
          break;
        case FormFieldType::kCheckBox:
        case FormFieldType::kRadioButton:
          for (int c = 0; c < pFormField->CountControls(); ++c) {
            CPDF_FormControl* pFormCtrl = pFormField->GetControl(c);
            if (!pFormField || !pFormCtrl->IsChecked())
              continue;

            WideString trimmed = pFormCtrl->GetExportValue();
            trimmed.TrimRight();
            trimmed.TrimLeft();
            dTemp = StringToFloat(trimmed.AsStringView());
            break;
          }
          break;
        case FormFieldType::kListBox:
          if (pFormField->CountSelectedItems() <= 1) {
            WideString trimmed = pFormField->GetValue();
            trimmed.TrimRight();
            trimmed.TrimLeft();
            dTemp = StringToFloat(trimmed.AsStringView());
          }
          break;
        default:
          break;
      }

      if (i == 0 && j == 0 &&
          (wcscmp(sFunction.c_str(), L"MIN") == 0 ||
           wcscmp(sFunction.c_str(), L"MAX") == 0)) {
        dValue = dTemp;
      }
      Optional<double> dResult =
          ApplyNamedOperation(sFunction.c_str(), dValue, dTemp);
      if (!dResult.has_value())
        return CJS_Result::Failure(JSMessage::kValueError);

      dValue = dResult.value();
      nFieldsCount++;
    }
  }

  if (wcscmp(sFunction.c_str(), L"AVG") == 0 && nFieldsCount > 0)
    dValue /= nFieldsCount;

  dValue = floor(dValue * FXSYS_pow(10, 6) + 0.49) / FXSYS_pow(10, 6);

  CJS_EventContext* pContext = pRuntime->GetCurrentEventContext();
  if (pContext->GetEventRecorder()->HasValue()) {
    pContext->GetEventRecorder()->Value() =
        pRuntime->ToWideString(pRuntime->NewNumber(dValue));
  }

  return CJS_Result::Success();
}

// This function validates the current event to ensure that its value is
// within the specified range.
CJS_Result CJS_PublicMethods::AFRange_Validate(
    CJS_Runtime* pRuntime,
    const std::vector<v8::Local<v8::Value>>& params) {
  if (params.size() != 4)
    return CJS_Result::Failure(JSMessage::kParamError);

  CJS_EventContext* pContext = pRuntime->GetCurrentEventContext();
  CJS_EventRecorder* pEvent = pContext->GetEventRecorder();
  if (!pEvent->HasValue())
    return CJS_Result::Failure(JSMessage::kBadObjectError);

  if (pEvent->Value().IsEmpty())
    return CJS_Result::Success();

  double dEentValue = atof(pEvent->Value().ToDefANSI().c_str());
  bool bGreaterThan = pRuntime->ToBoolean(params[0]);
  double dGreaterThan = pRuntime->ToDouble(params[1]);
  bool bLessThan = pRuntime->ToBoolean(params[2]);
  double dLessThan = pRuntime->ToDouble(params[3]);
  WideString swMsg;

  if (bGreaterThan && bLessThan) {
    if (dEentValue < dGreaterThan || dEentValue > dLessThan)
      swMsg = WideString::Format(
          JSGetStringFromID(JSMessage::kRangeBetweenError).c_str(),
          pRuntime->ToWideString(params[1]).c_str(),
          pRuntime->ToWideString(params[3]).c_str());
  } else if (bGreaterThan) {
    if (dEentValue < dGreaterThan)
      swMsg = WideString::Format(
          JSGetStringFromID(JSMessage::kRangeGreaterError).c_str(),
          pRuntime->ToWideString(params[1]).c_str());
  } else if (bLessThan) {
    if (dEentValue > dLessThan)
      swMsg = WideString::Format(
          JSGetStringFromID(JSMessage::kRangeLessError).c_str(),
          pRuntime->ToWideString(params[3]).c_str());
  }

  if (!swMsg.IsEmpty()) {
    AlertIfPossible(pContext, swMsg);
    pEvent->Rc() = false;
  }
  return CJS_Result::Success();
}

CJS_Result CJS_PublicMethods::AFExtractNums(
    CJS_Runtime* pRuntime,
    const std::vector<v8::Local<v8::Value>>& params) {
  if (params.size() != 1)
    return CJS_Result::Failure(JSMessage::kParamError);

  WideString str = pRuntime->ToWideString(params[0]);
  if (str.GetLength() > 0 && IsDigitSeparatorOrDecimalMark(str[0]))
    str.InsertAtFront(L'0');

  WideString sPart;
  v8::Local<v8::Array> nums = pRuntime->NewArray();
  int nIndex = 0;
  for (const auto& wc : str) {
    if (FXSYS_IsDecimalDigit(wc)) {
      sPart += wc;
    } else if (sPart.GetLength() > 0) {
      pRuntime->PutArrayElement(nums, nIndex,
                                pRuntime->NewString(sPart.AsStringView()));
      sPart.clear();
      nIndex++;
    }
  }
  if (sPart.GetLength() > 0) {
    pRuntime->PutArrayElement(nums, nIndex,
                              pRuntime->NewString(sPart.AsStringView()));
  }
  if (pRuntime->GetArrayLength(nums) > 0)
    return CJS_Result::Success(nums);

  return CJS_Result::Success(pRuntime->NewUndefined());
}<|MERGE_RESOLUTION|>--- conflicted
+++ resolved
@@ -64,8 +64,7 @@
 
 namespace {
 
-<<<<<<< HEAD
-#if _FX_OS_ == _FX_OS_OS2_
+#if defined(OS_OS2)
 // kLIBC lacks fcvt, emulate it using snprintf.
 #define DBL_DECIMAL_DIG 17
 char *fcvt(double value, int ndigit, int *decpt, int *sign) {
@@ -100,10 +99,7 @@
 }
 #endif
 
-#if _FX_OS_ != _FX_OS_ANDROID_
-=======
 #if !defined(OS_ANDROID)
->>>>>>> 0e6778f1
 constexpr double kDoubleCorrect = 0.000000000000001;
 #endif
 
