/*
 *  Copyright 2004 The WebRTC Project Authors. All rights reserved.
 *
 *  Use of this source code is governed by a BSD-style license
 *  that can be found in the LICENSE file in the root of the source
 *  tree. An additional intellectual property rights grant can be found
 *  in the file PATENTS.  All contributing project authors may
 *  be found in the AUTHORS file in the root of the source tree.
 */

#if defined(WEBRTC_POSIX)
#include <netinet/in.h>
#include <sys/socket.h>
#if defined(OPENBSD) || defined(WEBRTC_OS2)
#include <netinet/in_systm.h>
#endif
#ifndef __native_client__
#include <netinet/ip.h>
#endif
#include <netdb.h>
#endif

#include "rtc_base/byte_order.h"
#include "rtc_base/ip_address.h"
#include "rtc_base/net_helpers.h"
#include "rtc_base/string_utils.h"

#if defined(WEBRTC_WIN)
#include "rtc_base/win32.h"
#endif  // WEBRTC_WIN

namespace rtc {

#ifndef WEBRTC_NO_INET6
// Prefixes used for categorizing IPv6 addresses.
static const in6_addr kV4MappedPrefix = {
    {{0, 0, 0, 0, 0, 0, 0, 0, 0, 0, 0xFF, 0xFF, 0}}};
static const in6_addr k6To4Prefix = {{{0x20, 0x02, 0}}};
static const in6_addr kTeredoPrefix = {{{0x20, 0x01, 0x00, 0x00}}};
static const in6_addr kV4CompatibilityPrefix = {{{0}}};
static const in6_addr k6BonePrefix = {{{0x3f, 0xfe, 0}}};
static const in6_addr kPrivateNetworkPrefix = {{{0xFD}}};

static bool IPIsHelper(const IPAddress& ip,
                       const in6_addr& tomatch,
                       int length);
static in_addr ExtractMappedAddress(const in6_addr& addr);
#endif

uint32_t IPAddress::v4AddressAsHostOrderInteger() const {
  if (family_ == AF_INET) {
    return NetworkToHost32(u_.ip4.s_addr);
  } else {
    return 0;
  }
}

int IPAddress::overhead() const {
  switch (family_) {
    case AF_INET:  // IPv4
      return 20;
    case AF_INET6:  // IPv6
      return 40;
    default:
      return 0;
  }
}

bool IPAddress::IsNil() const {
  return IPIsUnspec(*this);
}

size_t IPAddress::Size() const {
  switch (family_) {
    case AF_INET:
      return sizeof(in_addr);
#ifndef WEBRTC_NO_INET6
    case AF_INET6:
      return sizeof(in6_addr);
#endif
  }
  return 0;
}

bool IPAddress::operator==(const IPAddress& other) const {
  if (family_ != other.family_) {
    return false;
  }
  if (family_ == AF_INET) {
    return memcmp(&u_.ip4, &other.u_.ip4, sizeof(u_.ip4)) == 0;
  }
#ifndef WEBRTC_NO_INET6
  if (family_ == AF_INET6) {
    return memcmp(&u_.ip6, &other.u_.ip6, sizeof(u_.ip6)) == 0;
  }
#endif
  return family_ == AF_UNSPEC;
}

bool IPAddress::operator!=(const IPAddress& other) const {
  return !((*this) == other);
}

bool IPAddress::operator>(const IPAddress& other) const {
  return (*this) != other && !((*this) < other);
}

bool IPAddress::operator<(const IPAddress& other) const {
  // IPv4 is 'less than' IPv6
  if (family_ != other.family_) {
    if (family_ == AF_UNSPEC) {
      return true;
    }
#ifndef WEBRTC_NO_INET6
    if (family_ == AF_INET && other.family_ == AF_INET6) {
      return true;
    }
#endif
    return false;
  }
  // Comparing addresses of the same family.
  switch (family_) {
    case AF_INET: {
      return NetworkToHost32(u_.ip4.s_addr) <
             NetworkToHost32(other.u_.ip4.s_addr);
    }
#ifndef WEBRTC_NO_INET6
    case AF_INET6: {
      return memcmp(&u_.ip6.s6_addr, &other.u_.ip6.s6_addr, 16) < 0;
    }
#endif
  }
  // Catches AF_UNSPEC and invalid addresses.
  return false;
}

#ifndef WEBRTC_NO_INET6
in6_addr IPAddress::ipv6_address() const {
  return u_.ip6;
}
#endif

in_addr IPAddress::ipv4_address() const {
  return u_.ip4;
}

std::string IPAddress::ToString() const {
  if (family_ != AF_INET
#ifndef WEBRTC_NO_INET6
      && family_ != AF_INET6
#endif
      ) {
    return std::string();
  }
  const void* src = &u_.ip4;
#ifndef WEBRTC_NO_INET6
  char buf[INET6_ADDRSTRLEN] = {0};
  if (family_ == AF_INET6) {
    src = &u_.ip6;
  }
#else
  char buf[INET_ADDRSTRLEN] = {0};
#endif
  if (!rtc::inet_ntop(family_, src, buf, sizeof(buf))) {
    return std::string();
  }
  return std::string(buf);
}

std::string IPAddress::ToSensitiveString() const {
#if !defined(NDEBUG)
  // Return non-stripped in debug.
  return ToString();
#else
  switch (family_) {
    case AF_INET: {
      std::string address = ToString();
      size_t find_pos = address.rfind('.');
      if (find_pos == std::string::npos)
        return std::string();
      address.resize(find_pos);
      address += ".x";
      return address;
    }
#ifndef WEBRTC_NO_INET6
    case AF_INET6: {
      std::string result;
      result.resize(INET6_ADDRSTRLEN);
      in6_addr addr = ipv6_address();
      size_t len = snprintf(&(result[0]), result.size(), "%x:%x:%x:x:x:x:x:x",
                            (addr.s6_addr[0] << 8) + addr.s6_addr[1],
                            (addr.s6_addr[2] << 8) + addr.s6_addr[3],
                            (addr.s6_addr[4] << 8) + addr.s6_addr[5]);
      result.resize(len);
      return result;
    }
#endif
  }
  return std::string();
#endif
}

IPAddress IPAddress::Normalized() const {
#ifndef WEBRTC_NO_INET6
  if (family_ != AF_INET6) {
    return *this;
  }
  if (!IPIsV4Mapped(*this)) {
    return *this;
  }
  in_addr addr = ExtractMappedAddress(u_.ip6);
  return IPAddress(addr);
#else
  return *this;
#endif
}

#ifndef WEBRTC_NO_INET6
IPAddress IPAddress::AsIPv6Address() const {
  if (family_ != AF_INET) {
    return *this;
  }
  in6_addr v6addr = kV4MappedPrefix;
  ::memcpy(&v6addr.s6_addr[12], &u_.ip4.s_addr, sizeof(u_.ip4.s_addr));
  return IPAddress(v6addr);
}
#endif

bool InterfaceAddress::operator==(const InterfaceAddress& other) const {
  return ipv6_flags_ == other.ipv6_flags() &&
         static_cast<const IPAddress&>(*this) == other;
}

bool InterfaceAddress::operator!=(const InterfaceAddress& other) const {
  return !((*this) == other);
}

const InterfaceAddress& InterfaceAddress::operator=(
    const InterfaceAddress& other) {
  ipv6_flags_ = other.ipv6_flags_;
  static_cast<IPAddress&>(*this) = other;
  return *this;
}

std::string InterfaceAddress::ToString() const {
  std::string result = IPAddress::ToString();

  if (family() == AF_INET6)
    result += "|flags:0x" + rtc::ToHex(ipv6_flags());

  return result;
}

static bool IPIsPrivateNetworkV4(const IPAddress& ip) {
  uint32_t ip_in_host_order = ip.v4AddressAsHostOrderInteger();
  return ((ip_in_host_order >> 24) == 10) ||
         ((ip_in_host_order >> 20) == ((172 << 4) | 1)) ||
         ((ip_in_host_order >> 16) == ((192 << 8) | 168));
}

#ifndef WEBRTC_NO_INET6
static bool IPIsPrivateNetworkV6(const IPAddress& ip) {
  return IPIsHelper(ip, kPrivateNetworkPrefix, 8);
}
#endif

bool IPIsPrivateNetwork(const IPAddress& ip) {
  switch (ip.family()) {
    case AF_INET: {
      return IPIsPrivateNetworkV4(ip);
    }
#ifndef WEBRTC_NO_INET6
    case AF_INET6: {
      return IPIsPrivateNetworkV6(ip);
    }
#endif
  }
  return false;
}

<<<<<<< HEAD
#ifndef WEBRTC_NO_INET6
=======
static bool IPIsSharedNetworkV4(const IPAddress& ip) {
  uint32_t ip_in_host_order = ip.v4AddressAsHostOrderInteger();
  return (ip_in_host_order >> 22) == ((100 << 2) | 1);
}

bool IPIsSharedNetwork(const IPAddress& ip) {
  if (ip.family() == AF_INET) {
    return IPIsSharedNetworkV4(ip);
  }
  return false;
}

>>>>>>> 0e6778f1
in_addr ExtractMappedAddress(const in6_addr& in6) {
  in_addr ipv4;
  ::memcpy(&ipv4.s_addr, &in6.s6_addr[12], sizeof(ipv4.s_addr));
  return ipv4;
}
#endif

bool IPFromAddrInfo(struct addrinfo* info, IPAddress* out) {
  if (!info || !info->ai_addr) {
    return false;
  }
  if (info->ai_addr->sa_family == AF_INET) {
    sockaddr_in* addr = reinterpret_cast<sockaddr_in*>(info->ai_addr);
    *out = IPAddress(addr->sin_addr);
    return true;
#ifndef WEBRTC_NO_INET6
  } else if (info->ai_addr->sa_family == AF_INET6) {
    sockaddr_in6* addr = reinterpret_cast<sockaddr_in6*>(info->ai_addr);
    *out = IPAddress(addr->sin6_addr);
    return true;
#endif
  }
  return false;
}

bool IPFromString(const std::string& str, IPAddress* out) {
  if (!out) {
    return false;
  }
  in_addr addr;
  if (rtc::inet_pton(AF_INET, str.c_str(), &addr) == 0) {
#ifndef WEBRTC_NO_INET6
    in6_addr addr6;
    if (rtc::inet_pton(AF_INET6, str.c_str(), &addr6) == 0) {
#endif
      *out = IPAddress();
      return false;
#ifndef WEBRTC_NO_INET6
    }
    *out = IPAddress(addr6);
#endif
  } else {
    *out = IPAddress(addr);
  }
  return true;
}

bool IPFromString(const std::string& str, int flags, InterfaceAddress* out) {
  IPAddress ip;
  if (!IPFromString(str, &ip)) {
    return false;
  }

  *out = InterfaceAddress(ip, flags);
  return true;
}

bool IPIsAny(const IPAddress& ip) {
  switch (ip.family()) {
    case AF_INET:
      return ip == IPAddress(INADDR_ANY);
#ifndef WEBRTC_NO_INET6
    case AF_INET6:
      return ip == IPAddress(in6addr_any) || ip == IPAddress(kV4MappedPrefix);
#endif
    case AF_UNSPEC:
      return false;
  }
  return false;
}

static bool IPIsLoopbackV4(const IPAddress& ip) {
  uint32_t ip_in_host_order = ip.v4AddressAsHostOrderInteger();
  return ((ip_in_host_order >> 24) == 127);
}

#ifndef WEBRTC_NO_INET6
static bool IPIsLoopbackV6(const IPAddress& ip) {
  return ip == IPAddress(in6addr_loopback);
}
#endif

bool IPIsLoopback(const IPAddress& ip) {
  switch (ip.family()) {
    case AF_INET: {
      return IPIsLoopbackV4(ip);
    }
#ifndef WEBRTC_NO_INET6
    case AF_INET6: {
      return IPIsLoopbackV6(ip);
    }
#endif
  }
  return false;
}

bool IPIsPrivate(const IPAddress& ip) {
  return IPIsLinkLocal(ip) || IPIsLoopback(ip) || IPIsPrivateNetwork(ip) ||
         IPIsSharedNetwork(ip);
}

bool IPIsUnspec(const IPAddress& ip) {
  return ip.family() == AF_UNSPEC;
}

size_t HashIP(const IPAddress& ip) {
  switch (ip.family()) {
    case AF_INET: {
      return ip.ipv4_address().s_addr;
    }
#ifndef WEBRTC_NO_INET6
    case AF_INET6: {
      in6_addr v6addr = ip.ipv6_address();
      const uint32_t* v6_as_ints =
          reinterpret_cast<const uint32_t*>(&v6addr.s6_addr);
      return v6_as_ints[0] ^ v6_as_ints[1] ^ v6_as_ints[2] ^ v6_as_ints[3];
    }
#endif
  }
  return 0;
}

IPAddress TruncateIP(const IPAddress& ip, int length) {
  if (length < 0) {
    return IPAddress();
  }
  if (ip.family() == AF_INET) {
    if (length > 31) {
      return ip;
    }
    if (length == 0) {
      return IPAddress(INADDR_ANY);
    }
    int mask = (0xFFFFFFFF << (32 - length));
    uint32_t host_order_ip = NetworkToHost32(ip.ipv4_address().s_addr);
    in_addr masked;
    masked.s_addr = HostToNetwork32(host_order_ip & mask);
    return IPAddress(masked);
#ifndef WEBRTC_NO_INET6
  } else if (ip.family() == AF_INET6) {
    if (length > 127) {
      return ip;
    }
    if (length == 0) {
      return IPAddress(in6addr_any);
    }
    in6_addr v6addr = ip.ipv6_address();
    int position = length / 32;
    int inner_length = 32 - (length - (position * 32));
    // Note: 64bit mask constant needed to allow possible 32-bit left shift.
    uint32_t inner_mask = 0xFFFFFFFFLL << inner_length;
    uint32_t* v6_as_ints = reinterpret_cast<uint32_t*>(&v6addr.s6_addr);
    for (int i = 0; i < 4; ++i) {
      if (i == position) {
        uint32_t host_order_inner = NetworkToHost32(v6_as_ints[i]);
        v6_as_ints[i] = HostToNetwork32(host_order_inner & inner_mask);
      } else if (i > position) {
        v6_as_ints[i] = 0;
      }
    }
    return IPAddress(v6addr);
#endif
  }
  return IPAddress();
}

int CountIPMaskBits(const IPAddress& mask) {
  uint32_t word_to_count = 0;
  int bits = 0;
  switch (mask.family()) {
    case AF_INET: {
      word_to_count = NetworkToHost32(mask.ipv4_address().s_addr);
      break;
    }
#ifndef WEBRTC_NO_INET6
    case AF_INET6: {
      in6_addr v6addr = mask.ipv6_address();
      const uint32_t* v6_as_ints =
          reinterpret_cast<const uint32_t*>(&v6addr.s6_addr);
      int i = 0;
      for (; i < 4; ++i) {
        if (v6_as_ints[i] != 0xFFFFFFFF) {
          break;
        }
      }
      if (i < 4) {
        word_to_count = NetworkToHost32(v6_as_ints[i]);
      }
      bits = (i * 32);
      break;
    }
<<<<<<< HEAD
#endif
    default: { return 0; }
=======
    default: {
      return 0;
    }
>>>>>>> 0e6778f1
  }
  if (word_to_count == 0) {
    return bits;
  }

  // Public domain bit-twiddling hack from:
  // http://graphics.stanford.edu/~seander/bithacks.html
  // Counts the trailing 0s in the word.
  unsigned int zeroes = 32;
  // This could also be written word_to_count &= -word_to_count, but
  // MSVC emits warning C4146 when negating an unsigned number.
  word_to_count &= ~word_to_count + 1;  // Isolate lowest set bit.
  if (word_to_count)
    zeroes--;
  if (word_to_count & 0x0000FFFF)
    zeroes -= 16;
  if (word_to_count & 0x00FF00FF)
    zeroes -= 8;
  if (word_to_count & 0x0F0F0F0F)
    zeroes -= 4;
  if (word_to_count & 0x33333333)
    zeroes -= 2;
  if (word_to_count & 0x55555555)
    zeroes -= 1;

  return bits + (32 - zeroes);
}

#ifndef WEBRTC_NO_INET6
bool IPIsHelper(const IPAddress& ip, const in6_addr& tomatch, int length) {
  // Helper method for checking IP prefix matches (but only on whole byte
  // lengths). Length is in bits.
  in6_addr addr = ip.ipv6_address();
  return ::memcmp(&addr, &tomatch, (length >> 3)) == 0;
}

bool IPIs6Bone(const IPAddress& ip) {
  return IPIsHelper(ip, k6BonePrefix, 16);
}

bool IPIs6To4(const IPAddress& ip) {
  return IPIsHelper(ip, k6To4Prefix, 16);
}
#endif

static bool IPIsLinkLocalV4(const IPAddress& ip) {
  uint32_t ip_in_host_order = ip.v4AddressAsHostOrderInteger();
  return ((ip_in_host_order >> 16) == ((169 << 8) | 254));
}

#ifndef WEBRTC_NO_INET6
static bool IPIsLinkLocalV6(const IPAddress& ip) {
  // Can't use the helper because the prefix is 10 bits.
  in6_addr addr = ip.ipv6_address();
  return (addr.s6_addr[0] == 0xFE) && ((addr.s6_addr[1] & 0xC0) == 0x80);
}
#endif

bool IPIsLinkLocal(const IPAddress& ip) {
  switch (ip.family()) {
    case AF_INET: {
      return IPIsLinkLocalV4(ip);
    }
#ifndef WEBRTC_NO_INET6
    case AF_INET6: {
      return IPIsLinkLocalV6(ip);
    }
#endif
  }
  return false;
}

#ifndef WEBRTC_NO_INET6
// According to http://www.ietf.org/rfc/rfc2373.txt, Appendix A, page 19.  An
// address which contains MAC will have its 11th and 12th bytes as FF:FE as well
// as the U/L bit as 1.
bool IPIsMacBased(const IPAddress& ip) {
  in6_addr addr = ip.ipv6_address();
  return ((addr.s6_addr[8] & 0x02) && addr.s6_addr[11] == 0xFF &&
          addr.s6_addr[12] == 0xFE);
}

bool IPIsSiteLocal(const IPAddress& ip) {
  // Can't use the helper because the prefix is 10 bits.
  in6_addr addr = ip.ipv6_address();
  return addr.s6_addr[0] == 0xFE && (addr.s6_addr[1] & 0xC0) == 0xC0;
}

bool IPIsULA(const IPAddress& ip) {
  // Can't use the helper because the prefix is 7 bits.
  in6_addr addr = ip.ipv6_address();
  return (addr.s6_addr[0] & 0xFE) == 0xFC;
}

bool IPIsTeredo(const IPAddress& ip) {
  return IPIsHelper(ip, kTeredoPrefix, 32);
}

bool IPIsV4Compatibility(const IPAddress& ip) {
  return IPIsHelper(ip, kV4CompatibilityPrefix, 96);
}

bool IPIsV4Mapped(const IPAddress& ip) {
  return IPIsHelper(ip, kV4MappedPrefix, 96);
}
#endif

int IPAddressPrecedence(const IPAddress& ip) {
  // Precedence values from RFC 3484-bis. Prefers native v4 over 6to4/Teredo.
  if (ip.family() == AF_INET) {
    return 30;
#ifndef WEBRTC_NO_INET6
  } else if (ip.family() == AF_INET6) {
    if (IPIsLoopback(ip)) {
      return 60;
    } else if (IPIsULA(ip)) {
      return 50;
    } else if (IPIsV4Mapped(ip)) {
      return 30;
    } else if (IPIs6To4(ip)) {
      return 20;
    } else if (IPIsTeredo(ip)) {
      return 10;
    } else if (IPIsV4Compatibility(ip) || IPIsSiteLocal(ip) || IPIs6Bone(ip)) {
      return 1;
    } else {
      // A 'normal' IPv6 address.
      return 40;
    }
#endif
  }
  return 0;
}

IPAddress GetLoopbackIP(int family) {
  if (family == AF_INET) {
    return rtc::IPAddress(INADDR_LOOPBACK);
  }
#ifndef WEBRTC_NO_INET6
  if (family == AF_INET6) {
    return rtc::IPAddress(in6addr_loopback);
  }
#endif
  return rtc::IPAddress();
}

IPAddress GetAnyIP(int family) {
  if (family == AF_INET) {
    return rtc::IPAddress(INADDR_ANY);
  }
#ifndef WEBRTC_NO_INET6
  if (family == AF_INET6) {
    return rtc::IPAddress(in6addr_any);
  }
#endif
  return rtc::IPAddress();
}

}  // namespace rtc<|MERGE_RESOLUTION|>--- conflicted
+++ resolved
@@ -278,9 +278,6 @@
   return false;
 }
 
-<<<<<<< HEAD
-#ifndef WEBRTC_NO_INET6
-=======
 static bool IPIsSharedNetworkV4(const IPAddress& ip) {
   uint32_t ip_in_host_order = ip.v4AddressAsHostOrderInteger();
   return (ip_in_host_order >> 22) == ((100 << 2) | 1);
@@ -293,7 +290,7 @@
   return false;
 }
 
->>>>>>> 0e6778f1
+#ifndef WEBRTC_NO_INET6
 in_addr ExtractMappedAddress(const in6_addr& in6) {
   in_addr ipv4;
   ::memcpy(&ipv4.s_addr, &in6.s6_addr[12], sizeof(ipv4.s_addr));
@@ -485,14 +482,10 @@
       bits = (i * 32);
       break;
     }
-<<<<<<< HEAD
-#endif
-    default: { return 0; }
-=======
+#endif
     default: {
       return 0;
     }
->>>>>>> 0e6778f1
   }
   if (word_to_count == 0) {
     return bits;
