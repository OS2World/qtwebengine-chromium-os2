// Copyright 2017 The Chromium Authors. All rights reserved.
// Use of this source code is governed by a BSD-style license that can be
// found in the LICENSE file.

#include "base/memory/shared_memory_tracker.h"

#include "base/strings/string_number_conversions.h"
#include "base/trace_event/memory_allocator_dump_guid.h"
#include "base/trace_event/memory_dump_manager.h"
#include "base/trace_event/process_memory_dump.h"

namespace base {

const char SharedMemoryTracker::kDumpRootName[] = "shared_memory";

// static
SharedMemoryTracker* SharedMemoryTracker::GetInstance() {
  static SharedMemoryTracker* instance = new SharedMemoryTracker;
  return instance;
}

// static
std::string SharedMemoryTracker::GetDumpNameForTracing(
    const UnguessableToken& id) {
  DCHECK(!id.is_empty());
  return std::string(kDumpRootName) + "/" + id.ToString();
}

// static
trace_event::MemoryAllocatorDumpGuid
SharedMemoryTracker::GetGlobalDumpIdForTracing(const UnguessableToken& id) {
  std::string dump_name = GetDumpNameForTracing(id);
  return trace_event::MemoryAllocatorDumpGuid(dump_name);
}

const trace_event::MemoryAllocatorDump*
SharedMemoryTracker::GetOrCreateSharedMemoryDump(
    const SharedMemoryMapping& shared_memory,
    trace_event::ProcessMemoryDump* pmd) {
  return GetOrCreateSharedMemoryDumpInternal(shared_memory.raw_memory_ptr(),
                                             shared_memory.mapped_size(),
                                             shared_memory.guid(), pmd);
}

void SharedMemoryTracker::IncrementMemoryUsage(
<<<<<<< HEAD
    const SharedMemory& shared_memory) {
  AutoLock hold(usages_lock_);
#if defined(OS_OS2)
  auto found = usages_.find(shared_memory.memory());
  if (found != usages_.end()) {
    ++found->second.count;
    DCHECK(found->second.count);
  }
  else
#else
  DCHECK(usages_.find(shared_memory.memory()) == usages_.end());
#endif
  usages_.emplace(shared_memory.memory(), UsageInfo(shared_memory.mapped_size(),
                                                    shared_memory.mapped_id()));
}

void SharedMemoryTracker::IncrementMemoryUsage(
=======
>>>>>>> 0e6778f1
    const SharedMemoryMapping& mapping) {
  AutoLock hold(usages_lock_);
#if defined(OS_OS2)
  auto found = usages_.find(mapping.raw_memory_ptr());
  if (found != usages_.end()) {
    ++found->second.count;
    DCHECK(found->second.count);
  }
#else
  DCHECK(usages_.find(mapping.raw_memory_ptr()) == usages_.end());
#endif
  usages_.emplace(mapping.raw_memory_ptr(),
                  UsageInfo(mapping.mapped_size(), mapping.guid()));
}

void SharedMemoryTracker::DecrementMemoryUsage(
<<<<<<< HEAD
    const SharedMemory& shared_memory) {
  AutoLock hold(usages_lock_);
#if defined(OS_OS2)
  auto found = usages_.find(shared_memory.memory());
  DCHECK(found != usages_.end());
  if (found != usages_.end()) {
    DCHECK(found->second.count);
    --found->second.count;
    if (!found->second.count)
      usages_.erase(found);
  }
#else
  DCHECK(usages_.find(shared_memory.memory()) != usages_.end());
  usages_.erase(shared_memory.memory());
#endif
}

void SharedMemoryTracker::DecrementMemoryUsage(
=======
>>>>>>> 0e6778f1
    const SharedMemoryMapping& mapping) {
  AutoLock hold(usages_lock_);
#if defined(OS_OS2)
  auto found = usages_.find(mapping.raw_memory_ptr());
  DCHECK(found != usages_.end());
  if (found != usages_.end()) {
    DCHECK(found->second.count);
    --found->second.count;
    if (!found->second.count)
      usages_.erase(found);
  }
#else
  DCHECK(usages_.find(mapping.raw_memory_ptr()) != usages_.end());
  usages_.erase(mapping.raw_memory_ptr());
#endif
}

SharedMemoryTracker::SharedMemoryTracker() {
  trace_event::MemoryDumpManager::GetInstance()->RegisterDumpProvider(
      this, "SharedMemoryTracker", nullptr);
}

SharedMemoryTracker::~SharedMemoryTracker() = default;

bool SharedMemoryTracker::OnMemoryDump(const trace_event::MemoryDumpArgs& args,
                                       trace_event::ProcessMemoryDump* pmd) {
  AutoLock hold(usages_lock_);
  for (const auto& usage : usages_) {
    const trace_event::MemoryAllocatorDump* dump =
        GetOrCreateSharedMemoryDumpInternal(
            usage.first, usage.second.mapped_size, usage.second.mapped_id, pmd);
    DCHECK(dump);
  }
  return true;
}

// static
const trace_event::MemoryAllocatorDump*
SharedMemoryTracker::GetOrCreateSharedMemoryDumpInternal(
    void* mapped_memory,
    size_t mapped_size,
    const UnguessableToken& mapped_id,
    trace_event::ProcessMemoryDump* pmd) {
  const std::string dump_name = GetDumpNameForTracing(mapped_id);
  trace_event::MemoryAllocatorDump* local_dump =
      pmd->GetAllocatorDump(dump_name);
  if (local_dump)
    return local_dump;

  size_t virtual_size = mapped_size;
  // If resident size is not available, a virtual size is used as fallback.
  size_t size = virtual_size;
#if defined(COUNT_RESIDENT_BYTES_SUPPORTED)
  base::Optional<size_t> resident_size =
      trace_event::ProcessMemoryDump::CountResidentBytesInSharedMemory(
          mapped_memory, mapped_size);
  if (resident_size.has_value())
    size = resident_size.value();
#endif

  local_dump = pmd->CreateAllocatorDump(dump_name);
  local_dump->AddScalar(trace_event::MemoryAllocatorDump::kNameSize,
                        trace_event::MemoryAllocatorDump::kUnitsBytes, size);
  local_dump->AddScalar("virtual_size",
                        trace_event::MemoryAllocatorDump::kUnitsBytes,
                        virtual_size);
  auto global_dump_guid = GetGlobalDumpIdForTracing(mapped_id);
  trace_event::MemoryAllocatorDump* global_dump =
      pmd->CreateSharedGlobalAllocatorDump(global_dump_guid);
  global_dump->AddScalar(trace_event::MemoryAllocatorDump::kNameSize,
                         trace_event::MemoryAllocatorDump::kUnitsBytes, size);

  // The edges will be overriden by the clients with correct importance.
  pmd->AddOverridableOwnershipEdge(local_dump->guid(), global_dump->guid(),
                                   0 /* importance */);
  return local_dump;
}

}  // namespace<|MERGE_RESOLUTION|>--- conflicted
+++ resolved
@@ -43,26 +43,6 @@
 }
 
 void SharedMemoryTracker::IncrementMemoryUsage(
-<<<<<<< HEAD
-    const SharedMemory& shared_memory) {
-  AutoLock hold(usages_lock_);
-#if defined(OS_OS2)
-  auto found = usages_.find(shared_memory.memory());
-  if (found != usages_.end()) {
-    ++found->second.count;
-    DCHECK(found->second.count);
-  }
-  else
-#else
-  DCHECK(usages_.find(shared_memory.memory()) == usages_.end());
-#endif
-  usages_.emplace(shared_memory.memory(), UsageInfo(shared_memory.mapped_size(),
-                                                    shared_memory.mapped_id()));
-}
-
-void SharedMemoryTracker::IncrementMemoryUsage(
-=======
->>>>>>> 0e6778f1
     const SharedMemoryMapping& mapping) {
   AutoLock hold(usages_lock_);
 #if defined(OS_OS2)
@@ -79,27 +59,6 @@
 }
 
 void SharedMemoryTracker::DecrementMemoryUsage(
-<<<<<<< HEAD
-    const SharedMemory& shared_memory) {
-  AutoLock hold(usages_lock_);
-#if defined(OS_OS2)
-  auto found = usages_.find(shared_memory.memory());
-  DCHECK(found != usages_.end());
-  if (found != usages_.end()) {
-    DCHECK(found->second.count);
-    --found->second.count;
-    if (!found->second.count)
-      usages_.erase(found);
-  }
-#else
-  DCHECK(usages_.find(shared_memory.memory()) != usages_.end());
-  usages_.erase(shared_memory.memory());
-#endif
-}
-
-void SharedMemoryTracker::DecrementMemoryUsage(
-=======
->>>>>>> 0e6778f1
     const SharedMemoryMapping& mapping) {
   AutoLock hold(usages_lock_);
 #if defined(OS_OS2)
