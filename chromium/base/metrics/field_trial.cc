--- conflicted
+++ resolved
@@ -752,12 +752,7 @@
     int fd_key) {
   global_->create_trials_from_command_line_called_ = true;
 
-<<<<<<< HEAD
-#if defined(OS_WIN) || defined(OS_OS2) || defined(OS_FUCHSIA) || \
-    (defined(OS_MACOSX) && !defined(OS_IOS))
-=======
-#if defined(OS_WIN) || defined(OS_FUCHSIA) || defined(OS_MAC)
->>>>>>> da3a29ec
+#if defined(OS_WIN) || defined(OS_OS2) || defined(OS_FUCHSIA) || defined(OS_MAC)
   if (cmd_line.HasSwitch(field_trial_handle_switch)) {
     std::string switch_value =
         cmd_line.GetSwitchValueASCII(field_trial_handle_switch);
@@ -1170,12 +1165,7 @@
   return ss.str();
 }
 
-<<<<<<< HEAD
-#if defined(OS_WIN) || defined(OS_OS2) || defined(OS_FUCHSIA) || \
-    (defined(OS_MACOSX) && !defined(OS_IOS))
-=======
-#if defined(OS_WIN) || defined(OS_FUCHSIA) || defined(OS_MAC)
->>>>>>> da3a29ec
+#if defined(OS_WIN) || defined(OS_OS2) || defined(OS_FUCHSIA) || defined(OS_MAC)
 
 // static
 ReadOnlySharedMemoryRegion
@@ -1265,12 +1255,7 @@
 
 #endif
 
-<<<<<<< HEAD
-#if defined(OS_WIN) || defined(OS_OS2) || defined(OS_FUCHSIA) || \
-    (defined(OS_MACOSX) && !defined(OS_IOS))
-=======
-#if defined(OS_WIN) || defined(OS_FUCHSIA) || defined(OS_MAC)
->>>>>>> da3a29ec
+#if defined(OS_WIN) || defined(OS_OS2) || defined(OS_FUCHSIA) || defined(OS_MAC)
 // static
 bool FieldTrialList::CreateTrialsFromSwitchValue(
     const std::string& switch_value) {
