--- conflicted
+++ resolved
@@ -1195,12 +1195,10 @@
     return ReadOnlySharedMemoryRegion();
 #if defined(OS_FUCHSIA)
   zx_handle_t handle = static_cast<zx_handle_t>(field_trial_handle);
-<<<<<<< HEAD
+  zx::vmo scoped_handle = zx::vmo(handle);
 #elif defined(OS_OS2)
   SHMEM handle = static_cast<SHMEM>(field_trial_handle);
-=======
-  zx::vmo scoped_handle = zx::vmo(handle);
->>>>>>> 0e6778f1
+  os2::ScopedShmemHandle scoped_handle(handle);
 #elif defined(OS_WIN)
   HANDLE handle = reinterpret_cast<HANDLE>(field_trial_handle);
   if (IsCurrentProcessElevated()) {
