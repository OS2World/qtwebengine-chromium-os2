--- conflicted
+++ resolved
@@ -692,12 +692,7 @@
   // underlying OS resource - that must be done by the Process launcher.
   static std::string SerializeSharedMemoryRegionMetadata(
       const ReadOnlySharedMemoryRegion& shm);
-<<<<<<< HEAD
-#if defined(OS_WIN) || defined(OS_OS2) || defined(OS_FUCHSIA) || \
-    (defined(OS_MACOSX) && !defined(OS_IOS))
-=======
-#if defined(OS_WIN) || defined(OS_FUCHSIA) || defined(OS_MAC)
->>>>>>> da3a29ec
+#if defined(OS_WIN) || defined(OS_OS2) || defined(OS_FUCHSIA) || defined(OS_MAC)
   static ReadOnlySharedMemoryRegion DeserializeSharedMemoryRegionMetadata(
       const std::string& switch_value);
 #elif defined(OS_POSIX) && !defined(OS_NACL)
@@ -706,12 +701,7 @@
       const std::string& switch_value);
 #endif
 
-<<<<<<< HEAD
-#if defined(OS_WIN) || defined(OS_OS2) || defined(OS_FUCHSIA) || \
-    (defined(OS_MACOSX) && !defined(OS_IOS))
-=======
-#if defined(OS_WIN) || defined(OS_FUCHSIA) || defined(OS_MAC)
->>>>>>> da3a29ec
+#if defined(OS_WIN) || defined(OS_OS2) || defined(OS_FUCHSIA) || defined(OS_MAC)
   // Takes in |handle_switch| from the command line which represents the shared
   // memory handle for field trials, parses it, and creates the field trials.
   // Returns true on success, false on failure.
