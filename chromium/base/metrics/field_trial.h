--- conflicted
+++ resolved
@@ -691,15 +691,9 @@
   // processes. It passes a reference to the relevant OS resource, and it passes
   // a GUID. Serialization and deserialization doesn't actually transport the
   // underlying OS resource - that must be done by the Process launcher.
-<<<<<<< HEAD
-  static std::string SerializeSharedMemoryHandleMetadata(
-      const SharedMemoryHandle& shm);
-#if defined(OS_WIN) || defined(OS_OS2) || defined(OS_FUCHSIA) || \
-=======
   static std::string SerializeSharedMemoryRegionMetadata(
       const ReadOnlySharedMemoryRegion& shm);
-#if defined(OS_WIN) || defined(OS_FUCHSIA) || \
->>>>>>> 0e6778f1
+#if defined(OS_WIN) || defined(OS_OS2) || defined(OS_FUCHSIA) || \
     (defined(OS_MACOSX) && !defined(OS_IOS))
   static ReadOnlySharedMemoryRegion DeserializeSharedMemoryRegionMetadata(
       const std::string& switch_value);
