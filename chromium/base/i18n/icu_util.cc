// Copyright (c) 2012 The Chromium Authors. All rights reserved.
// Use of this source code is governed by a BSD-style license that can be
// found in the LICENSE file.

#include "base/i18n/icu_util.h"

#if defined(OS_WIN)
#include <windows.h>
#endif

#include <string>

#include "base/debug/alias.h"
#include "base/environment.h"
#include "base/files/file_path.h"
#include "base/files/file_util.h"
#include "base/files/memory_mapped_file.h"
#include "base/logging.h"
#include "base/metrics/histogram_functions.h"
#include "base/metrics/metrics_hashes.h"
#include "base/path_service.h"
#include "base/strings/string_util.h"
#include "base/strings/sys_string_conversions.h"
#include "build/build_config.h"
#include "build/chromecast_buildflags.h"
#include "third_party/icu/source/common/unicode/putil.h"
#include "third_party/icu/source/common/unicode/udata.h"
#include "third_party/icu/source/common/unicode/utrace.h"

#if defined(OS_ANDROID)
#include "base/android/apk_assets.h"
#include "base/android/timezone_utils.h"
#endif

#if defined(OS_IOS)
#include "base/ios/ios_util.h"
#endif

#if defined(OS_MACOSX)
#include "base/mac/foundation_util.h"
#endif

#if defined(OS_FUCHSIA)
#include "base/fuchsia/intl_profile_watcher.h"
#endif

#if defined(OS_ANDROID) || defined(OS_FUCHSIA)
#include "third_party/icu/source/common/unicode/unistr.h"
#endif

#if defined(OS_ANDROID) || defined(OS_FUCHSIA) || \
    (defined(OS_LINUX) && !BUILDFLAG(IS_CHROMECAST))
#include "third_party/icu/source/i18n/unicode/timezone.h"
#endif

namespace base {
namespace i18n {

#if !defined(OS_NACL)
namespace {

#if DCHECK_IS_ON()
// Assert that we are not called more than once.  Even though calling this
// function isn't harmful (ICU can handle it), being called twice probably
// indicates a programming error.
bool g_check_called_once = true;
bool g_called_once = false;
#endif  // DCHECK_IS_ON()

#if (ICU_UTIL_DATA_IMPL == ICU_UTIL_DATA_FILE)

// To debug http://crbug.com/445616.
int g_debug_icu_last_error;
int g_debug_icu_load;
int g_debug_icu_pf_error_details;
int g_debug_icu_pf_last_error;
#if defined(OS_WIN)
wchar_t g_debug_icu_pf_filename[_MAX_PATH];
#endif  // OS_WIN
// Use an unversioned file name to simplify a icu version update down the road.
// No need to change the filename in multiple places (gyp files, windows
// build pkg configurations, etc). 'l' stands for Little Endian.
// This variable is exported through the header file.
const char kIcuDataFileName[] = "icudtl.dat";
const char kIcuExtraDataFileName[] = "icudtl_extra.dat";

// Time zone data loading.
// For now, only Fuchsia has a meaningful use case for this feature, so it is
// only implemented for OS_FUCHSIA.
#if defined(OS_FUCHSIA)
// The environment variable used to point the ICU data loader to the directory
// containing time zone data. This is available from ICU version 54. The env
// variable approach is antiquated by today's standards (2019), but is the
// recommended way to configure ICU.
//
// See for details: http://userguide.icu-project.org/datetime/timezone
const char kIcuTimeZoneEnvVariable[] = "ICU_TIMEZONE_FILES_DIR";

// We assume that Fuchsia will provide time zone data at this path for Chromium
// to load, and that the path will be timely updated when Fuchsia needs to
// uprev the ICU version it is using. There are unit tests that will fail at
// Fuchsia roll time in case either Chromium or Fuchsia get upgraded to
// mutually incompatible ICU versions. That should be enough to alert the
// developers of the need to keep ICU library versions in ICU and Fuchsia in
// reasonable sync.
const char kIcuTimeZoneDataDir[] = "/config/data/tzdata/icu/44/le";
#endif  // defined(OS_FUCHSIA)

#if defined(OS_ANDROID)
const char kAssetsPathPrefix[] = "assets/";
#endif  // defined(OS_ANDROID)

// File handle intentionally never closed. Not using File here because its
// Windows implementation guards against two instances owning the same
// PlatformFile (which we allow since we know it is never freed).
PlatformFile g_icudtl_pf = kInvalidPlatformFile;
MemoryMappedFile* g_icudtl_mapped_file = nullptr;
MemoryMappedFile::Region g_icudtl_region;
PlatformFile g_icudtl_extra_pf = kInvalidPlatformFile;
MemoryMappedFile* g_icudtl_extra_mapped_file = nullptr;
MemoryMappedFile::Region g_icudtl_extra_region;

#if defined(OS_FUCHSIA)
// The directory from which the ICU data loader will be configured to load time
// zone data. It is only changed by SetIcuTimeZoneDataDirForTesting().
const char* g_icu_time_zone_data_dir = kIcuTimeZoneDataDir;
#endif  // defined(OS_FUCHSIA)

struct PfRegion {
 public:
  PlatformFile pf;
  MemoryMappedFile::Region region;
};

std::unique_ptr<PfRegion> OpenIcuDataFile(const std::string& filename) {
  auto result = std::make_unique<PfRegion>();
#if defined(OS_ANDROID)
  result->pf =
      android::OpenApkAsset(kAssetsPathPrefix + filename, &result->region);
  if (result->pf != -1) {
    return result;
  }
#endif  // defined(OS_ANDROID)
#if defined(TOOLKIT_QT)
  FilePath data_path;
  PathService::Get(base::DIR_QT_LIBRARY_DATA, &data_path);
  data_path = data_path.AppendASCII(kIcuDataFileName);
#elif !defined(OS_MACOSX)
  // For unit tests, data file is located on disk, so try there as a fallback.
  FilePath data_path;
  if (!PathService::Get(DIR_ASSETS, &data_path)) {
    LOG(ERROR) << "Can't find " << filename;
    return nullptr;
  }
#if defined(OS_WIN)
  // TODO(brucedawson): http://crbug.com/445616
  wchar_t tmp_buffer[_MAX_PATH] = {0};
  wcscpy_s(tmp_buffer, data_path.value().c_str());
  debug::Alias(tmp_buffer);
#endif
  data_path = data_path.AppendASCII(filename);

#if defined(OS_WIN)
  // TODO(brucedawson): http://crbug.com/445616
  wchar_t tmp_buffer2[_MAX_PATH] = {0};
  wcscpy_s(tmp_buffer2, data_path.value().c_str());
  debug::Alias(tmp_buffer2);
#endif

#else  // !defined(OS_MACOSX)
  // Assume it is in the framework bundle's Resources directory.
  ScopedCFTypeRef<CFStringRef> data_file_name(SysUTF8ToCFStringRef(filename));
  FilePath data_path = mac::PathForFrameworkBundleResource(data_file_name);
#if defined(OS_IOS)
  FilePath override_data_path = ios::FilePathOfEmbeddedICU();
  if (!override_data_path.empty()) {
    data_path = override_data_path;
  }
#endif  // !defined(OS_IOS)
  if (data_path.empty()) {
    LOG(ERROR) << filename << " not found in bundle";
    return nullptr;
  }
#endif  // !defined(OS_MACOSX)
  File file(data_path, File::FLAG_OPEN | File::FLAG_READ);
  if (file.IsValid()) {
    // TODO(brucedawson): http://crbug.com/445616.
    g_debug_icu_pf_last_error = 0;
    g_debug_icu_pf_error_details = 0;
#if defined(OS_WIN)
    g_debug_icu_pf_filename[0] = 0;
#endif  // OS_WIN

    result->pf = file.TakePlatformFile();
    result->region = MemoryMappedFile::Region::kWholeFile;
  }
#if defined(OS_WIN)
  else {
    // TODO(brucedawson): http://crbug.com/445616.
    g_debug_icu_pf_last_error = ::GetLastError();
    g_debug_icu_pf_error_details = file.error_details();
    wcscpy_s(g_debug_icu_pf_filename, data_path.value().c_str());
  }
#endif  // OS_WIN

  return result;
}

void LazyOpenIcuDataFile() {
  if (g_icudtl_pf != kInvalidPlatformFile) {
    return;
  }
  auto pf_region = OpenIcuDataFile(kIcuDataFileName);
  if (!pf_region) {
    return;
  }
  g_icudtl_pf = pf_region->pf;
  g_icudtl_region = pf_region->region;
}

// Configures ICU to load external time zone data, if appropriate.
void InitializeExternalTimeZoneData() {
#if defined(OS_FUCHSIA)
  if (!base::DirectoryExists(base::FilePath(g_icu_time_zone_data_dir))) {
    // TODO(https://crbug.com/1061262): Make this FATAL unless expected.
    PLOG(WARNING) << "Could not open: '" << g_icu_time_zone_data_dir
                  << "'. Using built-in timezone database";
    return;
  }

  // Set the environment variable to override the location used by ICU.
  // Loading can still fail if the directory is empty or its data is invalid.
  std::unique_ptr<base::Environment> env = base::Environment::Create();
  env->SetVar(kIcuTimeZoneEnvVariable, g_icu_time_zone_data_dir);
#endif  // defined(OS_FUCHSIA)
}

int LoadIcuData(PlatformFile data_fd,
                const MemoryMappedFile::Region& data_region,
                std::unique_ptr<MemoryMappedFile>* out_mapped_data_file,
                UErrorCode* out_error_code) {
  InitializeExternalTimeZoneData();

  if (data_fd == kInvalidPlatformFile) {
    LOG(ERROR) << "Invalid file descriptor to ICU data received.";
    return 1;  // To debug http://crbug.com/445616.
  }

  out_mapped_data_file->reset(new MemoryMappedFile());
  if (!(*out_mapped_data_file)->Initialize(File(data_fd), data_region)) {
    LOG(ERROR) << "Couldn't mmap icu data file";
    return 2;  // To debug http://crbug.com/445616.
  }

  (*out_error_code) = U_ZERO_ERROR;
  udata_setCommonData(const_cast<uint8_t*>((*out_mapped_data_file)->data()),
                      out_error_code);
  if (U_FAILURE(*out_error_code)) {
    LOG(ERROR) << "Failed to initialize ICU with data file: "
               << u_errorName(*out_error_code);
    return 3;  // To debug http://crbug.com/445616.
  }

  return 0;
}

bool InitializeICUWithFileDescriptorInternal(
    PlatformFile data_fd,
    const MemoryMappedFile::Region& data_region) {
  // This can be called multiple times in tests.
  if (g_icudtl_mapped_file) {
    g_debug_icu_load = 0;  // To debug http://crbug.com/445616.
    return true;
  }

  std::unique_ptr<MemoryMappedFile> mapped_file;
  UErrorCode err;
  g_debug_icu_load = LoadIcuData(data_fd, data_region, &mapped_file, &err);
  if (g_debug_icu_load == 1 || g_debug_icu_load == 2) {
    return false;
  }
  g_icudtl_mapped_file = mapped_file.release();

  if (g_debug_icu_load == 3) {
    g_debug_icu_last_error = err;
  }

  // Never try to load ICU data from files.
  udata_setFileAccess(UDATA_ONLY_PACKAGES, &err);
  return U_SUCCESS(err);
}

bool InitializeICUFromDataFile() {
  // If the ICU data directory is set, ICU won't actually load the data until
  // it is needed.  This can fail if the process is sandboxed at that time.
  // Instead, we map the file in and hand off the data so the sandbox won't
  // cause any problems.
  LazyOpenIcuDataFile();
  bool result =
      InitializeICUWithFileDescriptorInternal(g_icudtl_pf, g_icudtl_region);

#if defined(OS_WIN)
  int debug_icu_load = g_debug_icu_load;
  debug::Alias(&debug_icu_load);
  int debug_icu_last_error = g_debug_icu_last_error;
  debug::Alias(&debug_icu_last_error);
  int debug_icu_pf_last_error = g_debug_icu_pf_last_error;
  debug::Alias(&debug_icu_pf_last_error);
  int debug_icu_pf_error_details = g_debug_icu_pf_error_details;
  debug::Alias(&debug_icu_pf_error_details);
  wchar_t debug_icu_pf_filename[_MAX_PATH] = {0};
  wcscpy_s(debug_icu_pf_filename, g_debug_icu_pf_filename);
  debug::Alias(&debug_icu_pf_filename);
  CHECK(result);  // TODO(brucedawson): http://crbug.com/445616
#endif            // defined(OS_WIN)

  return result;
}
#endif  // (ICU_UTIL_DATA_IMPL == ICU_UTIL_DATA_FILE)

// Explicitly initialize ICU's time zone if necessary.
// On some platforms, the time zone must be explicitly initialized zone rather
// than relying on ICU's internal initialization.
void InitializeIcuTimeZone() {
#if defined(OS_ANDROID)
<<<<<<< HEAD
  else {
    // On Android, we can't leave it up to ICU to set the default timezone
    // because ICU's timezone detection does not work in many timezones (e.g.
    // Australia/Sydney, Asia/Seoul, Europe/Paris ). Use JNI to detect the host
    // timezone and set the ICU default timezone accordingly in advance of
    // actual use. See crbug.com/722821 and
    // https://ssl.icu-project.org/trac/ticket/13208 .
    base::string16 timezone_id = base::android::GetDefaultTimeZoneId();
    icu::TimeZone::adoptDefault(icu::TimeZone::createTimeZone(
        icu::UnicodeString(false, timezone_id.data(), timezone_id.length())));
=======
  // On Android, we can't leave it up to ICU to set the default time zone
  // because ICU's time zone detection does not work in many time zones (e.g.
  // Australia/Sydney, Asia/Seoul, Europe/Paris ). Use JNI to detect the host
  // time zone and set the ICU default time zone accordingly in advance of
  // actual use. See crbug.com/722821 and
  // https://ssl.icu-project.org/trac/ticket/13208 .
  string16 zone_id = android::GetDefaultTimeZoneId();
  icu::TimeZone::adoptDefault(icu::TimeZone::createTimeZone(
      icu::UnicodeString(FALSE, zone_id.data(), zone_id.length())));
#elif defined(OS_FUCHSIA)
  // The platform-specific mechanisms used by ICU's detectHostTimeZone() to
  // determine the default time zone will not work on Fuchsia. Therefore,
  // proactively set the default system.
  // This is also required by TimeZoneMonitorFuchsia::ProfileMayHaveChanged(),
  // which uses the current default to detect whether the time zone changed in
  // the new profile.
  // If the system time zone cannot be obtained or is not understood by ICU,
  // the "unknown" time zone will be returned by createTimeZone() and used.
  std::string zone_id =
      fuchsia::IntlProfileWatcher::GetPrimaryTimeZoneIdForIcuInitialization();
  icu::TimeZone::adoptDefault(
      icu::TimeZone::createTimeZone(icu::UnicodeString::fromUTF8(zone_id)));
#elif defined(OS_LINUX) && !BUILDFLAG(IS_CHROMECAST)
  // To respond to the time zone change properly, the default time zone
  // cache in ICU has to be populated on starting up.
  // See TimeZoneMonitorLinux::NotifyClientsFromImpl().
  std::unique_ptr<icu::TimeZone> zone(icu::TimeZone::createDefault());
#endif  // defined(OS_ANDROID)
}

const char kICUDataFile[] = "ICU.DataFile";
const char kICUCreateInstance[] = "ICU.CreateInstance";

enum class ICUCreateInstance {
  kCharacterBreakIterator = 0,
  kWordBreakIterator = 1,
  kLineBreakIterator = 2,
  kLineBreakIteratorTypeLoose = 3,
  kLineBreakIteratorTypeNormal = 4,
  kLineBreakIteratorTypeStrict = 5,
  kSentenceBreakIterator = 6,
  kTitleBreakIterator = 7,
  kThaiBreakEngine = 8,
  kLaoBreakEngine = 9,
  kBurmeseBreakEngine = 10,
  kKhmerBreakEngine = 11,
  kChineseJapaneseBreakEngine = 12,

  kMaxValue = kChineseJapaneseBreakEngine
};

// Callback functions to report the opening of ICU Data File, and creation of
// key objects to UMA. This help us to understand what built-in ICU data files
// are rarely used in the user's machines and the distribution of ICU usage.
static void U_CALLCONV TraceICUEntry(const void*, int32_t fn_number) {
#if !defined(USING_SYSTEM_ICU) || U_ICU_VERSION_MAJOR_NUM >= 67
  switch (fn_number) {
    case UTRACE_UBRK_CREATE_CHARACTER:
      base::UmaHistogramEnumeration(kICUCreateInstance,
                                    ICUCreateInstance::kCharacterBreakIterator);
      break;
    case UTRACE_UBRK_CREATE_SENTENCE:
      base::UmaHistogramEnumeration(kICUCreateInstance,
                                    ICUCreateInstance::kSentenceBreakIterator);
      break;
    case UTRACE_UBRK_CREATE_TITLE:
      base::UmaHistogramEnumeration(kICUCreateInstance,
                                    ICUCreateInstance::kTitleBreakIterator);
      break;
    case UTRACE_UBRK_CREATE_WORD:
      base::UmaHistogramEnumeration(kICUCreateInstance,
                                    ICUCreateInstance::kWordBreakIterator);
      break;
    default:
      return;
>>>>>>> 0e6778f1
  }
#endif
}

static void U_CALLCONV TraceICUData(const void* context,
                                    int32_t fn_number,
                                    int32_t level,
                                    const char* fmt,
                                    va_list args) {
  switch (fn_number) {
    case UTRACE_UDATA_DATA_FILE: {
      std::string icu_data_file_name(va_arg(args, const char*));
      va_end(args);
      // Skip icu version specified prefix if exist.
      // path is prefixed with icu version prefix such as "icudt65l-".
      // Histogram only the part after the -.
      if (icu_data_file_name.find("icudt") == 0) {
        size_t dash = icu_data_file_name.find("-");
        if (dash != std::string::npos) {
          icu_data_file_name = icu_data_file_name.substr(dash + 1);
        }
      }
      // UmaHistogramSparse should track less than 100 values.
      // We currently have about total 55 built-in data files inside ICU
      // so it fit the UmaHistogramSparse usage.
      int hash = base::HashMetricName(icu_data_file_name);
      base::UmaHistogramSparse(kICUDataFile, hash);
      return;
    }
#if !defined(USING_SYSTEM_ICU) || U_ICU_VERSION_MAJOR_NUM >= 67
    case UTRACE_UBRK_CREATE_LINE: {
      const char* lb_type = va_arg(args, const char*);
      va_end(args);
      ICUCreateInstance value;
      switch (lb_type[0]) {
        case '\0':
          value = ICUCreateInstance::kLineBreakIterator;
          break;
        case 'l':
          DCHECK(strcmp(lb_type, "loose") == 0);
          value = ICUCreateInstance::kLineBreakIteratorTypeLoose;
          break;
        case 'n':
          DCHECK(strcmp(lb_type, "normal") == 0);
          value = ICUCreateInstance::kLineBreakIteratorTypeNormal;
          break;
        case 's':
          DCHECK(strcmp(lb_type, "strict") == 0);
          value = ICUCreateInstance::kLineBreakIteratorTypeStrict;
          break;
        default:
          return;
      }
      base::UmaHistogramEnumeration(kICUCreateInstance, value);
      return;
    }
    case UTRACE_UBRK_CREATE_BREAK_ENGINE: {
      const char* script = va_arg(args, const char*);
      va_end(args);
      ICUCreateInstance value;
      switch (script[0]) {
        case 'H':
          DCHECK(strcmp(script, "Hani") == 0);
          value = ICUCreateInstance::kChineseJapaneseBreakEngine;
          break;
        case 'K':
          DCHECK(strcmp(script, "Khmr") == 0);
          value = ICUCreateInstance::kKhmerBreakEngine;
          break;
        case 'L':
          DCHECK(strcmp(script, "Laoo") == 0);
          value = ICUCreateInstance::kLaoBreakEngine;
          break;
        case 'M':
          DCHECK(strcmp(script, "Mymr") == 0);
          value = ICUCreateInstance::kBurmeseBreakEngine;
          break;
        case 'T':
          DCHECK(strcmp(script, "Thai") == 0);
          value = ICUCreateInstance::kThaiBreakEngine;
          break;
        default:
          return;
      }
      base::UmaHistogramEnumeration(kICUCreateInstance, value);
      return;
    }
#endif
  }
}

// Common initialization to run regardless of how ICU is initialized.
// There are multiple exposed InitializeIcu* functions. This should be called
// as at the end of (the last functions in the sequence of) these functions.
bool DoCommonInitialization() {
  // TODO(jungshik): Some callers do not care about tz at all. If necessary,
  // add a boolean argument to this function to init the default tz only
  // when requested.
  InitializeIcuTimeZone();

  const void* context = nullptr;
  utrace_setFunctions(context, TraceICUEntry, nullptr, TraceICUData);
  utrace_setLevel(UTRACE_VERBOSE);
  return true;
}

}  // namespace

#if (ICU_UTIL_DATA_IMPL == ICU_UTIL_DATA_FILE)
bool InitializeExtraICUWithFileDescriptor(
    PlatformFile data_fd,
    const MemoryMappedFile::Region& data_region) {
  if (g_icudtl_pf != kInvalidPlatformFile) {
    // Must call InitializeExtraICUWithFileDescriptor() before
    // InitializeICUWithFileDescriptor().
    return false;
  }
  std::unique_ptr<MemoryMappedFile> mapped_file;
  UErrorCode err;
  if (LoadIcuData(data_fd, data_region, &mapped_file, &err) != 0) {
    return false;
  }
  g_icudtl_extra_mapped_file = mapped_file.release();
  return true;
}

bool InitializeICUWithFileDescriptor(
    PlatformFile data_fd,
    const MemoryMappedFile::Region& data_region) {
#if DCHECK_IS_ON()
  DCHECK(!g_check_called_once || !g_called_once);
  g_called_once = true;
#endif
  if (!InitializeICUWithFileDescriptorInternal(data_fd, data_region))
    return false;

  return DoCommonInitialization();
}

PlatformFile GetIcuDataFileHandle(MemoryMappedFile::Region* out_region) {
  CHECK_NE(g_icudtl_pf, kInvalidPlatformFile);
  *out_region = g_icudtl_region;
  return g_icudtl_pf;
}

PlatformFile GetIcuExtraDataFileHandle(MemoryMappedFile::Region* out_region) {
  if (g_icudtl_extra_pf == kInvalidPlatformFile) {
    return kInvalidPlatformFile;
  }
  *out_region = g_icudtl_extra_region;
  return g_icudtl_extra_pf;
}

bool InitializeExtraICU() {
  if (g_icudtl_pf != kInvalidPlatformFile) {
    // Must call InitializeExtraICU() before InitializeICU().
    return false;
  }
  auto pf_region = OpenIcuDataFile(kIcuExtraDataFileName);
  if (!pf_region) {
    return false;
  }
  g_icudtl_extra_pf = pf_region->pf;
  g_icudtl_extra_region = pf_region->region;
  std::unique_ptr<MemoryMappedFile> mapped_file;
  UErrorCode err;
  if (LoadIcuData(g_icudtl_extra_pf, g_icudtl_extra_region, &mapped_file,
                  &err) != 0) {
    return false;
  }
  g_icudtl_extra_mapped_file = mapped_file.release();
  return true;
}

void ResetGlobalsForTesting() {
  g_icudtl_pf = kInvalidPlatformFile;
  g_icudtl_mapped_file = nullptr;
  g_icudtl_extra_pf = kInvalidPlatformFile;
  g_icudtl_extra_mapped_file = nullptr;
#if defined(OS_FUCHSIA)
  g_icu_time_zone_data_dir = kIcuTimeZoneDataDir;
#endif  // defined(OS_FUCHSIA)
}

#if defined(OS_FUCHSIA)
// |dir| must remain valid until ResetGlobalsForTesting() is called.
void SetIcuTimeZoneDataDirForTesting(const char* dir) {
  g_icu_time_zone_data_dir = dir;
}
#endif  // defined(OS_FUCHSIA)
#endif  // (ICU_UTIL_DATA_IMPL == ICU_UTIL_DATA_FILE)

bool InitializeICU() {
#if DCHECK_IS_ON()
  DCHECK(!g_check_called_once || !g_called_once);
  g_called_once = true;
#endif

#if (ICU_UTIL_DATA_IMPL == ICU_UTIL_DATA_STATIC)
  // The ICU data is statically linked.
#elif (ICU_UTIL_DATA_IMPL == ICU_UTIL_DATA_FILE)
  if (!InitializeICUFromDataFile())
    return false;
#else
#error Unsupported ICU_UTIL_DATA_IMPL value
#endif  // (ICU_UTIL_DATA_IMPL == ICU_UTIL_DATA_STATIC)

  return DoCommonInitialization();
}

void AllowMultipleInitializeCallsForTesting() {
#if DCHECK_IS_ON()
  g_check_called_once = false;
#endif
}

#endif  // !defined(OS_NACL)

}  // namespace i18n
}  // namespace base<|MERGE_RESOLUTION|>--- conflicted
+++ resolved
@@ -323,18 +323,6 @@
 // than relying on ICU's internal initialization.
 void InitializeIcuTimeZone() {
 #if defined(OS_ANDROID)
-<<<<<<< HEAD
-  else {
-    // On Android, we can't leave it up to ICU to set the default timezone
-    // because ICU's timezone detection does not work in many timezones (e.g.
-    // Australia/Sydney, Asia/Seoul, Europe/Paris ). Use JNI to detect the host
-    // timezone and set the ICU default timezone accordingly in advance of
-    // actual use. See crbug.com/722821 and
-    // https://ssl.icu-project.org/trac/ticket/13208 .
-    base::string16 timezone_id = base::android::GetDefaultTimeZoneId();
-    icu::TimeZone::adoptDefault(icu::TimeZone::createTimeZone(
-        icu::UnicodeString(false, timezone_id.data(), timezone_id.length())));
-=======
   // On Android, we can't leave it up to ICU to set the default time zone
   // because ICU's time zone detection does not work in many time zones (e.g.
   // Australia/Sydney, Asia/Seoul, Europe/Paris ). Use JNI to detect the host
@@ -343,7 +331,7 @@
   // https://ssl.icu-project.org/trac/ticket/13208 .
   string16 zone_id = android::GetDefaultTimeZoneId();
   icu::TimeZone::adoptDefault(icu::TimeZone::createTimeZone(
-      icu::UnicodeString(FALSE, zone_id.data(), zone_id.length())));
+      icu::UnicodeString(false, zone_id.data(), zone_id.length())));
 #elif defined(OS_FUCHSIA)
   // The platform-specific mechanisms used by ICU's detectHostTimeZone() to
   // determine the default time zone will not work on Fuchsia. Therefore,
@@ -410,7 +398,6 @@
       break;
     default:
       return;
->>>>>>> 0e6778f1
   }
 #endif
 }
