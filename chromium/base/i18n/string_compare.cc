--- conflicted
+++ resolved
@@ -18,13 +18,8 @@
                                              StringPiece16 rhs) {
   UErrorCode error = U_ZERO_ERROR;
   UCollationResult result = collator.compare(
-<<<<<<< HEAD
-      icu::UnicodeString(false, lhs.c_str(), static_cast<int>(lhs.length())),
-      icu::UnicodeString(false, rhs.c_str(), static_cast<int>(rhs.length())),
-=======
-      icu::UnicodeString(FALSE, lhs.data(), static_cast<int>(lhs.length())),
-      icu::UnicodeString(FALSE, rhs.data(), static_cast<int>(rhs.length())),
->>>>>>> 0e6778f1
+      icu::UnicodeString(false, lhs.data(), static_cast<int>(lhs.length())),
+      icu::UnicodeString(false, rhs.data(), static_cast<int>(rhs.length())),
       error);
   DCHECK(U_SUCCESS(error));
   return result;
