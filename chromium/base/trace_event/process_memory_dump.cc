// Copyright 2015 The Chromium Authors. All rights reserved.
// Use of this source code is governed by a BSD-style license that can be
// found in the LICENSE file.

#include "base/trace_event/process_memory_dump.h"

#include <errno.h>

#include <vector>

#include "base/logging.h"
#include "base/memory/ptr_util.h"
#include "base/memory/shared_memory_tracker.h"
#include "base/process/process_metrics.h"
#include "base/strings/stringprintf.h"
#include "base/trace_event/memory_infra_background_allowlist.h"
#include "base/trace_event/trace_event_impl.h"
#include "base/trace_event/traced_value.h"
#include "base/unguessable_token.h"
#include "build/build_config.h"

#if defined(OS_IOS)
#include <mach/vm_page_size.h>
#endif

#if defined(OS_POSIX) || defined(OS_FUCHSIA)
#include <sys/mman.h>
#endif

#if defined(OS_WIN)
#include <windows.h>  // Must be in front of other Windows header files

#include <Psapi.h>
#endif

namespace base {
namespace trace_event {

namespace {

const char kEdgeTypeOwnership[] = "ownership";

std::string GetSharedGlobalAllocatorDumpName(
    const MemoryAllocatorDumpGuid& guid) {
  return "global/" + guid.ToString();
}

#if defined(COUNT_RESIDENT_BYTES_SUPPORTED)
size_t GetSystemPageCount(size_t mapped_size, size_t page_size) {
  return (mapped_size + page_size - 1) / page_size;
}
#endif

UnguessableToken GetTokenForCurrentProcess() {
  static UnguessableToken instance = UnguessableToken::Create();
  return instance;
}

}  // namespace

// static
bool ProcessMemoryDump::is_black_hole_non_fatal_for_testing_ = false;

#if defined(COUNT_RESIDENT_BYTES_SUPPORTED)
// static
size_t ProcessMemoryDump::GetSystemPageSize() {
#if defined(OS_IOS)
  // On iOS, getpagesize() returns the user page sizes, but for allocating
  // arrays for mincore(), kernel page sizes is needed. Use vm_kernel_page_size
  // as recommended by Apple, https://forums.developer.apple.com/thread/47532/.
  // Refer to http://crbug.com/542671 and Apple rdar://23651782
  return vm_kernel_page_size;
#else
  return base::GetPageSize();
#endif  // defined(OS_IOS)
}

// static
size_t ProcessMemoryDump::CountResidentBytes(void* start_address,
                                             size_t mapped_size) {
  const size_t page_size = GetSystemPageSize();
  const uintptr_t start_pointer = reinterpret_cast<uintptr_t>(start_address);
  DCHECK_EQ(0u, start_pointer % page_size);

  size_t offset = 0;
  size_t total_resident_pages = 0;
  bool failure = false;

  // An array as large as number of pages in memory segment needs to be passed
  // to the query function. To avoid allocating a large array, the given block
  // of memory is split into chunks of size |kMaxChunkSize|.
  const size_t kMaxChunkSize = 8 * 1024 * 1024;
  size_t max_vec_size =
      GetSystemPageCount(std::min(mapped_size, kMaxChunkSize), page_size);
#if defined(OS_WIN)
  std::unique_ptr<PSAPI_WORKING_SET_EX_INFORMATION[]> vec(
      new PSAPI_WORKING_SET_EX_INFORMATION[max_vec_size]);
#elif defined(OS_APPLE)
  std::unique_ptr<char[]> vec(new char[max_vec_size]);
#elif defined(OS_POSIX) || defined(OS_FUCHSIA)
  std::unique_ptr<unsigned char[]> vec(new unsigned char[max_vec_size]);
#endif

  while (offset < mapped_size) {
    uintptr_t chunk_start = (start_pointer + offset);
    const size_t chunk_size = std::min(mapped_size - offset, kMaxChunkSize);
    const size_t page_count = GetSystemPageCount(chunk_size, page_size);
    size_t resident_page_count = 0;
#if defined(OS_WIN)
    for (size_t i = 0; i < page_count; i++) {
      vec[i].VirtualAddress =
          reinterpret_cast<void*>(chunk_start + i * page_size);
    }
    DWORD vec_size = static_cast<DWORD>(
        page_count * sizeof(PSAPI_WORKING_SET_EX_INFORMATION));
    failure = !QueryWorkingSetEx(GetCurrentProcess(), vec.get(), vec_size);

    for (size_t i = 0; i < page_count; i++)
      resident_page_count += vec[i].VirtualAttributes.Valid;
#elif defined(OS_FUCHSIA)
    // TODO(fuchsia): Port, see https://crbug.com/706592.
    ALLOW_UNUSED_LOCAL(chunk_start);
    ALLOW_UNUSED_LOCAL(page_count);
<<<<<<< HEAD
#elif defined(OS_OS2)
    // TODO(os2): Port
    ALLOW_UNUSED_LOCAL(chunk_start);
    ALLOW_UNUSED_LOCAL(page_count);
#elif defined(OS_MACOSX)
=======
#elif defined(OS_APPLE)
>>>>>>> da3a29ec
    // mincore in MAC does not fail with EAGAIN.
    failure =
        !!mincore(reinterpret_cast<void*>(chunk_start), chunk_size, vec.get());
    for (size_t i = 0; i < page_count; i++)
      resident_page_count += vec[i] & MINCORE_INCORE ? 1 : 0;
#elif defined(OS_POSIX)
    int error_counter = 0;
    int result = 0;
    // HANDLE_EINTR tries for 100 times. So following the same pattern.
    do {
      result =
#if defined(OS_AIX)
          mincore(reinterpret_cast<char*>(chunk_start), chunk_size,
                  reinterpret_cast<char*>(vec.get()));
#else
          mincore(reinterpret_cast<void*>(chunk_start), chunk_size, vec.get());
#endif
    } while (result == -1 && errno == EAGAIN && error_counter++ < 100);
    failure = !!result;

    for (size_t i = 0; i < page_count; i++)
      resident_page_count += vec[i] & 1;
#endif

    if (failure)
      break;

    total_resident_pages += resident_page_count * page_size;
    offset += kMaxChunkSize;
  }

  DCHECK(!failure);
  if (failure) {
    total_resident_pages = 0;
    LOG(ERROR) << "CountResidentBytes failed. The resident size is invalid";
  }
  return total_resident_pages;
}

// static
base::Optional<size_t> ProcessMemoryDump::CountResidentBytesInSharedMemory(
    void* start_address,
    size_t mapped_size) {
#if defined(OS_MAC)
  // On macOS, use mach_vm_region instead of mincore for performance
  // (crbug.com/742042).
  mach_vm_size_t dummy_size = 0;
  mach_vm_address_t address =
      reinterpret_cast<mach_vm_address_t>(start_address);
  vm_region_top_info_data_t info;
  MachVMRegionResult result =
      GetTopInfo(mach_task_self(), &dummy_size, &address, &info);
  if (result == MachVMRegionResult::Error) {
    LOG(ERROR) << "CountResidentBytesInSharedMemory failed. The resident size "
                  "is invalid";
    return base::Optional<size_t>();
  }

  size_t resident_pages =
      info.private_pages_resident + info.shared_pages_resident;

  // On macOS, measurements for private memory footprint overcount by
  // faulted pages in anonymous shared memory. To discount for this, we touch
  // all the resident pages in anonymous shared memory here, thus making them
  // faulted as well. This relies on two assumptions:
  //
  // 1) Consumers use shared memory from front to back. Thus, if there are
  // (N) resident pages, those pages represent the first N * PAGE_SIZE bytes in
  // the shared memory region.
  //
  // 2) This logic is run shortly before the logic that calculates
  // phys_footprint, thus ensuring that the discrepancy between faulted and
  // resident pages is minimal.
  //
  // The performance penalty is expected to be small.
  //
  // * Most of the time, we expect the pages to already be resident and faulted,
  // thus incurring a cache penalty read hit [since we read from each resident
  // page].
  //
  // * Rarely, we expect the pages to be resident but not faulted, resulting in
  // soft faults + cache penalty.
  //
  // * If assumption (1) is invalid, this will potentially fault some
  // previously non-resident pages, thus increasing memory usage, without fixing
  // the accounting.
  //
  // Sanity check in case the mapped size is less than the total size of the
  // region.
  size_t pages_to_fault =
      std::min(resident_pages, (mapped_size + PAGE_SIZE - 1) / PAGE_SIZE);

  volatile char* base_address = static_cast<char*>(start_address);
  for (size_t i = 0; i < pages_to_fault; ++i) {
    // Reading from a volatile is a visible side-effect for the purposes of
    // optimization. This guarantees that the optimizer will not kill this line.
    base_address[i * PAGE_SIZE];
  }

  return resident_pages * PAGE_SIZE;
#else
  return CountResidentBytes(start_address, mapped_size);
#endif  // defined(OS_MAC)
}

#endif  // defined(COUNT_RESIDENT_BYTES_SUPPORTED)

ProcessMemoryDump::ProcessMemoryDump(
    const MemoryDumpArgs& dump_args)
    : process_token_(GetTokenForCurrentProcess()),
      dump_args_(dump_args) {}

ProcessMemoryDump::~ProcessMemoryDump() = default;
ProcessMemoryDump::ProcessMemoryDump(ProcessMemoryDump&& other) = default;
ProcessMemoryDump& ProcessMemoryDump::operator=(ProcessMemoryDump&& other) =
    default;

MemoryAllocatorDump* ProcessMemoryDump::CreateAllocatorDump(
    const std::string& absolute_name) {
  return AddAllocatorDumpInternal(std::make_unique<MemoryAllocatorDump>(
      absolute_name, dump_args_.level_of_detail, GetDumpId(absolute_name)));
}

MemoryAllocatorDump* ProcessMemoryDump::CreateAllocatorDump(
    const std::string& absolute_name,
    const MemoryAllocatorDumpGuid& guid) {
  return AddAllocatorDumpInternal(std::make_unique<MemoryAllocatorDump>(
      absolute_name, dump_args_.level_of_detail, guid));
}

MemoryAllocatorDump* ProcessMemoryDump::AddAllocatorDumpInternal(
    std::unique_ptr<MemoryAllocatorDump> mad) {
  // In background mode return the black hole dump, if invalid dump name is
  // given.
  if (dump_args_.level_of_detail == MemoryDumpLevelOfDetail::BACKGROUND &&
      !IsMemoryAllocatorDumpNameInAllowlist(mad->absolute_name())) {
    return GetBlackHoleMad();
  }

  auto insertion_result = allocator_dumps_.insert(
      std::make_pair(mad->absolute_name(), std::move(mad)));
  MemoryAllocatorDump* inserted_mad = insertion_result.first->second.get();
  DCHECK(insertion_result.second) << "Duplicate name: "
                                  << inserted_mad->absolute_name();
  return inserted_mad;
}

MemoryAllocatorDump* ProcessMemoryDump::GetAllocatorDump(
    const std::string& absolute_name) const {
  auto it = allocator_dumps_.find(absolute_name);
  if (it != allocator_dumps_.end())
    return it->second.get();
  return nullptr;
}

MemoryAllocatorDump* ProcessMemoryDump::GetOrCreateAllocatorDump(
    const std::string& absolute_name) {
  MemoryAllocatorDump* mad = GetAllocatorDump(absolute_name);
  return mad ? mad : CreateAllocatorDump(absolute_name);
}

MemoryAllocatorDump* ProcessMemoryDump::CreateSharedGlobalAllocatorDump(
    const MemoryAllocatorDumpGuid& guid) {
  // A shared allocator dump can be shared within a process and the guid could
  // have been created already.
  MemoryAllocatorDump* mad = GetSharedGlobalAllocatorDump(guid);
  if (mad && mad != black_hole_mad_.get()) {
    // The weak flag is cleared because this method should create a non-weak
    // dump.
    mad->clear_flags(MemoryAllocatorDump::Flags::WEAK);
    return mad;
  }
  return CreateAllocatorDump(GetSharedGlobalAllocatorDumpName(guid), guid);
}

MemoryAllocatorDump* ProcessMemoryDump::CreateWeakSharedGlobalAllocatorDump(
    const MemoryAllocatorDumpGuid& guid) {
  MemoryAllocatorDump* mad = GetSharedGlobalAllocatorDump(guid);
  if (mad && mad != black_hole_mad_.get())
    return mad;
  mad = CreateAllocatorDump(GetSharedGlobalAllocatorDumpName(guid), guid);
  mad->set_flags(MemoryAllocatorDump::Flags::WEAK);
  return mad;
}

MemoryAllocatorDump* ProcessMemoryDump::GetSharedGlobalAllocatorDump(
    const MemoryAllocatorDumpGuid& guid) const {
  return GetAllocatorDump(GetSharedGlobalAllocatorDumpName(guid));
}

void ProcessMemoryDump::DumpHeapUsage(
    const std::unordered_map<base::trace_event::AllocationContext,
                             base::trace_event::AllocationMetrics>&
        metrics_by_context,
    base::trace_event::TraceEventMemoryOverhead& overhead,
    const char* allocator_name) {
  std::string base_name = base::StringPrintf("tracing/heap_profiler_%s",
                                             allocator_name);
  overhead.DumpInto(base_name.c_str(), this);
}

void ProcessMemoryDump::SetAllocatorDumpsForSerialization(
    std::vector<std::unique_ptr<MemoryAllocatorDump>> dumps) {
  DCHECK(allocator_dumps_.empty());
  for (std::unique_ptr<MemoryAllocatorDump>& dump : dumps)
    AddAllocatorDumpInternal(std::move(dump));
}

std::vector<ProcessMemoryDump::MemoryAllocatorDumpEdge>
ProcessMemoryDump::GetAllEdgesForSerialization() const {
  std::vector<MemoryAllocatorDumpEdge> edges;
  edges.reserve(allocator_dumps_edges_.size());
  for (const auto& it : allocator_dumps_edges_)
    edges.push_back(it.second);
  return edges;
}

void ProcessMemoryDump::SetAllEdgesForSerialization(
    const std::vector<ProcessMemoryDump::MemoryAllocatorDumpEdge>& edges) {
  DCHECK(allocator_dumps_edges_.empty());
  for (const MemoryAllocatorDumpEdge& edge : edges) {
    auto it_and_inserted = allocator_dumps_edges_.emplace(edge.source, edge);
    DCHECK(it_and_inserted.second);
  }
}

void ProcessMemoryDump::Clear() {
  allocator_dumps_.clear();
  allocator_dumps_edges_.clear();
}

void ProcessMemoryDump::TakeAllDumpsFrom(ProcessMemoryDump* other) {
  // Moves the ownership of all MemoryAllocatorDump(s) contained in |other|
  // into this ProcessMemoryDump, checking for duplicates.
  for (auto& it : other->allocator_dumps_)
    AddAllocatorDumpInternal(std::move(it.second));
  other->allocator_dumps_.clear();

  // Move all the edges.
  allocator_dumps_edges_.insert(other->allocator_dumps_edges_.begin(),
                                other->allocator_dumps_edges_.end());
  other->allocator_dumps_edges_.clear();
}

void ProcessMemoryDump::SerializeAllocatorDumpsInto(TracedValue* value) const {
  if (allocator_dumps_.size() > 0) {
    value->BeginDictionary("allocators");
    for (const auto& allocator_dump_it : allocator_dumps_)
      allocator_dump_it.second->AsValueInto(value);
    value->EndDictionary();
  }

  value->BeginArray("allocators_graph");
  for (const auto& it : allocator_dumps_edges_) {
    const MemoryAllocatorDumpEdge& edge = it.second;
    value->BeginDictionary();
    value->SetString("source", edge.source.ToString());
    value->SetString("target", edge.target.ToString());
    value->SetInteger("importance", edge.importance);
    value->SetString("type", kEdgeTypeOwnership);
    value->EndDictionary();
  }
  value->EndArray();
}

void ProcessMemoryDump::AddOwnershipEdge(const MemoryAllocatorDumpGuid& source,
                                         const MemoryAllocatorDumpGuid& target,
                                         int importance) {
  // This will either override an existing edge or create a new one.
  auto it = allocator_dumps_edges_.find(source);
  int max_importance = importance;
  if (it != allocator_dumps_edges_.end()) {
    DCHECK_EQ(target.ToUint64(), it->second.target.ToUint64());
    max_importance = std::max(importance, it->second.importance);
  }
  allocator_dumps_edges_[source] = {source, target, max_importance,
                                    false /* overridable */};
}

void ProcessMemoryDump::AddOwnershipEdge(
    const MemoryAllocatorDumpGuid& source,
    const MemoryAllocatorDumpGuid& target) {
  AddOwnershipEdge(source, target, 0 /* importance */);
}

void ProcessMemoryDump::AddOverridableOwnershipEdge(
    const MemoryAllocatorDumpGuid& source,
    const MemoryAllocatorDumpGuid& target,
    int importance) {
  if (allocator_dumps_edges_.count(source) == 0) {
    allocator_dumps_edges_[source] = {source, target, importance,
                                      true /* overridable */};
  } else {
    // An edge between the source and target already exits. So, do nothing here
    // since the new overridable edge is implicitly overridden by a strong edge
    // which was created earlier.
    DCHECK(!allocator_dumps_edges_[source].overridable);
  }
}

void ProcessMemoryDump::CreateSharedMemoryOwnershipEdge(
    const MemoryAllocatorDumpGuid& client_local_dump_guid,
    const UnguessableToken& shared_memory_guid,
    int importance) {
  CreateSharedMemoryOwnershipEdgeInternal(client_local_dump_guid,
                                          shared_memory_guid, importance,
                                          false /*is_weak*/);
}

void ProcessMemoryDump::CreateWeakSharedMemoryOwnershipEdge(
    const MemoryAllocatorDumpGuid& client_local_dump_guid,
    const UnguessableToken& shared_memory_guid,
    int importance) {
  CreateSharedMemoryOwnershipEdgeInternal(
      client_local_dump_guid, shared_memory_guid, importance, true /*is_weak*/);
}

void ProcessMemoryDump::CreateSharedMemoryOwnershipEdgeInternal(
    const MemoryAllocatorDumpGuid& client_local_dump_guid,
    const UnguessableToken& shared_memory_guid,
    int importance,
    bool is_weak) {
  DCHECK(!shared_memory_guid.is_empty());
  // New model where the global dumps created by SharedMemoryTracker are used
  // for the clients.

  // The guid of the local dump created by SharedMemoryTracker for the memory
  // segment.
  auto local_shm_guid =
      GetDumpId(SharedMemoryTracker::GetDumpNameForTracing(shared_memory_guid));

  // The dump guid of the global dump created by the tracker for the memory
  // segment.
  auto global_shm_guid =
      SharedMemoryTracker::GetGlobalDumpIdForTracing(shared_memory_guid);

  // Create an edge between local dump of the client and the local dump of the
  // SharedMemoryTracker. Do not need to create the dumps here since the tracker
  // would create them. The importance is also required here for the case of
  // single process mode.
  AddOwnershipEdge(client_local_dump_guid, local_shm_guid, importance);

  // TODO(ssid): Handle the case of weak dumps here. This needs a new function
  // GetOrCreaetGlobalDump() in PMD since we need to change the behavior of the
  // created global dump.
  // Create an edge that overrides the edge created by SharedMemoryTracker.
  AddOwnershipEdge(local_shm_guid, global_shm_guid, importance);
}

void ProcessMemoryDump::AddSuballocation(const MemoryAllocatorDumpGuid& source,
                                         const std::string& target_node_name) {
  // Do not create new dumps for suballocations in background mode.
  if (dump_args_.level_of_detail == MemoryDumpLevelOfDetail::BACKGROUND)
    return;

  std::string child_mad_name = target_node_name + "/__" + source.ToString();
  MemoryAllocatorDump* target_child_mad = CreateAllocatorDump(child_mad_name);
  AddOwnershipEdge(source, target_child_mad->guid());
}

MemoryAllocatorDump* ProcessMemoryDump::GetBlackHoleMad() {
  DCHECK(is_black_hole_non_fatal_for_testing_);
  if (!black_hole_mad_) {
    std::string name = "discarded";
    black_hole_mad_.reset(new MemoryAllocatorDump(
        name, dump_args_.level_of_detail, GetDumpId(name)));
  }
  return black_hole_mad_.get();
}

MemoryAllocatorDumpGuid ProcessMemoryDump::GetDumpId(
    const std::string& absolute_name) {
  return MemoryAllocatorDumpGuid(StringPrintf(
      "%s:%s", process_token().ToString().c_str(), absolute_name.c_str()));
}

bool ProcessMemoryDump::MemoryAllocatorDumpEdge::operator==(
    const MemoryAllocatorDumpEdge& other) const {
  return source == other.source && target == other.target &&
         importance == other.importance && overridable == other.overridable;
}

bool ProcessMemoryDump::MemoryAllocatorDumpEdge::operator!=(
    const MemoryAllocatorDumpEdge& other) const {
  return !(*this == other);
}

}  // namespace trace_event
}  // namespace base<|MERGE_RESOLUTION|>--- conflicted
+++ resolved
@@ -121,15 +121,11 @@
     // TODO(fuchsia): Port, see https://crbug.com/706592.
     ALLOW_UNUSED_LOCAL(chunk_start);
     ALLOW_UNUSED_LOCAL(page_count);
-<<<<<<< HEAD
 #elif defined(OS_OS2)
     // TODO(os2): Port
     ALLOW_UNUSED_LOCAL(chunk_start);
     ALLOW_UNUSED_LOCAL(page_count);
-#elif defined(OS_MACOSX)
-=======
 #elif defined(OS_APPLE)
->>>>>>> da3a29ec
     // mincore in MAC does not fail with EAGAIN.
     failure =
         !!mincore(reinterpret_cast<void*>(chunk_start), chunk_size, vec.get());
