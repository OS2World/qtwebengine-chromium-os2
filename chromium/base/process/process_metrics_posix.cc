--- conflicted
+++ resolved
@@ -18,15 +18,11 @@
 #include <sys/resource.h>
 #endif
 
-<<<<<<< HEAD
 #if defined(OS_OS2)
 #include <umalloc.h>
 #endif
 
-#if defined(OS_MACOSX)
-=======
 #if defined(OS_APPLE)
->>>>>>> da3a29ec
 #include <malloc/malloc.h>
 #else
 #include <malloc.h>
