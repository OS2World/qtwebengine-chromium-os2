--- conflicted
+++ resolved
@@ -631,13 +631,9 @@
     std::string* output,
     bool do_search_path,
     int* exit_code) {
-<<<<<<< HEAD
 #if !defined(OS_OS2)
-  ScopedBlockingCall scoped_blocking_call(BlockingType::MAY_BLOCK);
-#endif
-=======
   ScopedBlockingCall scoped_blocking_call(FROM_HERE, BlockingType::MAY_BLOCK);
->>>>>>> 0e6778f1
+#endif
   // exit_code must be supplied so calling function can determine success.
   DCHECK(exit_code);
   *exit_code = EXIT_FAILURE;
