// Copyright (c) 2012 The Chromium Authors. All rights reserved.
// Use of this source code is governed by a BSD-style license that can be
// found in the LICENSE file.

#include "base/time/time.h"

#include <stdint.h>
#include <sys/time.h>
#include <time.h>
#if defined(OS_ANDROID) && !defined(__LP64__)
#include <time64.h>
#endif
#include <unistd.h>

#include <limits>

#include "base/numerics/safe_math.h"
#include "base/synchronization/lock.h"
#include "build/build_config.h"

#if defined(OS_ANDROID)
#include "base/os_compat_android.h"
#elif defined(OS_NACL)
#include "base/os_compat_nacl.h"
#endif

#if defined(OS_MACOSX) || defined(OS_IOS)
static_assert(sizeof(time_t) >= 8, "Y2038 problem!");
#endif

namespace {

// This prevents a crash on traversing the environment global and looking up
// the 'TZ' variable in libc. See: crbug.com/390567.
base::Lock* GetSysTimeToTimeStructLock() {
  static auto* lock = new base::Lock();
  return lock;
}

// Define a system-specific SysTime that wraps either to a time_t or
// a time64_t depending on the host system, and associated convertion.
// See crbug.com/162007
#if defined(OS_ANDROID) && !defined(__LP64__)
typedef time64_t SysTime;

SysTime SysTimeFromTimeStruct(struct tm* timestruct, bool is_local) {
  base::AutoLock locked(*GetSysTimeToTimeStructLock());
  if (is_local)
    return mktime64(timestruct);
  else
    return timegm64(timestruct);
}

void SysTimeToTimeStruct(SysTime t, struct tm* timestruct, bool is_local) {
  base::AutoLock locked(*GetSysTimeToTimeStructLock());
  if (is_local)
    localtime64_r(&t, timestruct);
  else
    gmtime64_r(&t, timestruct);
}
<<<<<<< HEAD

#elif defined(OS_AIX) || defined(OS_OS2)

// The function timegm is not available on AIX and OS/2 LIBC (yet).
=======
#elif defined(OS_AIX)
// The function timegm is not available on AIX.
>>>>>>> 0e6778f1
time_t aix_timegm(struct tm* tm) {
  time_t ret;
  char* tz;

  tz = getenv("TZ");
  if (tz) {
    tz = strdup(tz);
  }
  setenv("TZ", "GMT0", 1);
  tzset();
  ret = mktime(tm);
  if (tz) {
    setenv("TZ", tz, 1);
    free(tz);
  } else {
    unsetenv("TZ");
  }
  tzset();
  return ret;
}

typedef time_t SysTime;

SysTime SysTimeFromTimeStruct(struct tm* timestruct, bool is_local) {
  base::AutoLock locked(*GetSysTimeToTimeStructLock());
  if (is_local)
    return mktime(timestruct);
  else
    return aix_timegm(timestruct);
}

void SysTimeToTimeStruct(SysTime t, struct tm* timestruct, bool is_local) {
  base::AutoLock locked(*GetSysTimeToTimeStructLock());
  if (is_local)
    localtime_r(&t, timestruct);
  else
    gmtime_r(&t, timestruct);
}

#else
typedef time_t SysTime;

SysTime SysTimeFromTimeStruct(struct tm* timestruct, bool is_local) {
  base::AutoLock locked(*GetSysTimeToTimeStructLock());
  return is_local ? mktime(timestruct) : timegm(timestruct);
}

void SysTimeToTimeStruct(SysTime t, struct tm* timestruct, bool is_local) {
  base::AutoLock locked(*GetSysTimeToTimeStructLock());
  if (is_local)
    localtime_r(&t, timestruct);
  else
    gmtime_r(&t, timestruct);
}
#endif  // defined(OS_ANDROID) && !defined(__LP64__)

}  // namespace

namespace base {

void Time::Explode(bool is_local, Exploded* exploded) const {
  // The following values are all rounded towards -infinity.
  int64_t milliseconds = ToRoundedDownMillisecondsSinceUnixEpoch();
  SysTime seconds;       // Seconds since epoch.
  int millisecond;       // Exploded millisecond value (0-999).

  // If the microseconds were negative, the rounded down milliseconds will also
  // be negative. For example, -1 us becomes -1 ms.
  if (milliseconds >= 0) {
    // Rounding towards -infinity <=> rounding towards 0, in this case.
    seconds = milliseconds / kMillisecondsPerSecond;
    millisecond = milliseconds % kMillisecondsPerSecond;
  } else {
    // Round these *down* (towards -infinity).
    seconds = (milliseconds + 1) / kMillisecondsPerSecond - 1;
    // Make this nonnegative (and between 0 and 999 inclusive).
    millisecond = milliseconds % kMillisecondsPerSecond;
    if (millisecond < 0)
      millisecond += kMillisecondsPerSecond;
  }

  struct tm timestruct;
  SysTimeToTimeStruct(seconds, &timestruct, is_local);

  exploded->year = timestruct.tm_year + 1900;
  exploded->month = timestruct.tm_mon + 1;
  exploded->day_of_week = timestruct.tm_wday;
  exploded->day_of_month = timestruct.tm_mday;
  exploded->hour = timestruct.tm_hour;
  exploded->minute = timestruct.tm_min;
  exploded->second = timestruct.tm_sec;
  exploded->millisecond = millisecond;
}

// static
bool Time::FromExploded(bool is_local, const Exploded& exploded, Time* time) {
  CheckedNumeric<int> month = exploded.month;
  month--;
  CheckedNumeric<int> year = exploded.year;
  year -= 1900;
  if (!month.IsValid() || !year.IsValid()) {
    *time = Time(0);
    return false;
  }

  struct tm timestruct;
  timestruct.tm_sec = exploded.second;
  timestruct.tm_min = exploded.minute;
  timestruct.tm_hour = exploded.hour;
  timestruct.tm_mday = exploded.day_of_month;
  timestruct.tm_mon = month.ValueOrDie();
  timestruct.tm_year = year.ValueOrDie();
  timestruct.tm_wday = exploded.day_of_week;  // mktime/timegm ignore this
  timestruct.tm_yday = 0;                     // mktime/timegm ignore this
  timestruct.tm_isdst = -1;                   // attempt to figure it out
#if !defined(OS_NACL) && !defined(OS_SOLARIS) && !defined(OS_AIX) && \
    !defined(OS_OS2)
  timestruct.tm_gmtoff = 0;   // not a POSIX field, so mktime/timegm ignore
  timestruct.tm_zone = nullptr;  // not a POSIX field, so mktime/timegm ignore
#endif

  SysTime seconds;

  // Certain exploded dates do not really exist due to daylight saving times,
  // and this causes mktime() to return implementation-defined values when
  // tm_isdst is set to -1. On Android, the function will return -1, while the
  // C libraries of other platforms typically return a liberally-chosen value.
  // Handling this requires the special code below.

  // SysTimeFromTimeStruct() modifies the input structure, save current value.
  struct tm timestruct0 = timestruct;

  seconds = SysTimeFromTimeStruct(&timestruct, is_local);
  if (seconds == -1) {
    // Get the time values with tm_isdst == 0 and 1, then select the closest one
    // to UTC 00:00:00 that isn't -1.
    timestruct = timestruct0;
    timestruct.tm_isdst = 0;
    int64_t seconds_isdst0 = SysTimeFromTimeStruct(&timestruct, is_local);

    timestruct = timestruct0;
    timestruct.tm_isdst = 1;
    int64_t seconds_isdst1 = SysTimeFromTimeStruct(&timestruct, is_local);

    // seconds_isdst0 or seconds_isdst1 can be -1 for some timezones.
    // E.g. "CLST" (Chile Summer Time) returns -1 for 'tm_isdt == 1'.
    if (seconds_isdst0 < 0)
      seconds = seconds_isdst1;
    else if (seconds_isdst1 < 0)
      seconds = seconds_isdst0;
    else
      seconds = std::min(seconds_isdst0, seconds_isdst1);
  }

  // Handle overflow.  Clamping the range to what mktime and timegm might
  // return is the best that can be done here.  It's not ideal, but it's better
  // than failing here or ignoring the overflow case and treating each time
  // overflow as one second prior to the epoch.
  int64_t milliseconds = 0;
  if (seconds == -1 && (exploded.year < 1969 || exploded.year > 1970)) {
    // If exploded.year is 1969 or 1970, take -1 as correct, with the
    // time indicating 1 second prior to the epoch.  (1970 is allowed to handle
    // time zone and DST offsets.)  Otherwise, return the most future or past
    // time representable.  Assumes the time_t epoch is 1970-01-01 00:00:00 UTC.
    //
    // The minimum and maximum representible times that mktime and timegm could
    // return are used here instead of values outside that range to allow for
    // proper round-tripping between exploded and counter-type time
    // representations in the presence of possible truncation to time_t by
    // division and use with other functions that accept time_t.
    //
    // When representing the most distant time in the future, add in an extra
    // 999ms to avoid the time being less than any other possible value that
    // this function can return.

    // On Android, SysTime is int64_t, special care must be taken to avoid
    // overflows.
    const int64_t min_seconds = (sizeof(SysTime) < sizeof(int64_t))
                                    ? std::numeric_limits<SysTime>::min()
                                    : std::numeric_limits<int32_t>::min();
    const int64_t max_seconds = (sizeof(SysTime) < sizeof(int64_t))
                                    ? std::numeric_limits<SysTime>::max()
                                    : std::numeric_limits<int32_t>::max();
    if (exploded.year < 1969) {
      milliseconds = min_seconds * kMillisecondsPerSecond;
    } else {
      milliseconds = max_seconds * kMillisecondsPerSecond;
      milliseconds += (kMillisecondsPerSecond - 1);
    }
  } else {
    CheckedNumeric<int64_t> checked_millis = seconds;
    checked_millis *= kMillisecondsPerSecond;
    checked_millis += exploded.millisecond;
    if (!checked_millis.IsValid()) {
      *time = Time(0);
      return false;
    }
    milliseconds = checked_millis.ValueOrDie();
  }

  Time converted_time;
  if (!FromMillisecondsSinceUnixEpoch(milliseconds, &converted_time)) {
    *time = base::Time(0);
    return false;
  }

  // If |exploded.day_of_month| is set to 31 on a 28-30 day month, it will
  // return the first day of the next month. Thus round-trip the time and
  // compare the initial |exploded| with |utc_to_exploded| time.
  Time::Exploded to_exploded;
  if (!is_local)
    converted_time.UTCExplode(&to_exploded);
  else
    converted_time.LocalExplode(&to_exploded);

  if (ExplodedMostlyEquals(to_exploded, exploded)) {
    *time = converted_time;
    return true;
  }

  *time = Time(0);
  return false;
}

}  // namespace base<|MERGE_RESOLUTION|>--- conflicted
+++ resolved
@@ -58,15 +58,8 @@
   else
     gmtime64_r(&t, timestruct);
 }
-<<<<<<< HEAD
-
 #elif defined(OS_AIX) || defined(OS_OS2)
-
 // The function timegm is not available on AIX and OS/2 LIBC (yet).
-=======
-#elif defined(OS_AIX)
-// The function timegm is not available on AIX.
->>>>>>> 0e6778f1
 time_t aix_timegm(struct tm* tm) {
   time_t ret;
   char* tz;
