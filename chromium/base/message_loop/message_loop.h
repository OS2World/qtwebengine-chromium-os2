--- conflicted
+++ resolved
@@ -196,82 +196,6 @@
   DISALLOW_COPY_AND_ASSIGN(MessageLoop);
 };
 
-<<<<<<< HEAD
-#if !defined(OS_NACL)
-
-//-----------------------------------------------------------------------------
-// MessageLoopForUI extends MessageLoop with methods that are particular to a
-// MessageLoop instantiated with TYPE_UI.
-//
-// By instantiating a MessageLoopForUI on the current thread, the owner enables
-// native UI message pumping.
-//
-// MessageLoopCurrentForUI is exposed statically on its thread via
-// MessageLoopCurrentForUI::Get() to provide additional functionality.
-//
-class BASE_EXPORT MessageLoopForUI : public MessageLoop {
- public:
-  explicit MessageLoopForUI(Type type = TYPE_UI);
-
-#if defined(OS_IOS)
-  // On iOS, the main message loop cannot be Run().  Instead call Attach(),
-  // which connects this MessageLoop to the UI thread's CFRunLoop and allows
-  // PostTask() to work.
-  void Attach();
-#endif
-
-#if defined(OS_ANDROID)
-  // On Android there are cases where we want to abort immediately without
-  // calling Quit(), in these cases we call Abort().
-  void Abort();
-
-  // True if this message pump has been aborted.
-  bool IsAborted();
-
-  // Since Run() is never called on Android, and the message loop is run by the
-  // java Looper, quitting the RunLoop won't join the thread, so we need a
-  // callback to run when the RunLoop goes idle to let the Java thread know when
-  // it can safely quit.
-  void QuitWhenIdle(base::OnceClosure callback);
-#endif
-
-#if defined(OS_WIN) || defined(OS_OS2)
-  // See method of the same name in the Windows MessagePumpForUI implementation.
-  void EnableWmQuit();
-#endif
-};
-
-// Do not add any member variables to MessageLoopForUI!  This is important b/c
-// MessageLoopForUI is often allocated via MessageLoop(TYPE_UI).  Any extra
-// data that you need should be stored on the MessageLoop's pump_ instance.
-static_assert(sizeof(MessageLoop) == sizeof(MessageLoopForUI),
-              "MessageLoopForUI should not have extra member variables");
-
-#endif  // !defined(OS_NACL)
-
-//-----------------------------------------------------------------------------
-// MessageLoopForIO extends MessageLoop with methods that are particular to a
-// MessageLoop instantiated with TYPE_IO.
-//
-// By instantiating a MessageLoopForIO on the current thread, the owner enables
-// native async IO message pumping.
-//
-// MessageLoopCurrentForIO is exposed statically on its thread via
-// MessageLoopCurrentForIO::Get() to provide additional functionality.
-//
-class BASE_EXPORT MessageLoopForIO : public MessageLoop {
- public:
-  MessageLoopForIO() : MessageLoop(TYPE_IO) {}
-};
-
-// Do not add any member variables to MessageLoopForIO!  This is important b/c
-// MessageLoopForIO is often allocated via MessageLoop(TYPE_IO).  Any extra
-// data that you need should be stored on the MessageLoop's pump_ instance.
-static_assert(sizeof(MessageLoop) == sizeof(MessageLoopForIO),
-              "MessageLoopForIO should not have extra member variables");
-
-=======
->>>>>>> 0e6778f1
 }  // namespace base
 
 #endif  // BASE_MESSAGE_LOOP_MESSAGE_LOOP_H_