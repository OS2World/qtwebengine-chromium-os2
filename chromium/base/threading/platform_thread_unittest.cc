--- conflicted
+++ resolved
@@ -336,12 +336,8 @@
 
 // This tests internal PlatformThread APIs used under some POSIX platforms,
 // with the exception of Mac OS X, iOS and Fuchsia.
-<<<<<<< HEAD
-#if defined(OS_POSIX) && !defined(OS_MACOSX) && !defined(OS_IOS) && \
-    !defined(OS_FUCHSIA) && !defined(OS_OS2)
-=======
-#if defined(OS_POSIX) && !defined(OS_APPLE) && !defined(OS_FUCHSIA)
->>>>>>> da3a29ec
+#if defined(OS_POSIX) && !defined(OS_APPLE) && !defined(OS_FUCHSIA) && \
+    !defined(OS_OS2)
 TEST(PlatformThreadTest, GetNiceValueToThreadPriority) {
   using internal::NiceValueToThreadPriority;
   using internal::kThreadPriorityToNiceValueMap;
