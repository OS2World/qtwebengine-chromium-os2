# Copyright (c) 2013 The Chromium Authors. All rights reserved.
# Use of this source code is governed by a BSD-style license that can be
# found in the LICENSE file.

# HOW TO WRITE CONDITIONALS IN THIS FILE
# ======================================
#
# In many other places, one would write a conditional that expresses all the
# cases when a source file is used or unused, and then either add or subtract
# it from the sources list in that case
#
# Since base includes so many low-level things that vary widely and
# unpredictably for the various build types, we prefer a slightly different
# style. Instead, there are big per-platform blocks of inclusions and
# exclusions. If a given file has an inclusion or exclusion rule that applies
# for multiple conditions, prefer to duplicate it in both lists. This makes it
# a bit easier to see which files apply in which cases rather than having a
# huge sequence of random-looking conditionals.

import("//base/allocator/allocator.gni")
import("//base/trace_event/tracing.gni")
import("//build/buildflag_header.gni")
import("//build/config/arm.gni")
import("//build/config/c++/c++.gni")
import("//build/config/chromecast_build.gni")
import("//build/config/compiler/compiler.gni")
import("//build/config/dcheck_always_on.gni")
import("//build/config/jumbo.gni")
import("//build/config/logging.gni")
import("//build/config/nacl/config.gni")
import("//build/config/profiling/profiling.gni")
import("//build/config/sysroot.gni")
import("//build/config/ui.gni")
import("//build/nocompile.gni")
import("//build/timestamp.gni")
import("//build_overrides/build.gni")
import("//testing/libfuzzer/fuzzer_test.gni")
import("//testing/test.gni")
import("//third_party/icu/config.gni")

if (is_mac) {
  # Used to generate fuzzer corpus :base_mach_port_rendezvous_convert_corpus.
  import("//third_party/protobuf/proto_library.gni")
}

declare_args() {
  # Indicates if the Location object contains the source code information
  # (file, function, line). False means only the program counter (and currently
  # file name) is saved.
  enable_location_source = true

  # Whether or not the FROM_HERE macro uses base::Location::Current(). This
  # allows the implementation to be reverted if needed while validating its
  # replacement base::Location::Current(). On by default in non-official builds
  # for testing purposes.
  # TODO(https://crbug.com/974061): remove this eventually.
  from_here_uses_location_builtins = !is_official_build

  # Unsafe developer build. Has developer-friendly features that may weaken or
  # disable security measures like sandboxing or ASLR.
  # IMPORTANT: Unsafe developer builds should never be distributed to end users.
  is_unsafe_developer_build = !is_official_build

  # Set to true to disable COM init check hooks.
  com_init_check_hook_disabled = false

  # Set to true to enable mutex priority inheritance. See the comments in
  # LockImpl::PriorityInheritanceAvailable() in lock_impl_posix.cc for the
  # platform requirements to safely enable priority inheritance.
  enable_mutex_priority_inheritance = false
}

# Mutex priority inheritance is disabled by default due to security
# vulnerabilities in older versions of Linux kernel and glibc. However,
# Chromecast builds have full control over the platform and ensure that
# the kernel and glibc versions used have patched the vulnerabilities,
# so it is safe to use mutex priority inheritance on Chromecast platform.
assert(!enable_mutex_priority_inheritance || is_chromecast,
       "Do not enable PI mutexes without consulting the security team")

# Determines whether libevent should be dep.
dep_libevent =
    !is_fuchsia && !is_win && !is_mac && !(is_nacl && !is_nacl_nonsfi)

# Determines whether message_pump_libevent should be used.
use_libevent = dep_libevent && !is_ios

if (is_android) {
  import("//build/config/android/rules.gni")
}

if (is_fuchsia) {
  import("//third_party/fuchsia-sdk/sdk/build/fidl_library.gni")
}

config("base_flags") {
  if (is_clang) {
    cflags = [
      # Ideally all product code (but no test code) in chrome would have these
      # flags. But this isn't trivial so start with //base as a minimum
      # requirement.
      # https://groups.google.com/a/chromium.org/d/topic/chromium-dev/B9Q5KTD7iCo/discussion
      "-Wglobal-constructors",
    ]
  }
}

config("base_implementation") {
  defines = [ "BASE_IMPLEMENTATION" ]
  configs = [ "//build/config/compiler:wexit_time_destructors" ]
}

if (is_win) {
  # This is in a separate config so the flags can be applied to dependents.
  # ldflags in GN aren't automatically inherited.
  config("base_win_linker_flags") {
    ldflags = [
      "/DELAYLOAD:cfgmgr32.dll",
      "/DELAYLOAD:powrprof.dll",
      "/DELAYLOAD:setupapi.dll",
    ]
  }
}

if (is_android) {
  config("android_system_libs") {
    libs = [
      "android",
      "log",  # Used by logging.cc.
    ]
  }
}

# Base and everything it depends on should be a static library rather than
# a source set. Base is more of a "library" in the classic sense in that many
# small parts of it are used in many different contexts. This combined with a
# few static initializers floating around means that dead code stripping
# still leaves a lot of code behind that isn't always used. For example, this
# saves more than 40K for a smaller target like chrome_elf.
#
# Use static libraries for the helper stuff as well like //base/debug since
# those things refer back to base code, which will force base compilation units
# to be linked in where they wouldn't have otherwise. This does not include
# test code (test support and anything in the test directory) which should use
# source_set as is recommended for GN targets).
jumbo_component("base") {
  if (is_nacl || is_ios) {
    # Link errors related to malloc functions if libbase for nacl is
    # compiled with jumbo: https://crbug.com/775959.
    # Same for ios: https://crbug.com/776313.
    never_build_jumbo = true
  }

  sources = [
    "allocator/allocator_check.cc",
    "allocator/allocator_check.h",
    "allocator/allocator_extension.cc",
    "allocator/allocator_extension.h",
    "at_exit.cc",
    "at_exit.h",
    "atomic_ref_count.h",
    "atomic_sequence_num.h",
    "atomicops.h",
    "atomicops_internals_atomicword_compat.h",
    "atomicops_internals_portable.h",
    "atomicops_internals_x86_msvc.h",
    "auto_reset.h",
    "barrier_closure.cc",
    "barrier_closure.h",
    "base64.cc",
    "base64.h",
    "base64url.cc",
    "base64url.h",
    "base_export.h",
    "base_switches.h",
    "big_endian.cc",
    "big_endian.h",
    "bind.h",
    "bind_helpers.h",
    "bind_internal.h",
    "bit_cast.h",
    "bits.h",
    "build_time.cc",
    "build_time.h",
    "callback.h",
    "callback_forward.h",
    "callback_helpers.cc",
    "callback_helpers.h",
    "callback_internal.cc",
    "callback_internal.h",
    "callback_list.h",
    "cancelable_callback.h",
    "check.cc",
    "check.h",
    "check_op.cc",
    "check_op.h",
    "command_line.cc",
    "command_line.h",
    "compiler_specific.h",
    "component_export.h",
    "containers/adapters.h",
    "containers/buffer_iterator.h",
    "containers/checked_iterators.h",
    "containers/checked_range.h",
    "containers/circular_deque.h",
    "containers/flat_map.h",
    "containers/flat_set.h",
    "containers/flat_tree.h",
    "containers/id_map.h",
    "containers/intrusive_heap.cc",
    "containers/intrusive_heap.h",
    "containers/linked_list.cc",
    "containers/linked_list.h",
    "containers/mru_cache.h",
    "containers/small_map.h",
    "containers/span.h",
    "containers/stack.h",
    "containers/stack_container.h",
    "containers/unique_ptr_adapters.h",
    "containers/util.h",
    "containers/vector_buffer.h",
    "cpu.cc",
    "cpu.h",
    "critical_closure.h",
    "dcheck_is_on.h",
    "debug/activity_analyzer.cc",
    "debug/activity_analyzer.h",
    "debug/activity_tracker.cc",
    "debug/activity_tracker.h",
    "debug/alias.cc",
    "debug/alias.h",
    "debug/asan_invalid_access.cc",
    "debug/asan_invalid_access.h",
    "debug/crash_logging.cc",
    "debug/crash_logging.h",
    "debug/debugger.cc",
    "debug/debugger.h",
    "debug/dump_without_crashing.cc",
    "debug/dump_without_crashing.h",
    "debug/leak_annotations.h",
    "debug/leak_tracker.h",
    "debug/profiler.cc",
    "debug/profiler.h",
    "debug/stack_trace.cc",
    "debug/stack_trace.h",
    "debug/task_trace.cc",
    "debug/task_trace.h",
    "deferred_sequenced_task_runner.cc",
    "deferred_sequenced_task_runner.h",
    "enterprise_util.h",
    "environment.cc",
    "environment.h",
    "export_template.h",
    "feature_list.cc",
    "feature_list.h",
    "file_descriptor_store.cc",
    "file_descriptor_store.h",
    "file_version_info.h",
    "files/dir_reader_fallback.h",
    "files/file.cc",
    "files/file.h",
    "files/file_enumerator.cc",
    "files/file_enumerator.h",
    "files/file_path.cc",
    "files/file_path.h",
    "files/file_path_constants.cc",
    "files/file_path_watcher.cc",
    "files/file_path_watcher.h",
    "files/file_proxy.cc",
    "files/file_proxy.h",
    "files/file_tracing.cc",
    "files/file_tracing.h",
    "files/file_util.cc",
    "files/file_util.h",
    "files/important_file_writer.cc",
    "files/important_file_writer.h",
    "files/memory_mapped_file.cc",
    "files/memory_mapped_file.h",
    "files/platform_file.h",
    "files/scoped_file.cc",
    "files/scoped_file.h",
    "files/scoped_temp_dir.cc",
    "files/scoped_temp_dir.h",
    "format_macros.h",
    "gtest_prod_util.h",
    "guid.cc",
    "guid.h",
    "hash/hash.cc",
    "hash/hash.h",
    "hash/legacy_hash.cc",
    "hash/legacy_hash.h",
    "immediate_crash.h",
    "json/json_common.h",
    "json/json_file_value_serializer.cc",
    "json/json_file_value_serializer.h",
    "json/json_parser.cc",
    "json/json_parser.h",
    "json/json_reader.cc",
    "json/json_reader.h",
    "json/json_string_value_serializer.cc",
    "json/json_string_value_serializer.h",
    "json/json_value_converter.cc",
    "json/json_value_converter.h",
    "json/json_writer.cc",
    "json/json_writer.h",
    "json/string_escape.cc",
    "json/string_escape.h",
    "lazy_instance.h",
    "lazy_instance_helpers.cc",
    "lazy_instance_helpers.h",
    "linux_util.cc",
    "linux_util.h",
    "location.cc",
    "location.h",
    "logging.cc",
    "logging.h",
    "macros.h",
    "memory/aligned_memory.cc",
    "memory/aligned_memory.h",
    "memory/checked_ptr.h",
    "memory/discardable_memory.cc",
    "memory/discardable_memory.h",
    "memory/discardable_memory_allocator.cc",
    "memory/discardable_memory_allocator.h",
    "memory/discardable_memory_internal.h",
    "memory/discardable_shared_memory.cc",
    "memory/discardable_shared_memory.h",
    "memory/free_deleter.h",
    "memory/memory_pressure_listener.cc",
    "memory/memory_pressure_listener.h",
    "memory/memory_pressure_monitor.cc",
    "memory/memory_pressure_monitor.h",
    "memory/platform_shared_memory_region.cc",
    "memory/platform_shared_memory_region.h",
    "memory/ptr_util.h",
    "memory/raw_scoped_refptr_mismatch_checker.h",
    "memory/read_only_shared_memory_region.cc",
    "memory/read_only_shared_memory_region.h",
    "memory/ref_counted.cc",
    "memory/ref_counted.h",
    "memory/ref_counted_delete_on_sequence.h",
    "memory/ref_counted_memory.cc",
    "memory/ref_counted_memory.h",
    "memory/scoped_policy.h",
    "memory/scoped_refptr.h",
    "memory/shared_memory_hooks.h",
    "memory/shared_memory_mapping.cc",
    "memory/shared_memory_mapping.h",
    "memory/shared_memory_security_policy.cc",
    "memory/shared_memory_security_policy.h",
    "memory/shared_memory_tracker.cc",
    "memory/shared_memory_tracker.h",
    "memory/singleton.h",
    "memory/unsafe_shared_memory_region.cc",
    "memory/unsafe_shared_memory_region.h",
    "memory/weak_ptr.cc",
    "memory/weak_ptr.h",
    "memory/writable_shared_memory_region.cc",
    "memory/writable_shared_memory_region.h",
    "message_loop/message_pump.cc",
    "message_loop/message_pump.h",
    "message_loop/message_pump_default.cc",
    "message_loop/message_pump_default.h",
    "message_loop/message_pump_for_io.h",
    "message_loop/message_pump_for_ui.h",
    "message_loop/message_pump_glib.cc",
    "message_loop/message_pump_glib.h",
    "message_loop/message_pump_type.h",
    "message_loop/timer_slack.h",
    "message_loop/work_id_provider.cc",
    "message_loop/work_id_provider.h",
    "metrics/bucket_ranges.cc",
    "metrics/bucket_ranges.h",
    "metrics/crc32.cc",
    "metrics/crc32.h",
    "metrics/dummy_histogram.cc",
    "metrics/dummy_histogram.h",
    "metrics/field_trial.cc",
    "metrics/field_trial.h",
    "metrics/field_trial_param_associator.cc",
    "metrics/field_trial_param_associator.h",
    "metrics/field_trial_params.cc",
    "metrics/field_trial_params.h",
    "metrics/histogram.cc",
    "metrics/histogram.h",
    "metrics/histogram_base.cc",
    "metrics/histogram_base.h",
    "metrics/histogram_delta_serialization.cc",
    "metrics/histogram_delta_serialization.h",
    "metrics/histogram_flattener.h",
    "metrics/histogram_functions.cc",
    "metrics/histogram_functions.h",
    "metrics/histogram_macros.h",
    "metrics/histogram_macros_internal.h",
    "metrics/histogram_macros_local.h",
    "metrics/histogram_samples.cc",
    "metrics/histogram_samples.h",
    "metrics/histogram_snapshot_manager.cc",
    "metrics/histogram_snapshot_manager.h",
    "metrics/metrics_hashes.cc",
    "metrics/metrics_hashes.h",
    "metrics/persistent_histogram_allocator.cc",
    "metrics/persistent_histogram_allocator.h",
    "metrics/persistent_memory_allocator.cc",
    "metrics/persistent_memory_allocator.h",
    "metrics/persistent_sample_map.cc",
    "metrics/persistent_sample_map.h",
    "metrics/record_histogram_checker.h",
    "metrics/sample_map.cc",
    "metrics/sample_map.h",
    "metrics/sample_vector.cc",
    "metrics/sample_vector.h",
    "metrics/single_sample_metrics.cc",
    "metrics/single_sample_metrics.h",
    "metrics/sparse_histogram.cc",
    "metrics/sparse_histogram.h",
    "metrics/statistics_recorder.cc",
    "metrics/statistics_recorder.h",
    "metrics/ukm_source_id.cc",
    "metrics/ukm_source_id.h",
    "metrics/user_metrics.cc",
    "metrics/user_metrics.h",
    "metrics/user_metrics_action.h",
    "native_library.cc",
    "native_library.h",
    "no_destructor.h",
    "notreached.cc",
    "notreached.h",
    "observer_list.h",
    "observer_list_internal.cc",
    "observer_list_internal.h",
    "observer_list_threadsafe.cc",
    "observer_list_threadsafe.h",
    "observer_list_types.cc",
    "observer_list_types.h",
    "one_shot_event.cc",
    "one_shot_event.h",
    "optional.h",
    "os_compat_nacl.cc",
    "os_compat_nacl.h",
    "parameter_pack.h",
    "path_service.cc",
    "path_service.h",
    "pending_task.cc",
    "pending_task.h",
    "pickle.cc",
    "pickle.h",
    "post_task_and_reply_with_result_internal.h",
    "power_monitor/power_monitor.cc",
    "power_monitor/power_monitor.h",
    "power_monitor/power_monitor_device_source.cc",
    "power_monitor/power_monitor_device_source.h",
    "power_monitor/power_monitor_source.cc",
    "power_monitor/power_monitor_source.h",
    "power_monitor/power_observer.h",
    "process/environment_internal.cc",
    "process/environment_internal.h",
    "process/kill.cc",
    "process/kill.h",
    "process/launch.cc",
    "process/launch.h",
    "process/memory.cc",
    "process/memory.h",
    "process/process.h",
    "process/process_handle.cc",
    "process/process_handle.h",
    "process/process_info.h",
    "process/process_iterator.cc",
    "process/process_iterator.h",
    "process/process_metrics.cc",
    "process/process_metrics.h",
    "profiler/arm_cfi_table.cc",
    "profiler/arm_cfi_table.h",
    "profiler/frame.cc",
    "profiler/frame.h",
    "profiler/metadata_recorder.cc",
    "profiler/metadata_recorder.h",
    "profiler/module_cache.cc",
    "profiler/module_cache.h",
    "profiler/native_unwinder.h",
    "profiler/profile_builder.h",
    "profiler/register_context.h",
    "profiler/sample_metadata.cc",
    "profiler/sample_metadata.h",
    "profiler/sampling_profiler_thread_token.cc",
    "profiler/sampling_profiler_thread_token.h",
    "profiler/stack_buffer.cc",
    "profiler/stack_buffer.h",
    "profiler/stack_copier.cc",
    "profiler/stack_copier.h",
    "profiler/stack_copier_suspend.cc",
    "profiler/stack_copier_suspend.h",
    "profiler/stack_sampler.cc",
    "profiler/stack_sampler.h",
    "profiler/stack_sampler_impl.cc",
    "profiler/stack_sampler_impl.h",
    "profiler/stack_sampling_profiler.cc",
    "profiler/stack_sampling_profiler.h",
    "profiler/suspendable_thread_delegate.h",
    "profiler/thread_delegate.h",
    "profiler/unwinder.h",
    "rand_util.cc",
    "rand_util.h",
    "rand_util_nacl.cc",
    "ranges/algorithm.h",
    "ranges/functional.h",
    "ranges/ranges.h",
    "run_loop.cc",
    "run_loop.h",
    "sampling_heap_profiler/lock_free_address_hash_set.cc",
    "sampling_heap_profiler/lock_free_address_hash_set.h",
    "sampling_heap_profiler/poisson_allocation_sampler.cc",
    "sampling_heap_profiler/poisson_allocation_sampler.h",
    "sampling_heap_profiler/sampling_heap_profiler.cc",
    "sampling_heap_profiler/sampling_heap_profiler.h",
    "scoped_clear_last_error.h",
    "scoped_generic.h",
    "scoped_native_library.cc",
    "scoped_native_library.h",
    "scoped_observer.h",
    "sequence_checker.h",
    "sequence_checker_impl.cc",
    "sequence_checker_impl.h",
    "sequence_token.cc",
    "sequence_token.h",
    "sequenced_task_runner.cc",
    "sequenced_task_runner.h",
    "sequenced_task_runner_helpers.h",
    "single_thread_task_runner.h",
    "stl_util.h",
    "strings/abseil_string_conversions.cc",
    "strings/abseil_string_conversions.h",
    "strings/char_traits.h",
    "strings/escape.cc",
    "strings/escape.h",
    "strings/latin1_string_conversions.cc",
    "strings/latin1_string_conversions.h",
    "strings/nullable_string16.cc",
    "strings/nullable_string16.h",
    "strings/pattern.cc",
    "strings/pattern.h",
    "strings/safe_sprintf.cc",
    "strings/safe_sprintf.h",
    "strings/strcat.cc",
    "strings/strcat.h",
    "strings/strcat_internal.h",
    "strings/string16.cc",
    "strings/string16.h",
    "strings/string_number_conversions.cc",
    "strings/string_number_conversions.h",
    "strings/string_number_conversions_internal.h",
    "strings/string_piece.cc",
    "strings/string_piece.h",
    "strings/string_piece_forward.h",
    "strings/string_split.cc",
    "strings/string_split.h",
    "strings/string_split_internal.h",
    "strings/string_tokenizer.h",
    "strings/string_util.cc",
    "strings/string_util.h",
    "strings/string_util_constants.cc",
    "strings/string_util_internal.h",
    "strings/stringize_macros.h",
    "strings/stringprintf.cc",
    "strings/stringprintf.h",
    "strings/sys_string_conversions.h",
    "strings/utf_offset_string_conversions.cc",
    "strings/utf_offset_string_conversions.h",
    "strings/utf_string_conversion_utils.cc",
    "strings/utf_string_conversion_utils.h",
    "strings/utf_string_conversions.cc",
    "strings/utf_string_conversions.h",
    "supports_user_data.cc",
    "supports_user_data.h",
    "sync_socket.cc",
    "sync_socket.h",
    "synchronization/atomic_flag.cc",
    "synchronization/atomic_flag.h",
    "synchronization/condition_variable.h",
    "synchronization/lock.cc",
    "synchronization/lock.h",
    "synchronization/lock_impl.h",
    "synchronization/waitable_event.h",
    "synchronization/waitable_event_watcher.h",
    "sys_byteorder.h",
    "syslog_logging.cc",
    "syslog_logging.h",
    "system/sys_info.cc",
    "system/sys_info.h",
    "system/sys_info_internal.h",
    "system/system_monitor.cc",
    "system/system_monitor.h",
    "task/cancelable_task_tracker.cc",
    "task/cancelable_task_tracker.h",
    "task/common/checked_lock.h",
    "task/common/checked_lock_impl.cc",
    "task/common/checked_lock_impl.h",
    "task/common/intrusive_heap.h",
    "task/common/operations_controller.cc",
    "task/common/operations_controller.h",
    "task/common/scoped_defer_task_posting.cc",
    "task/common/scoped_defer_task_posting.h",
    "task/common/task_annotator.cc",
    "task/common/task_annotator.h",
    "task/current_thread.cc",
    "task/current_thread.h",
    "task/lazy_thread_pool_task_runner.cc",
    "task/lazy_thread_pool_task_runner.h",
    "task/post_job.cc",
    "task/post_job.h",
    "task/post_task.cc",
    "task/post_task.h",
    "task/scoped_set_task_priority_for_current_thread.cc",
    "task/scoped_set_task_priority_for_current_thread.h",
    "task/sequence_manager/associated_thread_id.cc",
    "task/sequence_manager/associated_thread_id.h",
    "task/sequence_manager/atomic_flag_set.cc",
    "task/sequence_manager/atomic_flag_set.h",
    "task/sequence_manager/enqueue_order.h",
    "task/sequence_manager/enqueue_order_generator.cc",
    "task/sequence_manager/enqueue_order_generator.h",
    "task/sequence_manager/lazily_deallocated_deque.h",
    "task/sequence_manager/lazy_now.cc",
    "task/sequence_manager/lazy_now.h",
    "task/sequence_manager/real_time_domain.cc",
    "task/sequence_manager/real_time_domain.h",
    "task/sequence_manager/sequence_manager.cc",
    "task/sequence_manager/sequence_manager.h",
    "task/sequence_manager/sequence_manager_impl.cc",
    "task/sequence_manager/sequence_manager_impl.h",
    "task/sequence_manager/sequenced_task_source.h",
    "task/sequence_manager/task_queue.cc",
    "task/sequence_manager/task_queue.h",
    "task/sequence_manager/task_queue_impl.cc",
    "task/sequence_manager/task_queue_impl.h",
    "task/sequence_manager/task_queue_selector.cc",
    "task/sequence_manager/task_queue_selector.h",
    "task/sequence_manager/task_queue_selector_logic.h",
    "task/sequence_manager/task_time_observer.h",
    "task/sequence_manager/tasks.cc",
    "task/sequence_manager/tasks.h",
    "task/sequence_manager/thread_controller.h",
    "task/sequence_manager/thread_controller_impl.cc",
    "task/sequence_manager/thread_controller_impl.h",
    "task/sequence_manager/thread_controller_power_monitor.cc",
    "task/sequence_manager/thread_controller_power_monitor.h",
    "task/sequence_manager/thread_controller_with_message_pump_impl.cc",
    "task/sequence_manager/thread_controller_with_message_pump_impl.h",
    "task/sequence_manager/time_domain.cc",
    "task/sequence_manager/time_domain.h",
    "task/sequence_manager/work_deduplicator.cc",
    "task/sequence_manager/work_deduplicator.h",
    "task/sequence_manager/work_queue.cc",
    "task/sequence_manager/work_queue.h",
    "task/sequence_manager/work_queue_sets.cc",
    "task/sequence_manager/work_queue_sets.h",
    "task/simple_task_executor.cc",
    "task/simple_task_executor.h",
    "task/single_thread_task_executor.cc",
    "task/single_thread_task_executor.h",
    "task/single_thread_task_runner_thread_mode.h",
    "task/task_executor.cc",
    "task/task_executor.h",
    "task/task_features.cc",
    "task/task_features.h",
    "task/task_observer.h",
    "task/task_traits.cc",
    "task/task_traits.h",
    "task/task_traits_extension.h",
    "task/thread_pool.cc",
    "task/thread_pool.h",
    "task/thread_pool/delayed_task_manager.cc",
    "task/thread_pool/delayed_task_manager.h",
    "task/thread_pool/environment_config.cc",
    "task/thread_pool/environment_config.h",
    "task/thread_pool/initialization_util.cc",
    "task/thread_pool/initialization_util.h",
    "task/thread_pool/job_task_source.cc",
    "task/thread_pool/job_task_source.h",
    "task/thread_pool/pooled_parallel_task_runner.cc",
    "task/thread_pool/pooled_parallel_task_runner.h",
    "task/thread_pool/pooled_sequenced_task_runner.cc",
    "task/thread_pool/pooled_sequenced_task_runner.h",
    "task/thread_pool/pooled_single_thread_task_runner_manager.cc",
    "task/thread_pool/pooled_single_thread_task_runner_manager.h",
    "task/thread_pool/pooled_task_runner_delegate.cc",
    "task/thread_pool/pooled_task_runner_delegate.h",
    "task/thread_pool/priority_queue.cc",
    "task/thread_pool/priority_queue.h",
    "task/thread_pool/sequence.cc",
    "task/thread_pool/sequence.h",
    "task/thread_pool/service_thread.cc",
    "task/thread_pool/service_thread.h",
    "task/thread_pool/task.cc",
    "task/thread_pool/task.h",
    "task/thread_pool/task_source.cc",
    "task/thread_pool/task_source.h",
    "task/thread_pool/task_source_sort_key.cc",
    "task/thread_pool/task_source_sort_key.h",
    "task/thread_pool/task_tracker.cc",
    "task/thread_pool/task_tracker.h",
    "task/thread_pool/thread_group.cc",
    "task/thread_pool/thread_group.h",
    "task/thread_pool/thread_group_impl.cc",
    "task/thread_pool/thread_group_impl.h",
    "task/thread_pool/thread_group_native.cc",
    "task/thread_pool/thread_group_native.h",
    "task/thread_pool/thread_pool_impl.cc",
    "task/thread_pool/thread_pool_impl.h",
    "task/thread_pool/thread_pool_instance.cc",
    "task/thread_pool/thread_pool_instance.h",
    "task/thread_pool/tracked_ref.h",
    "task/thread_pool/worker_thread.cc",
    "task/thread_pool/worker_thread.h",
    "task/thread_pool/worker_thread_observer.h",
    "task/thread_pool/worker_thread_stack.cc",
    "task/thread_pool/worker_thread_stack.h",
    "task_runner.cc",
    "task_runner.h",
    "task_runner_util.h",
    "template_util.h",
    "test/malloc_wrapper.h",
    "test/scoped_logging_settings.h",
    "test/spin_wait.h",
    "third_party/cityhash/city.cc",
    "third_party/cityhash/city.h",
    "third_party/cityhash_v103/src/city_v103.cc",
    "third_party/cityhash_v103/src/city_v103.h",
    "third_party/icu/icu_utf.cc",
    "third_party/icu/icu_utf.h",
    "third_party/nspr/prtime.cc",
    "third_party/nspr/prtime.h",
    "third_party/superfasthash/superfasthash.c",
    "thread_annotations.h",
    "threading/hang_watcher.cc",
    "threading/hang_watcher.h",
    "threading/platform_thread.cc",
    "threading/platform_thread.h",
    "threading/post_task_and_reply_impl.cc",
    "threading/post_task_and_reply_impl.h",
    "threading/scoped_blocking_call.cc",
    "threading/scoped_blocking_call.h",
    "threading/scoped_blocking_call_internal.cc",
    "threading/scoped_blocking_call_internal.h",
    "threading/scoped_thread_priority.cc",
    "threading/scoped_thread_priority.h",
    "threading/sequence_bound.h",
    "threading/sequence_bound_internal.h",
    "threading/sequence_local_storage_map.cc",
    "threading/sequence_local_storage_map.h",
    "threading/sequence_local_storage_slot.cc",
    "threading/sequence_local_storage_slot.h",
    "threading/sequenced_task_runner_handle.cc",
    "threading/sequenced_task_runner_handle.h",
    "threading/simple_thread.cc",
    "threading/simple_thread.h",
    "threading/thread.cc",
    "threading/thread.h",
    "threading/thread_checker.h",
    "threading/thread_checker_impl.cc",
    "threading/thread_checker_impl.h",
    "threading/thread_collision_warner.cc",
    "threading/thread_collision_warner.h",
    "threading/thread_id_name_manager.cc",
    "threading/thread_id_name_manager.h",
    "threading/thread_local.h",
    "threading/thread_local_internal.h",
    "threading/thread_local_storage.cc",
    "threading/thread_local_storage.h",
    "threading/thread_restrictions.cc",
    "threading/thread_restrictions.h",
    "threading/thread_task_runner_handle.cc",
    "threading/thread_task_runner_handle.h",
    "threading/threading_features.h",
    "threading/watchdog.cc",
    "threading/watchdog.h",
    "time/clock.cc",
    "time/clock.h",
    "time/default_clock.cc",
    "time/default_clock.h",
    "time/default_tick_clock.cc",
    "time/default_tick_clock.h",
    "time/tick_clock.cc",
    "time/tick_clock.h",
    "time/time.cc",
    "time/time.h",
    "time/time_override.cc",
    "time/time_override.h",
    "time/time_to_iso8601.cc",
    "time/time_to_iso8601.h",
    "timer/elapsed_timer.cc",
    "timer/elapsed_timer.h",
    "timer/hi_res_timer_manager.h",
    "timer/lap_timer.cc",
    "timer/lap_timer.h",
    "timer/timer.cc",
    "timer/timer.h",
    "token.cc",
    "token.h",
    "trace_event/base_tracing.h",
    "trace_event/common/trace_event_common.h",
    "trace_event/heap_profiler_allocation_context.cc",
    "trace_event/heap_profiler_allocation_context.h",
    "trace_event/heap_profiler_allocation_context_tracker.cc",
    "trace_event/heap_profiler_allocation_context_tracker.h",
    "trace_event/memory_allocator_dump_guid.cc",
    "trace_event/memory_allocator_dump_guid.h",
    "traits_bag.h",
    "tuple.h",
    "unguessable_token.cc",
    "unguessable_token.h",
    "updateable_sequenced_task_runner.h",
    "value_iterators.cc",
    "value_iterators.h",
    "values.cc",
    "values.h",
    "version.cc",
    "version.h",
    "vlog.cc",
    "vlog.h",
  ]

  # Various files that are unused in the Chromium build, but presumably here to
  # make downstream's life easier. They are not included in the main sources
  # list to avoid breaking GN formatting's auto-sorting.
  sources += [
    #"process/process_handle_freebsd.cc",
    #"process/process_iterator_freebsd.cc",
    #"process/process_metrics_freebsd.cc",
    #"system/sys_info_freebsd.cc",
    #"process/process_iterator_openbsd.cc",
    #"process/process_handle_openbsd.cc",
    #"process/process_metrics_openbsd.cc",
    #"system/sys_info_openbsd.cc",
  ]

  if (is_posix) {
    sources += [
      "debug/debugger_posix.cc",
      "debug/stack_trace_posix.cc",
      "file_descriptor_posix.h",
      "files/dir_reader_posix.h",
      "files/file_descriptor_watcher_posix.cc",
      "files/file_descriptor_watcher_posix.h",
      "files/file_enumerator_posix.cc",
      "files/file_posix.cc",
      "files/file_util_posix.cc",
      "files/memory_mapped_file_posix.cc",
      "message_loop/watchable_io_message_pump_posix.cc",
      "message_loop/watchable_io_message_pump_posix.h",
      "native_library_posix.cc",
      "posix/eintr_wrapper.h",
      "posix/file_descriptor_shuffle.cc",
      "posix/file_descriptor_shuffle.h",
      "posix/global_descriptors.cc",
      "posix/global_descriptors.h",
      "posix/safe_strerror.cc",
      "posix/safe_strerror.h",
      "posix/unix_domain_socket.cc",
      "posix/unix_domain_socket.h",
      "process/kill_posix.cc",
      "process/launch_posix.cc",
      "process/process_handle_posix.cc",
      "process/process_metrics_posix.cc",
      "process/process_posix.cc",
      "profiler/module_cache_posix.cc",
      "rand_util_posix.cc",
      "strings/string_util_posix.h",
      "strings/sys_string_conversions_posix.cc",
      "sync_socket_posix.cc",
      "synchronization/condition_variable_posix.cc",
      "synchronization/lock_impl_posix.cc",
      "synchronization/waitable_event_posix.cc",
      "synchronization/waitable_event_watcher_posix.cc",
      "system/sys_info_posix.cc",
      "task/thread_pool/task_tracker_posix.cc",
      "task/thread_pool/task_tracker_posix.h",
      "threading/platform_thread_internal_posix.cc",
      "threading/platform_thread_internal_posix.h",
      "threading/platform_thread_posix.cc",
      "threading/thread_local_storage_posix.cc",
      "timer/hi_res_timer_manager_posix.cc",
    ]

<<<<<<< HEAD
    if (!is_os2) {
      sources += [
        "memory/madv_free_discardable_memory_allocator_posix.cc",
        "memory/madv_free_discardable_memory_allocator_posix.h",
        "memory/madv_free_discardable_memory_posix.cc",
        "memory/madv_free_discardable_memory_posix.h",
      ]
    }

    if (!is_nacl && !is_mac && !is_ios && !is_os2) {
=======
    if (!is_nacl && !is_apple) {
>>>>>>> da3a29ec
      sources += [
        "cpu_affinity_posix.cc",
        "cpu_affinity_posix.h",
        "profiler/stack_copier_signal.cc",
        "profiler/stack_copier_signal.h",
        "profiler/stack_sampler_posix.cc",
        "profiler/thread_delegate_posix.cc",
        "profiler/thread_delegate_posix.h",
      ]
    }
  }

  jumbo_excluded_sources = [
      "logging.cc",
  ]

  if (is_win) {
    sources += [
      "debug/close_handle_hook_win.cc",
      "debug/close_handle_hook_win.h",
      "debug/debugger_win.cc",
      "debug/gdi_debug_util_win.cc",
      "debug/gdi_debug_util_win.h",
      "debug/invalid_access_win.cc",
      "debug/invalid_access_win.h",
      "debug/stack_trace_win.cc",
      "enterprise_util_win.cc",
      "file_version_info_win.cc",
      "file_version_info_win.h",
      "files/file_path_watcher_win.cc",
      "files/file_util_win.cc",
      "files/file_win.cc",
      "files/important_file_writer_cleaner.cc",
      "files/important_file_writer_cleaner.h",
      "files/memory_mapped_file_win.cc",
      "logging_win.cc",
      "logging_win.h",
      "message_loop/message_pump_win.cc",
      "message_loop/message_pump_win.h",
      "native_library_win.cc",
      "process/kill_win.cc",
      "process/launch_win.cc",
      "process/memory_win.cc",
      "process/process_handle_win.cc",
      "process/process_info_win.cc",
      "process/process_iterator_win.cc",
      "process/process_metrics_win.cc",
      "process/process_win.cc",
      "profiler/module_cache_win.cc",
      "profiler/native_unwinder_win.cc",
      "profiler/native_unwinder_win.h",
      "profiler/stack_sampler_win.cc",
      "profiler/suspendable_thread_delegate_win.cc",
      "profiler/suspendable_thread_delegate_win.h",
      "scoped_clear_last_error_win.cc",
      "strings/strcat_win.cc",
      "strings/strcat_win.h",
      "strings/string_number_conversions_win.cc",
      "strings/string_number_conversions_win.h",
      "strings/string_split_win.cc",
      "strings/string_split_win.h",
      "strings/string_util_win.cc",
      "strings/string_util_win.h",
      "strings/sys_string_conversions_win.cc",
      "sync_socket_win.cc",
      "synchronization/condition_variable_win.cc",
      "synchronization/lock_impl_win.cc",
      "synchronization/waitable_event_watcher_win.cc",
      "synchronization/waitable_event_win.cc",
      "task/thread_pool/thread_group_native_win.cc",
      "task/thread_pool/thread_group_native_win.h",
      "threading/platform_thread_win.cc",
      "threading/platform_thread_win.h",
      "threading/thread_local_storage_win.cc",
      "timer/hi_res_timer_manager_win.cc",
      "win/async_operation.h",
      "win/atl.h",
      "win/atl_throw.cc",
      "win/atl_throw.h",
      "win/com_init_balancer.cc",
      "win/com_init_balancer.h",
      "win/com_init_check_hook.cc",
      "win/com_init_check_hook.h",
      "win/com_init_util.cc",
      "win/com_init_util.h",
      "win/core_winrt_util.cc",
      "win/core_winrt_util.h",
      "win/current_module.h",
      "win/embedded_i18n/language_selector.cc",
      "win/embedded_i18n/language_selector.h",
      "win/enum_variant.cc",
      "win/enum_variant.h",
      "win/event_trace_consumer.h",
      "win/event_trace_controller.cc",
      "win/event_trace_controller.h",
      "win/event_trace_provider.cc",
      "win/event_trace_provider.h",
      "win/hstring_compare.cc",
      "win/hstring_compare.h",
      "win/hstring_reference.cc",
      "win/hstring_reference.h",
      "win/i18n.cc",
      "win/i18n.h",
      "win/iat_patch_function.cc",
      "win/iat_patch_function.h",
      "win/map.h",
      "win/message_window.cc",
      "win/message_window.h",
      "win/object_watcher.cc",
      "win/object_watcher.h",
      "win/patch_util.cc",
      "win/patch_util.h",
      "win/pe_image_reader.cc",
      "win/pe_image_reader.h",
      "win/post_async_results.h",
      "win/process_startup_helper.cc",
      "win/process_startup_helper.h",
      "win/propvarutil.h",
      "win/reference.h",
      "win/registry.cc",
      "win/registry.h",
      "win/resource_util.cc",
      "win/resource_util.h",
      "win/scoped_bstr.cc",
      "win/scoped_bstr.h",
      "win/scoped_co_mem.h",
      "win/scoped_com_initializer.cc",
      "win/scoped_com_initializer.h",
      "win/scoped_gdi_object.h",
      "win/scoped_handle.cc",
      "win/scoped_handle.h",
      "win/scoped_handle_verifier.cc",
      "win/scoped_handle_verifier.h",
      "win/scoped_hdc.h",
      "win/scoped_hglobal.h",
      "win/scoped_hstring.cc",
      "win/scoped_hstring.h",
      "win/scoped_process_information.cc",
      "win/scoped_process_information.h",
      "win/scoped_propvariant.h",
      "win/scoped_safearray.h",
      "win/scoped_select_object.h",
      "win/scoped_variant.cc",
      "win/scoped_variant.h",
      "win/scoped_windows_thread_environment.h",
      "win/scoped_winrt_initializer.cc",
      "win/scoped_winrt_initializer.h",
      "win/shlwapi.h",
      "win/shortcut.cc",
      "win/shortcut.h",
      "win/sphelper.h",
      "win/startup_information.cc",
      "win/startup_information.h",
      "win/variant_util.h",
      "win/variant_vector.cc",
      "win/variant_vector.h",
      "win/vector.cc",
      "win/vector.h",
      "win/win_util.cc",
      "win/win_util.h",
      "win/wincrypt_shim.h",
      "win/windows_defines.inc",
      "win/windows_types.h",
      "win/windows_undefines.inc",
      "win/windows_version.cc",
      "win/windows_version.h",
      "win/windowsx_shim.h",
      "win/winrt_foundation_helpers.h",
      "win/winrt_storage_util.cc",
      "win/winrt_storage_util.h",
      "win/wmi.cc",
      "win/wmi.h",
      "win/wrapped_window_proc.cc",
      "win/wrapped_window_proc.h",
    ]
  }

  if (is_os2) {
    sources += [
      "message_loop/message_pump_os2.cc",
      "message_loop/message_pump_os2.h",
      "os2/os2_toolkit.h",
      "os2/scoped_shmem_handle.h",
      "process/process_handle_os2.cc",
      "process/process_iterator_os2.cc",
      "process/process_metrics_os2.cc",
      "profiler/stack_sampler_posix.cc",
      "threading/platform_thread_os2.cc",
    ]
  }

  if (is_mac) {
    sources += [
      "allocator/allocator_interception_mac.h",
      "allocator/allocator_interception_mac.mm",
      "allocator/malloc_zone_functions_mac.cc",
      "allocator/malloc_zone_functions_mac.h",
      "enterprise_util_mac.mm",
      "file_version_info_mac.h",
      "file_version_info_mac.mm",
      "files/file_path_watcher_mac.cc",
      "files/file_util_mac.mm",
      "mac/authorization_util.h",
      "mac/authorization_util.mm",
      "mac/bundle_locations.h",
      "mac/bundle_locations.mm",
      "mac/call_with_eh_frame.cc",
      "mac/call_with_eh_frame.h",
      "mac/call_with_eh_frame_asm.S",
      "mac/close_nocancel.cc",
      "mac/dispatch_source_mach.cc",
      "mac/dispatch_source_mach.h",
      "mac/foundation_util.h",
      "mac/foundation_util.mm",
      "mac/launch_services_util.h",
      "mac/launch_services_util.mm",
      "mac/launchd.cc",
      "mac/launchd.h",
      "mac/mac_logging.h",
      "mac/mac_logging.mm",
      "mac/mac_util.h",
      "mac/mac_util.mm",
      "mac/mach_logging.cc",
      "mac/mach_logging.h",
      "mac/mach_o.cc",
      "mac/mach_o.h",
      "mac/mach_port_rendezvous.cc",
      "mac/mach_port_rendezvous.h",
      "mac/objc_release_properties.h",
      "mac/objc_release_properties.mm",
      "mac/os_crash_dumps.cc",
      "mac/os_crash_dumps.h",
      "mac/rosetta.h",
      "mac/rosetta.mm",
      "mac/scoped_aedesc.h",
      "mac/scoped_authorizationref.h",
      "mac/scoped_authorizationref.mm",
      "mac/scoped_block.h",
      "mac/scoped_cffiledescriptorref.h",
      "mac/scoped_cftyperef.h",
      "mac/scoped_dispatch_object.h",
      "mac/scoped_ionotificationportref.h",
      "mac/scoped_ioobject.h",
      "mac/scoped_ioplugininterface.h",
      "mac/scoped_launch_data.h",
      "mac/scoped_mach_msg_destroy.h",
      "mac/scoped_mach_port.cc",
      "mac/scoped_mach_port.h",
      "mac/scoped_mach_vm.cc",
      "mac/scoped_mach_vm.h",
      "mac/scoped_nsautorelease_pool.h",
      "mac/scoped_nsautorelease_pool.mm",
      "mac/scoped_nsobject.h",
      "mac/scoped_objc_class_swizzler.h",
      "mac/scoped_objc_class_swizzler.mm",
      "mac/scoped_sending_event.h",
      "mac/scoped_sending_event.mm",
      "mac/sdk_forward_declarations.h",
      "mac/sdk_forward_declarations.mm",
      "message_loop/message_pump_mac.h",
      "message_loop/message_pump_mac.mm",
      "native_library_mac.mm",
      "process/kill_mac.cc",
      "process/launch_mac.cc",
      "process/memory_mac.mm",
      "process/port_provider_mac.cc",
      "process/port_provider_mac.h",
      "process/process_handle_mac.cc",
      "process/process_iterator_mac.cc",
      "process/process_mac.cc",
      "process/process_metrics_mac.cc",
      "profiler/module_cache_mac.cc",
      "profiler/native_unwinder_mac.cc",
      "profiler/native_unwinder_mac.h",
      "profiler/stack_sampler_mac.cc",
      "profiler/suspendable_thread_delegate_mac.cc",
      "profiler/suspendable_thread_delegate_mac.h",
      "strings/sys_string_conversions_mac.mm",
      "synchronization/waitable_event_mac.cc",
      "synchronization/waitable_event_watcher_mac.cc",
      "task/thread_pool/thread_group_native_mac.h",
      "task/thread_pool/thread_group_native_mac.mm",
      "threading/platform_thread_mac.mm",
    ]
  }

  if (is_ios) {
    sources += [
      "critical_closure_internal_ios.mm",
      "ios/block_types.h",
      "ios/crb_protocol_observers.h",
      "ios/crb_protocol_observers.mm",
      "ios/device_util.h",
      "ios/device_util.mm",
      "ios/ios_util.h",
      "ios/ios_util.mm",
      "ios/ns_error_util.h",
      "ios/ns_error_util.mm",
      "ios/scoped_critical_action.h",
      "ios/scoped_critical_action.mm",
      "message_loop/message_pump_io_ios.cc",
      "message_loop/message_pump_io_ios.h",
      "native_library_ios.mm",
      "process/launch_ios.cc",
      "process/process_metrics_ios.cc",
      "profiler/module_cache_mac.cc",
      "profiler/stack_sampler_ios.cc",
    ]
  }

  if (is_android) {
    sources += [
      "debug/stack_trace_android.cc",
      "files/file_util_android.cc",
      "files/scoped_file_android.cc",
      "message_loop/message_pump_android.cc",
      "message_loop/message_pump_android.h",
      "os_compat_android.cc",
      "os_compat_android.h",
      "profiler/stack_sampler_android.cc",
      "threading/platform_thread_android.cc",
    ]
  }

  if (is_linux || is_chromeos) {
    sources += [
      "debug/proc_maps_linux.cc",
      "debug/proc_maps_linux.h",
      "files/dir_reader_linux.h",
      "files/file_path_watcher_linux.cc",
      "files/file_util_linux.cc",
      "process/internal_linux.cc",
      "process/internal_linux.h",
      "process/memory_linux.cc",
      "process/process_handle_linux.cc",
      "process/process_iterator_linux.cc",
      "process/process_linux.cc",
      "process/process_metrics_linux.cc",
      "threading/platform_thread_linux.cc",
    ]
    jumbo_excluded_sources += [ "process/memory_linux.cc" ]
  }

  if (!is_nacl) {
    sources += [
      "base_paths.cc",
      "base_paths.h",
      "metrics/persistent_histogram_storage.cc",
      "metrics/persistent_histogram_storage.h",
    ]

    if (is_win) {
      sources += [
        "base_paths_win.cc",
        "base_paths_win.h",
      ]
    }

    if (is_mac) {
      sources += [
        "base_paths_mac.h",
        "base_paths_mac.mm",
      ]
    }

    if (is_android) {
      sources += [
        "base_paths_android.cc",
        "base_paths_android.h",
      ]
    }

    if (is_posix) {
      sources += [ "base_paths_posix.h" ]
    }

    if (is_linux || is_chromeos) {
      sources += [
        "base_paths_posix.cc",
        "debug/elf_reader.cc",
        "debug/elf_reader.h",
      ]
    }
  }

  all_dependent_configs = []
  defines = []
  data = []
  data_deps = []
  libs = []
  frameworks = []

  configs += [
    ":base_flags",
    ":base_implementation",
    "//build/config:precompiled_headers",
    "//build/config/compiler:noshadowing",
  ]

  deps = [
    "//base/allocator",
    "//base/allocator:buildflags",
    "//base/third_party/double_conversion",
    "//base/third_party/dynamic_annotations",
    "//build:branding_buildflags",
    "//build:chromeos_buildflags",
    "//third_party/modp_b64",
  ]

  # native_unwinder_android is intended for use solely via a dynamic feature
  # module, to avoid increasing Chrome's executable size.
  assert_no_deps = [ ":native_unwinder_android" ]

  public_deps = [
    ":anchor_functions_buildflags",
    ":base_static",
    ":build_date",
    ":cfi_buildflags",
    ":clang_profiling_buildflags",
    ":debugging_buildflags",
    ":logging_buildflags",
    ":orderfile_buildflags",
    ":partition_alloc_buildflags",
    ":profiler_buildflags",
    ":sanitizer_buildflags",
    ":synchronization_buildflags",
    ":tracing_buildflags",
    "//base/numerics:base_numerics",
    "//third_party/abseil-cpp:absl",
  ]

  # Needed for <atomic> if using newer C++ library than sysroot, except if
  # building inside the cros_sdk environment - use host_toolchain as a
  # more robust check for this.
  if (!use_sysroot &&
      (is_android || ((is_linux || is_chromeos) && !is_chromecast && !use_qt)) &&
      host_toolchain != "//build/toolchain/cros:host") {
    libs += [ "atomic" ]
  }

  if (use_allocator_shim) {
    sources += [
      "allocator/allocator_shim.cc",
      "allocator/allocator_shim.h",
      "allocator/allocator_shim_internals.h",
      "allocator/allocator_shim_override_cpp_symbols.h",
      "allocator/allocator_shim_override_libc_symbols.h",
    ]
    if (is_android) {
      sources +=
          [ "allocator/allocator_shim_override_linker_wrapped_symbols.h" ]
      all_dependent_configs += [ "//base/allocator:wrap_malloc_symbols" ]
    }
    if (is_apple) {
      sources += [ "allocator/allocator_shim_override_mac_symbols.h" ]
    }
    if (is_chromeos || is_linux) {
      sources += [ "allocator/allocator_shim_override_glibc_weak_symbols.h" ]
    }
    if (is_win) {
      sources += [
        "allocator/allocator_shim_override_ucrt_symbols_win.h",
        "allocator/winheap_stubs_win.cc",
        "allocator/winheap_stubs_win.h",
      ]
    }

    if (use_allocator == "partition") {
      sources +=
          [ "allocator/allocator_shim_default_dispatch_to_partition_alloc.cc" ]
    } else if (use_allocator == "tcmalloc") {
      sources += [ "allocator/allocator_shim_default_dispatch_to_tcmalloc.cc" ]
      deps += [ "//base/allocator:tcmalloc" ]
    } else if (use_allocator == "none") {
      if (is_android) {
        sources += [ "allocator/allocator_shim_default_dispatch_to_linker_wrapped_symbols.cc" ]
      }
      if (is_apple) {
        sources += [
          "allocator/allocator_shim_default_dispatch_to_mac_zoned_malloc.cc",
        ]
      }
      if (is_chromeos || is_linux) {
        sources += [ "allocator/allocator_shim_default_dispatch_to_glibc.cc" ]
      }
      if (is_win) {
        sources += [ "allocator/allocator_shim_default_dispatch_to_winheap.cc" ]
      }
    }
  }

  if (use_clang_profiling) {
    # Call-sites use this conditional on the CLANG_PROFILING macro, for clarity.
    sources += [
      "test/clang_profiling.cc",
      "test/clang_profiling.h",
    ]
  }

  # Allow more direct string conversions on platforms with native utf8
  # strings
  if (is_apple || is_chromeos || is_chromecast || is_fuchsia) {
    defines += [ "SYSTEM_NATIVE_UTF8" ]
  }

  # Android.
  if (is_android) {
    sources -= [
      "debug/stack_trace_posix.cc",
      "profiler/stack_sampler_posix.cc",
    ]
    sources += [
      "android/android_hardware_buffer_compat.cc",
      "android/android_hardware_buffer_compat.h",
      "android/android_image_reader_abi.h",
      "android/android_image_reader_compat.cc",
      "android/android_image_reader_compat.h",
      "android/apk_assets.cc",
      "android/apk_assets.h",
      "android/application_status_listener.cc",
      "android/application_status_listener.h",
      "android/base_jni_onload.cc",
      "android/base_jni_onload.h",
      "android/build_info.cc",
      "android/build_info.h",
      "android/bundle_utils.cc",
      "android/bundle_utils.h",
      "android/callback_android.cc",
      "android/callback_android.h",
      "android/child_process_binding_types.h",
      "android/child_process_service.cc",
      "android/command_line_android.cc",
      "android/content_uri_utils.cc",
      "android/content_uri_utils.h",
      "android/cpu_features.cc",
      "android/early_trace_event_binding.cc",
      "android/early_trace_event_binding.h",
      "android/event_log.cc",
      "android/event_log.h",
      "android/feature_list_jni.cc",
      "android/field_trial_list.cc",
      "android/important_file_writer_android.cc",
      "android/int_string_callback.cc",
      "android/int_string_callback.h",
      "android/java_exception_reporter.cc",
      "android/java_exception_reporter.h",
      "android/java_handler_thread.cc",
      "android/java_handler_thread.h",
      "android/java_heap_dump_generator.cc",
      "android/java_heap_dump_generator.h",
      "android/java_runtime.cc",
      "android/java_runtime.h",
      "android/jni_android.cc",
      "android/jni_android.h",
      "android/jni_array.cc",
      "android/jni_array.h",
      "android/jni_generator/jni_generator_helper.h",
      "android/jni_int_wrapper.h",
      "android/jni_registrar.cc",
      "android/jni_registrar.h",
      "android/jni_string.cc",
      "android/jni_string.h",
      "android/jni_utils.cc",
      "android/jni_utils.h",
      "android/jni_weak_ref.cc",
      "android/jni_weak_ref.h",
      "android/library_loader/anchor_functions.cc",
      "android/library_loader/anchor_functions.h",
      "android/library_loader/library_loader_hooks.cc",
      "android/library_loader/library_loader_hooks.h",
      "android/library_loader/library_prefetcher.cc",
      "android/library_loader/library_prefetcher.h",
      "android/library_loader/library_prefetcher_hooks.cc",
      "android/locale_utils.cc",
      "android/locale_utils.h",
      "android/memory_pressure_listener_android.cc",
      "android/memory_pressure_listener_android.h",
      "android/native_uma_recorder.cc",
      "android/path_service_android.cc",
      "android/path_utils.cc",
      "android/path_utils.h",
      "android/radio_utils.cc",
      "android/radio_utils.h",
      "android/reached_addresses_bitset.cc",
      "android/reached_addresses_bitset.h",
      "android/reached_code_profiler.cc",
      "android/reached_code_profiler.h",
      "android/record_histogram.cc",
      "android/record_user_action.cc",
      "android/scoped_hardware_buffer_fence_sync.cc",
      "android/scoped_hardware_buffer_fence_sync.h",
      "android/scoped_hardware_buffer_handle.cc",
      "android/scoped_hardware_buffer_handle.h",
      "android/scoped_java_ref.cc",
      "android/scoped_java_ref.h",
      "android/statistics_recorder_android.cc",
      "android/sys_utils.cc",
      "android/sys_utils.h",
      "android/task_scheduler/post_task_android.cc",
      "android/task_scheduler/post_task_android.h",
      "android/task_scheduler/task_runner_android.cc",
      "android/task_scheduler/task_runner_android.h",
      "android/time_utils.cc",
      "android/timezone_utils.cc",
      "android/timezone_utils.h",
      "android/trace_event_binding.cc",
      "android/trace_event_binding.h",
      "android/unguessable_token_android.cc",
      "android/unguessable_token_android.h",
      "memory/platform_shared_memory_region_android.cc",
      "system/sys_info_android.cc",

      # Android uses some Linux sources.
      "debug/elf_reader.cc",
      "debug/elf_reader.h",
      "debug/proc_maps_linux.cc",
      "debug/proc_maps_linux.h",
      "files/file_path_watcher_linux.cc",
      "power_monitor/power_monitor_device_source_android.cc",
      "process/internal_linux.cc",
      "process/internal_linux.h",
      "process/memory_linux.cc",
      "process/process_handle_linux.cc",
      "process/process_iterator_linux.cc",
      "process/process_metrics_linux.cc",
      "system/sys_info_linux.cc",
    ]

    deps += [
      ":base_jni_headers",
      "//third_party/android_ndk:cpu_features",
      "//third_party/ashmem",
    ]

    # Needs to be a public config so that dependent targets link against it as
    # well when doing a component build.
    public_configs = [ ":android_system_libs" ]

    if (can_unwind_with_cfi_table) {
      sources += [
        "trace_event/cfi_backtrace_android.cc",
        "trace_event/cfi_backtrace_android.h",
      ]
    }
    if (current_cpu == "arm") {
      sources += [
        "profiler/chrome_unwinder_android.cc",
        "profiler/chrome_unwinder_android.h",
      ]
    }

    if (current_cpu != "arm" && current_cpu != "arm64") {
      # The reached code profiler is only supported on Android arm arch.
      sources -= [ "android/reached_code_profiler.cc" ]
      sources += [ "android/reached_code_profiler_stub.cc" ]
    }

    # This is actually a linker script, but it can be added to the link in the
    # same way as a library.
    libs += [ "android/library_loader/anchor_functions.lds" ]
  }

  # Chromeos.
  if (is_chromeos) {
    sources += [
      "logging_chromeos.cc",
      "power_monitor/power_monitor_device_source_chromeos.cc",
      "system/sys_info_chromeos.cc",
    ]
  }

  # Lacros.
  if (chromeos_is_browser_only) {
    sources += [ "system/sys_info_chromeos.cc" ]
  }

  # Fuchsia.
  if (is_fuchsia) {
    sources += [
      "base_paths_fuchsia.cc",
      "base_paths_fuchsia.h",
      "debug/debugger_posix.cc",
      "debug/elf_reader.cc",
      "debug/elf_reader.h",
      "debug/stack_trace_fuchsia.cc",
      "file_descriptor_posix.h",
      "files/dir_reader_posix.h",
      "files/file_descriptor_watcher_posix.cc",
      "files/file_descriptor_watcher_posix.h",
      "files/file_enumerator_posix.cc",
      "files/file_path_watcher_fuchsia.cc",
      "files/file_posix.cc",
      "files/file_util_posix.cc",
      "files/memory_mapped_file_posix.cc",
      "fuchsia/default_job.cc",
      "fuchsia/default_job.h",
      "fuchsia/file_utils.cc",
      "fuchsia/file_utils.h",
      "fuchsia/filtered_service_directory.cc",
      "fuchsia/filtered_service_directory.h",
      "fuchsia/fuchsia_logging.cc",
      "fuchsia/fuchsia_logging.h",
      "fuchsia/intl_profile_watcher.cc",
      "fuchsia/intl_profile_watcher.h",
      "fuchsia/process_context.cc",
      "fuchsia/process_context.h",
      "fuchsia/scoped_service_binding.h",
      "fuchsia/scoped_service_publisher.h",
      "fuchsia/service_provider_impl.cc",
      "fuchsia/service_provider_impl.h",
      "fuchsia/startup_context.cc",
      "fuchsia/startup_context.h",
      "memory/platform_shared_memory_region_fuchsia.cc",
      "message_loop/message_pump_fuchsia.cc",
      "message_loop/message_pump_fuchsia.h",
      "message_loop/watchable_io_message_pump_posix.cc",
      "message_loop/watchable_io_message_pump_posix.h",
      "native_library_fuchsia.cc",
      "posix/eintr_wrapper.h",
      "posix/file_descriptor_shuffle.cc",
      "posix/file_descriptor_shuffle.h",
      "posix/global_descriptors.cc",
      "posix/global_descriptors.h",
      "posix/safe_strerror.cc",
      "posix/safe_strerror.h",
      "process/kill_fuchsia.cc",
      "process/launch_fuchsia.cc",
      "process/memory_fuchsia.cc",
      "process/process_fuchsia.cc",
      "process/process_handle_fuchsia.cc",
      "process/process_iterator_fuchsia.cc",
      "process/process_metrics_fuchsia.cc",
      "process/process_metrics_posix.cc",
      "profiler/module_cache_posix.cc",
      "profiler/stack_sampler_posix.cc",
      "rand_util_fuchsia.cc",
      "strings/string_util_posix.h",
      "strings/sys_string_conversions_posix.cc",
      "sync_socket_posix.cc",
      "synchronization/condition_variable_posix.cc",
      "synchronization/lock_impl_posix.cc",
      "synchronization/waitable_event_posix.cc",
      "synchronization/waitable_event_watcher_posix.cc",
      "system/sys_info_fuchsia.cc",
      "task/thread_pool/task_tracker_posix.cc",
      "task/thread_pool/task_tracker_posix.h",
      "threading/platform_thread_fuchsia.cc",
      "threading/platform_thread_posix.cc",
      "threading/thread_local_storage_posix.cc",
      "time/time_conversion_posix.cc",
      "time/time_exploded_icu.cc",
      "time/time_fuchsia.cc",
      "timer/hi_res_timer_manager_posix.cc",
    ]

    # These only need to be public deps because of includes of their headers
    # by public //base headers, which requires they be on the include path.
    # TODO(https://crbug.com/841171): Move these back to |deps|.
    public_deps += [
      "//third_party/fuchsia-sdk/sdk/fidl/fuchsia.intl",
      "//third_party/fuchsia-sdk/sdk/fidl/fuchsia.io",
      "//third_party/fuchsia-sdk/sdk/pkg/async",
      "//third_party/fuchsia-sdk/sdk/pkg/fdio",
      "//third_party/fuchsia-sdk/sdk/pkg/fidl_cpp",
      "//third_party/fuchsia-sdk/sdk/pkg/sys_cpp",
      "//third_party/fuchsia-sdk/sdk/pkg/vfs_cpp",
      "//third_party/fuchsia-sdk/sdk/pkg/zx",
    ]

    deps += [
      "//third_party/fuchsia-sdk/sdk/fidl/fuchsia.sys",
      "//third_party/fuchsia-sdk/sdk/pkg/async-default",
      "//third_party/fuchsia-sdk/sdk/pkg/async-loop-cpp",
      "//third_party/fuchsia-sdk/sdk/pkg/async-loop-default",
      "//third_party/fuchsia-sdk/sdk/pkg/fidl",
      "//third_party/fuchsia-sdk/sdk/pkg/sys_inspect_cpp",
      "//third_party/fuchsia-sdk/sdk/pkg/syslog",
      "//third_party/icu",
    ]
  }

  # Use the base implementation of hash functions when building for
  # NaCl. Otherwise, use boringssl. Building boringssl for NaCl opens
  # a can of worms surrounding the nacl_io library.
  #
  # TODO(crbug.com/702997) Use only boringssl when NaCl is removed.
  sources += [
    "hash/md5.h",
    "hash/md5_constexpr.h",
    "hash/md5_constexpr_internal.h",
    "hash/sha1.h",
  ]
  if (is_nacl) {
    sources += [
      "hash/md5_nacl.cc",
      "hash/md5_nacl.h",
      "hash/sha1.cc",
    ]
  } else {
    sources += [
      "hash/md5_boringssl.cc",
      "hash/md5_boringssl.h",
      "hash/sha1_boringssl.cc",
    ]
    public_deps += [ "//third_party/boringssl" ]
  }

  # NaCl.
  if (is_nacl) {
    # Explicitly include the linux file.
    sources += [
      "files/file_path_watcher_stub.cc",
      "process/process_metrics_nacl.cc",
      "sync_socket_nacl.cc",
      "threading/platform_thread_linux.cc",
    ]

    sources -= [
      "cpu.cc",
      "debug/crash_logging.cc",
      "debug/crash_logging.h",
      "debug/stack_trace.cc",
      "debug/stack_trace_posix.cc",
      "files/file_enumerator.cc",
      "files/file_enumerator_posix.cc",
      "files/file_proxy.cc",
      "files/important_file_writer.cc",
      "files/important_file_writer.h",
      "files/scoped_temp_dir.cc",
      "memory/discardable_memory.cc",
      "memory/discardable_memory.h",
      "memory/discardable_memory_allocator.cc",
      "memory/discardable_memory_allocator.h",
      "memory/discardable_shared_memory.cc",
      "memory/discardable_shared_memory.h",
      "memory/madv_free_discardable_memory_allocator_posix.cc",
      "memory/madv_free_discardable_memory_allocator_posix.h",
      "memory/madv_free_discardable_memory_posix.cc",
      "memory/madv_free_discardable_memory_posix.h",
      "native_library.cc",
      "native_library_posix.cc",
      "path_service.cc",
      "process/kill.cc",
      "process/kill.h",
      "process/memory.cc",
      "process/memory.h",
      "process/process_iterator.cc",
      "process/process_iterator.h",
      "process/process_metrics.cc",
      "process/process_metrics_posix.cc",
      "process/process_posix.cc",
      "profiler/module_cache_posix.cc",
      "scoped_native_library.cc",
      "sync_socket_posix.cc",
      "system/sys_info.cc",
      "system/sys_info_posix.cc",
      "task/thread_pool/initialization_util.cc",
      "task/thread_pool/initialization_util.h",
    ]

    if (is_nacl_nonsfi) {
      sources -= [ "rand_util_nacl.cc" ]
    } else {
      sources -= [
        "files/file_descriptor_watcher_posix.cc",
        "files/file_descriptor_watcher_posix.h",
        "files/file_util.cc",
        "files/file_util.h",
        "files/file_util_posix.cc",
        "json/json_file_value_serializer.cc",
        "json/json_file_value_serializer.h",
        "posix/unix_domain_socket.cc",
        "process/kill_posix.cc",
        "process/launch.cc",
        "process/launch.h",
        "process/launch_posix.cc",
        "rand_util_posix.cc",
        "task/thread_pool/task_tracker_posix.cc",
        "task/thread_pool/task_tracker_posix.h",
      ]
    }
  } else {
    # Remove NaCl stuff.
    sources -= [
      "os_compat_nacl.cc",
      "os_compat_nacl.h",
      "rand_util_nacl.cc",
    ]

    if (use_partition_alloc) {
      # Add stuff that doesn't work in NaCl.
      sources += [
        # PartitionAlloc uses SpinLock, which doesn't work in NaCl (see below).
        "allocator/partition_allocator/address_pool_manager.cc",
        "allocator/partition_allocator/address_pool_manager.h",
        "allocator/partition_allocator/address_pool_manager_types.h",
        "allocator/partition_allocator/address_space_randomization.cc",
        "allocator/partition_allocator/address_space_randomization.h",
        "allocator/partition_allocator/checked_ptr_support.h",
        "allocator/partition_allocator/memory_reclaimer.cc",
        "allocator/partition_allocator/memory_reclaimer.h",
        "allocator/partition_allocator/object_bitmap.h",
        "allocator/partition_allocator/oom.h",
        "allocator/partition_allocator/oom_callback.cc",
        "allocator/partition_allocator/oom_callback.h",
        "allocator/partition_allocator/page_allocator.cc",
        "allocator/partition_allocator/page_allocator.h",
        "allocator/partition_allocator/page_allocator_internal.h",
        "allocator/partition_allocator/partition_address_space.cc",
        "allocator/partition_allocator/partition_address_space.h",
        "allocator/partition_allocator/partition_alloc.cc",
        "allocator/partition_allocator/partition_alloc.h",
        "allocator/partition_allocator/partition_alloc_check.h",
        "allocator/partition_allocator/partition_alloc_constants.h",
        "allocator/partition_allocator/partition_alloc_features.cc",
        "allocator/partition_allocator/partition_alloc_features.h",
        "allocator/partition_allocator/partition_alloc_forward.h",
        "allocator/partition_allocator/partition_bucket.cc",
        "allocator/partition_allocator/partition_bucket.h",
        "allocator/partition_allocator/partition_cookie.h",
        "allocator/partition_allocator/partition_direct_map_extent.h",
        "allocator/partition_allocator/partition_freelist_entry.h",
        "allocator/partition_allocator/partition_lock.cc",
        "allocator/partition_allocator/partition_lock.h",
        "allocator/partition_allocator/partition_oom.cc",
        "allocator/partition_allocator/partition_oom.h",
        "allocator/partition_allocator/partition_page.cc",
        "allocator/partition_allocator/partition_page.h",
        "allocator/partition_allocator/partition_ref_count.cc",
        "allocator/partition_allocator/partition_ref_count.h",
        "allocator/partition_allocator/partition_tag.h",
        "allocator/partition_allocator/partition_tag_bitmap.h",
        "allocator/partition_allocator/partition_tls.h",
        "allocator/partition_allocator/random.cc",
        "allocator/partition_allocator/random.h",
        "allocator/partition_allocator/thread_cache.cc",
        "allocator/partition_allocator/thread_cache.h",
        "allocator/partition_allocator/yield_processor.h",
      ]
      jumbo_excluded_sources += [ "allocator/partition_allocator/random.cc", ]

      if (is_win) {
        sources +=
            [ "allocator/partition_allocator/page_allocator_internals_win.h" ]
      } else if (is_posix) {
        sources +=
            [ "allocator/partition_allocator/page_allocator_internals_posix.h" ]
      } else if (is_fuchsia) {
        sources += [
          "allocator/partition_allocator/page_allocator_internals_fuchsia.h",
        ]
      }

      if (is_linux || is_chromeos || is_android) {
        sources += [
          "allocator/partition_allocator/spinning_futex_linux.cc",
          "allocator/partition_allocator/spinning_futex_linux.h",
        ]
      }
    }
  }

  # Windows.
  if (is_win) {
    sources += [
      "files/file_enumerator_win.cc",
      "memory/platform_shared_memory_region_win.cc",
      "power_monitor/power_monitor_device_source_win.cc",
      "profiler/win32_stack_frame_unwinder.cc",
      "profiler/win32_stack_frame_unwinder.h",
      "rand_util_win.cc",
      "system/sys_info_win.cc",
      "time/time_win.cc",
    ]

    sources -= [
      "file_descriptor_store.cc",
      "file_descriptor_store.h",
      "strings/string16.cc",
    ]

    # winternl.h and NTSecAPI.h have different definitions of UNICODE_STRING.
    # There's only one client of NTSecAPI.h in base but several of winternl.h,
    # so exclude the NTSecAPI.h one.
    jumbo_excluded_sources += [ "rand_util_win.cc" ]

    deps += [ "//base/win:base_win_buildflags" ]

    data_deps += [ "//build/win:runtime_libs" ]

    if (com_init_check_hook_disabled) {
      defines += [ "COM_INIT_CHECK_HOOK_DISABLED" ]
    }

    if (!use_custom_libcxx) {
      # Enable the VS 2015 Update 2 fix when building with the MSVC standard
      # library.
      defines += [ "_ENABLE_ATOMIC_ALIGNMENT_FIX" ]
    }

    # TODO(jschuh): crbug.com/167187 fix size_t to int truncations.
    configs += [ "//build/config/compiler:no_size_t_to_int_warning" ]

    libs += [
      "cfgmgr32.lib",
      "powrprof.lib",
      "propsys.lib",
      "setupapi.lib",
      "userenv.lib",
      "wbemuuid.lib",
      "winmm.lib",
    ]
    all_dependent_configs += [
      ":base_win_linker_flags",
      "//tools/win/DebugVisualizers:chrome",
    ]
    inputs = [
      # chrome.natvis listed as an input here instead of in
      # //tools/win/DebugVisualizers:chrome to prevent unnecessary size increase
      # in generated build files.
      "//tools/win/DebugVisualizers/chrome.natvis",
    ]
  }

  # OS/2.
  if (is_os2) {
    sources += [
      "base_paths_posix.cc",
      "files/file_path_watcher_os2.cc",
      "memory/platform_shared_memory_region_os2.cc",
      "nix/xdg_util.cc",
      "nix/xdg_util.h",
      "process/memory_os2.cc",
      "profiler/module_cache_stub.cc",
      "rand_util_os2.cc",
      "system/sys_info_os2.cc",
    ]
    sources -= [
      "profiler/module_cache_posix.cc",
      "rand_util_posix.cc",
      "strings/string16.cc",
      "threading/platform_thread_internal_posix.cc",
    ]

    defines += [ "_EMX_SOURCE" ] # Use EMX extensions.

    deps += [
      "//base/third_party/xdg_user_dirs",
    ]
  }

  # Desktop Mac.
  if (is_mac) {
    sources -= [ "process/launch_posix.cc" ]
    sources += [
      "files/file_path_watcher_fsevents.cc",
      "files/file_path_watcher_fsevents.h",
      "files/file_path_watcher_kqueue.cc",
      "files/file_path_watcher_kqueue.h",
      "mac/scoped_typeref.h",
      "memory/platform_shared_memory_region_mac.cc",
      "message_loop/message_pump_kqueue.cc",
      "message_loop/message_pump_kqueue.h",
      "power_monitor/power_monitor_device_source_mac.mm",
      "power_monitor/thermal_state_observer_mac.h",
      "power_monitor/thermal_state_observer_mac.mm",
      "system/sys_info_mac.mm",
      "time/time_conversion_posix.cc",
      "time/time_exploded_posix.cc",
      "time/time_mac.cc",
    ]

    libs += [
      "bsm",
      "pmenergy",
      "pmsample",
    ]
    frameworks += [
      "ApplicationServices.framework",
      "AppKit.framework",
      "CoreFoundation.framework",
      "IOKit.framework",
      "OpenDirectory.framework",
      "Security.framework",
    ]
  }

  # Mac or iOS.
  if (is_apple) {
    sources -= [
      "native_library_posix.cc",
      "profiler/module_cache_posix.cc",
      "strings/sys_string_conversions_posix.cc",
      "synchronization/waitable_event_posix.cc",
      "synchronization/waitable_event_watcher_posix.cc",
      "threading/platform_thread_internal_posix.cc",
    ]
  }

  # Linux.
  if (is_linux || is_chromeos) {
    # TODO(brettw) this will need to be parameterized at some point.
    linux_configs = []
    if (use_glib) {
      linux_configs += [ "//build/config/linux:glib" ]
    }

    configs += linux_configs
    all_dependent_configs += linux_configs

    sources += [
      "nix/mime_util_xdg.cc",
      "nix/mime_util_xdg.h",
      "nix/xdg_util.cc",
      "nix/xdg_util.h",
      "system/sys_info_linux.cc",
    ]

    defines += [ "USE_SYMBOLIZE" ]

    # These dependencies are not required on Android, and in the case
    # of xdg_mime must be excluded due to licensing restrictions.
    deps += [
      "//base/third_party/symbolize",
      "//base/third_party/xdg_mime",
      "//base/third_party/xdg_user_dirs",
    ]
  } else {
    if (!is_android) {
      sources -= [
        "linux_util.cc",
        "linux_util.h",
      ]
    }
  }

  # iOS
  if (is_ios) {
    sources -= [
      "files/file_path_watcher.cc",
      "files/file_path_watcher.h",
      "memory/discardable_shared_memory.cc",
      "memory/discardable_shared_memory.h",
      "process/kill.cc",
      "process/kill.h",
      "process/kill_posix.cc",
      "process/launch.cc",
      "process/launch.h",
      "process/launch_posix.cc",
      "process/memory.cc",
      "process/memory.h",
      "process/process_iterator.cc",
      "process/process_iterator.h",
      "process/process_metrics_posix.cc",
      "process/process_posix.cc",
      "sync_socket.h",
      "sync_socket_posix.cc",
      "synchronization/waitable_event_watcher.h",
    ]
    sources += [
      "base_paths_mac.h",
      "base_paths_mac.mm",
      "file_version_info_mac.h",
      "file_version_info_mac.mm",
      "files/file_util_mac.mm",
      "mac/bundle_locations.h",
      "mac/bundle_locations.mm",
      "mac/call_with_eh_frame.cc",
      "mac/call_with_eh_frame.h",
      "mac/call_with_eh_frame_asm.S",
      "mac/foundation_util.h",
      "mac/foundation_util.mm",
      "mac/mac_logging.h",
      "mac/mac_logging.mm",
      "mac/mach_logging.cc",
      "mac/mach_logging.h",
      "mac/objc_release_properties.h",
      "mac/objc_release_properties.mm",
      "mac/scoped_block.h",
      "mac/scoped_mach_port.cc",
      "mac/scoped_mach_port.h",
      "mac/scoped_mach_vm.cc",
      "mac/scoped_mach_vm.h",
      "mac/scoped_nsautorelease_pool.h",
      "mac/scoped_nsautorelease_pool.mm",
      "mac/scoped_nsobject.h",
      "mac/scoped_objc_class_swizzler.h",
      "mac/scoped_objc_class_swizzler.mm",
      "mac/scoped_typeref.h",
      "message_loop/message_pump_mac.h",
      "message_loop/message_pump_mac.mm",
      "power_monitor/power_monitor_device_source_ios.mm",
      "process/memory_stubs.cc",
      "strings/sys_string_conversions_mac.mm",
      "synchronization/waitable_event_mac.cc",
      "system/sys_info_ios.mm",
      "task/thread_pool/thread_group_native_mac.h",
      "task/thread_pool/thread_group_native_mac.mm",
      "threading/platform_thread_mac.mm",
      "time/time_conversion_posix.cc",
      "time/time_mac.cc",
    ]

    if (use_allocator_shim) {
      sources += [
        "allocator/allocator_interception_mac.h",
        "allocator/allocator_interception_mac.mm",
        "allocator/malloc_zone_functions_mac.cc",
        "allocator/malloc_zone_functions_mac.h",
      ]
    } else {
      sources -= [
        "sampling_heap_profiler/poisson_allocation_sampler.cc",
        "sampling_heap_profiler/poisson_allocation_sampler.h",
        "sampling_heap_profiler/sampling_heap_profiler.cc",
        "sampling_heap_profiler/sampling_heap_profiler.h",
      ]
    }

    if (current_cpu == "x64" || current_cpu == "arm64") {
      sources += [ "time/time_exploded_posix.cc" ]
    } else {
      sources += [ "time/time_exploded_ios.cc" ]
    }

    frameworks += [ "UIKit.framework" ]
  }

  if (dep_libevent) {
    deps += [ "//base/third_party/libevent" ]
  }

  if (use_libevent) {
    sources += [
      "message_loop/message_pump_libevent.cc",
      "message_loop/message_pump_libevent.h",
    ]
  }

  # Android and MacOS have their own custom shared memory handle
  # implementations. e.g. due to supporting both POSIX and native handles.
  if (is_posix && !is_android && !is_mac && !is_os2) {
    sources += [ "memory/platform_shared_memory_region_posix.cc" ]
  }

  if (is_posix && !is_apple) {
    sources += [
      "time/time_conversion_posix.cc",
      "time/time_exploded_icu.cc",  # See note below.
      "time/time_exploded_posix.cc",
      "time/time_now_posix.cc",
    ]

    # The ICU dependency is only needed on systems with a 32-bit time_t.
    # However, that cannot be determined from build variables, like
    # |current_cpu|, since some 32-bit systems have a 64-bit time_t (and vice
    # versa). Thus, the dependency is taken here for all POSIX platforms and the
    # compiler+linker should be able to easily detect when the ICU routines will
    # not be called and delete them in the final linking.
    deps += [ "//third_party/icu:icui18n" ]
  }

<<<<<<< HEAD
  if (is_posix && !is_mac && !is_ios && !is_nacl && !is_os2) {
=======
  if (is_posix && !is_apple && !is_nacl) {
>>>>>>> da3a29ec
    sources += [
      "posix/can_lower_nice_to.cc",
      "posix/can_lower_nice_to.h",
    ]
  }

  if ((is_posix && !is_apple && !is_android && !is_chromeos) || is_fuchsia) {
    sources += [ "power_monitor/power_monitor_device_source_stub.cc" ]
  }

  # On ARC++-enabled ChromeOS system, we need TimeTicks::FromUptimeMillis to
  # interpret time values sent from Android container.
  if (is_android || is_chromeos) {
    sources += [ "time/time_android.cc" ]
  }

  if (!use_glib) {
    sources -= [
      "message_loop/message_pump_glib.cc",
      "message_loop/message_pump_glib.h",
    ]
  }

  if (enable_base_tracing) {
    sources += [
      "trace_event/auto_open_close_event.h",
      "trace_event/blame_context.cc",
      "trace_event/blame_context.h",
      "trace_event/builtin_categories.cc",
      "trace_event/builtin_categories.h",
      "trace_event/category_registry.cc",
      "trace_event/category_registry.h",
      "trace_event/event_name_filter.cc",
      "trace_event/event_name_filter.h",
      "trace_event/heap_profiler.h",
      "trace_event/heap_profiler_event_filter.cc",
      "trace_event/heap_profiler_event_filter.h",
      "trace_event/log_message.cc",
      "trace_event/log_message.h",
      "trace_event/malloc_dump_provider.cc",
      "trace_event/malloc_dump_provider.h",
      "trace_event/memory_allocator_dump.cc",
      "trace_event/memory_allocator_dump.h",
      "trace_event/memory_dump_manager.cc",
      "trace_event/memory_dump_manager.h",
      "trace_event/memory_dump_manager_test_utils.h",
      "trace_event/memory_dump_provider.h",
      "trace_event/memory_dump_provider_info.cc",
      "trace_event/memory_dump_provider_info.h",
      "trace_event/memory_dump_request_args.cc",
      "trace_event/memory_dump_request_args.h",
      "trace_event/memory_dump_scheduler.cc",
      "trace_event/memory_dump_scheduler.h",
      "trace_event/memory_infra_background_allowlist.cc",
      "trace_event/memory_infra_background_allowlist.h",
      "trace_event/memory_usage_estimator.cc",
      "trace_event/memory_usage_estimator.h",
      "trace_event/optional_trace_event.h",
      "trace_event/process_memory_dump.cc",
      "trace_event/process_memory_dump.h",
      "trace_event/thread_instruction_count.cc",
      "trace_event/thread_instruction_count.h",
      "trace_event/trace_arguments.cc",
      "trace_event/trace_arguments.h",
      "trace_event/trace_buffer.cc",
      "trace_event/trace_buffer.h",
      "trace_event/trace_category.h",
      "trace_event/trace_config.cc",
      "trace_event/trace_config.h",
      "trace_event/trace_config_category_filter.cc",
      "trace_event/trace_config_category_filter.h",
      "trace_event/trace_conversion_helper.h",
      "trace_event/trace_event.h",
      "trace_event/trace_event_filter.cc",
      "trace_event/trace_event_filter.h",
      "trace_event/trace_event_impl.cc",
      "trace_event/trace_event_impl.h",
      "trace_event/trace_event_memory_overhead.cc",
      "trace_event/trace_event_memory_overhead.h",
      "trace_event/trace_log.cc",
      "trace_event/trace_log.h",
      "trace_event/trace_log_constants.cc",
      "trace_event/traced_value.cc",
      "trace_event/traced_value.h",
      "trace_event/tracing_agent.cc",
      "trace_event/tracing_agent.h",
      "trace_event/typed_macros.h",
      "trace_event/typed_macros_embedder_support.h",
      "trace_event/typed_macros_internal.cc",
      "trace_event/typed_macros_internal.h",
    ]

    public_deps += [ "//third_party/perfetto:libperfetto" ]

    deps += [
      "//base/tracing/protos:chrome_track_event",
      "//third_party/perfetto/include/perfetto/protozero",
    ]

    all_dependent_configs += [ "//third_party/perfetto/gn:public_config" ]

    if (is_win) {
      sources += [
        "trace_event/trace_event_etw_export_win.cc",
        "trace_event/trace_event_etw_export_win.h",
        "trace_event/trace_logging_minimal_win.cc",
        "trace_event/trace_logging_minimal_win.h",
      ]
    }

    if (is_android) {
      sources += [
        "trace_event/cpufreq_monitor_android.cc",
        "trace_event/cpufreq_monitor_android.h",
        "trace_event/java_heap_dump_provider_android.cc",
        "trace_event/java_heap_dump_provider_android.h",
        "trace_event/trace_event_android.cc",
      ]
    }
  } else {
    sources += [
      "trace_event/trace_event_stub.cc",
      "trace_event/trace_event_stub.h",
    ]
  }

  if (using_sanitizer) {
    data += [ "//tools/valgrind/asan/" ]
    if (is_win) {
      data +=
          [ "//third_party/llvm-build/Release+Asserts/bin/llvm-symbolizer.exe" ]
    } else {
      data += [ "//third_party/llvm-build/Release+Asserts/bin/llvm-symbolizer" ]
    }
  }

  configs += [ "//build/config/compiler:wexit_time_destructors" ]
  if (!is_debug) {
    configs -= [ "//build/config/compiler:default_optimization" ]
    configs += [ "//build/config/compiler:optimize_max" ]
  }
}

# Build flags for Control Flow Integrity
# https://www.chromium.org/developers/testing/control-flow-integrity
buildflag_header("cfi_buildflags") {
  header = "cfi_buildflags.h"

  flags = [
    # TODO(pcc): remove CFI_CAST_CHECK, see https://crbug.com/626794.
    "CFI_CAST_CHECK=$is_cfi && $use_cfi_cast",
    "CFI_ICALL_CHECK=$is_cfi && $use_cfi_icall",
    "CFI_ENFORCEMENT_TRAP=$is_cfi && !$use_cfi_diag",
    "CFI_ENFORCEMENT_DIAGNOSTIC=$is_cfi && $use_cfi_diag && !$use_cfi_recover",
  ]
}

buildflag_header("debugging_buildflags") {
  header = "debugging_buildflags.h"
  header_dir = "base/debug"
  enable_gdbinit_warning =
      is_debug && (strip_absolute_paths_from_debug_symbols || use_custom_libcxx)
  enable_lldbinit_warning =
      is_debug && strip_absolute_paths_from_debug_symbols && is_mac

  flags = [
    "ENABLE_LOCATION_SOURCE=$enable_location_source",
    "FROM_HERE_USES_LOCATION_BUILTINS=$from_here_uses_location_builtins",
    "ENABLE_PROFILING=$enable_profiling",
    "CAN_UNWIND_WITH_FRAME_POINTERS=$can_unwind_with_frame_pointers",
    "UNSAFE_DEVELOPER_BUILD=$is_unsafe_developer_build",
    "CAN_UNWIND_WITH_CFI_TABLE=$can_unwind_with_cfi_table",
    "EXCLUDE_UNWIND_TABLES=$exclude_unwind_tables",
    "ENABLE_GDBINIT_WARNING=$enable_gdbinit_warning",
    "ENABLE_LLDBINIT_WARNING=$enable_lldbinit_warning",
  ]
}

buildflag_header("logging_buildflags") {
  header = "logging_buildflags.h"

  flags = [ "ENABLE_LOG_ERROR_NOT_REACHED=$enable_log_error_not_reached" ]
}

buildflag_header("orderfile_buildflags") {
  header = "orderfile_buildflags.h"
  header_dir = "base/android/orderfile"
  using_order_profiling = is_android && use_order_profiling
  using_devtools_dumping =
      is_android && devtools_instrumentation_dumping && enable_base_tracing

  flags = [
    "DEVTOOLS_INSTRUMENTATION_DUMPING=$using_devtools_dumping",
    "ORDERFILE_INSTRUMENTATION=$using_order_profiling",
  ]
}

buildflag_header("synchronization_buildflags") {
  header = "synchronization_buildflags.h"
  header_dir = "base/synchronization"

  flags =
      [ "ENABLE_MUTEX_PRIORITY_INHERITANCE=$enable_mutex_priority_inheritance" ]
}

buildflag_header("anchor_functions_buildflags") {
  header = "anchor_functions_buildflags.h"
  header_dir = "base/android/library_loader"
  _supports_code_ordering =
      is_android && (current_cpu == "arm" || current_cpu == "arm64" ||
                     current_cpu == "x86" || current_cpu == "x64")

  flags = [
    "USE_LLD=$use_lld",
    "SUPPORTS_CODE_ORDERING=$_supports_code_ordering",
  ]
}

buildflag_header("partition_alloc_buildflags") {
  header = "partition_alloc_buildflags.h"
  header_dir = "base"

  flags = [ "USE_PARTITION_ALLOC=$use_partition_alloc" ]
}

buildflag_header("clang_profiling_buildflags") {
  header = "clang_profiling_buildflags.h"
  header_dir = "base"

  flags = [
    "CLANG_PROFILING=$use_clang_profiling",
    "CLANG_PROFILING_INSIDE_SANDBOX=$use_clang_profiling_inside_sandbox",
    "USE_CLANG_COVERAGE=$use_clang_coverage",
  ]
}

buildflag_header("sanitizer_buildflags") {
  header = "sanitizer_buildflags.h"
  header_dir = "base"

  flags = [ "IS_HWASAN=$is_hwasan" ]
}

buildflag_header("tracing_buildflags") {
  header = "tracing_buildflags.h"

  flags = [
    "ENABLE_BASE_TRACING=$enable_base_tracing",
    "USE_PERFETTO_CLIENT_LIBRARY=$use_perfetto_client_library",
    "OPTIONAL_TRACE_EVENTS_ENABLED=$optional_trace_events_enabled",
  ]
}

buildflag_header("profiler_buildflags") {
  header = "profiler_buildflags.h"
  header_dir = "base/profiler"

  flags = [ "ENABLE_ARM_CFI_TABLE=$enable_arm_cfi_table" ]
}

# This is the subset of files from base that should not be used with a dynamic
# library. Note that this library cannot depend on base because base depends on
# base_static.
static_library("base_static") {
  sources = [
    "base_switches.cc",
    "base_switches.h",
  ]

  deps = [ "//build:chromeos_buildflags" ]

  if (is_win) {
    sources += [
      "win/static_constants.cc",
      "win/static_constants.h",
    ]

    public_deps = [ "//base/win:pe_image" ]

    # Disable sanitizer coverage in win/pe_image.cc. It is called by the sandbox
    # before sanitizer coverage can initialize. http://crbug.com/484711
    configs -= [ "//build/config/sanitizers:default_sanitizer_flags" ]
    configs +=
        [ "//build/config/sanitizers:default_sanitizer_flags_but_coverage" ]
  }

  if (!is_debug) {
    configs -= [ "//build/config/compiler:default_optimization" ]
    configs += [ "//build/config/compiler:optimize_max" ]
  }
}

component("i18n") {
  output_name = "base_i18n"
  sources = [
    "i18n/base_i18n_export.h",
    "i18n/base_i18n_switches.cc",
    "i18n/base_i18n_switches.h",
    "i18n/break_iterator.cc",
    "i18n/break_iterator.h",
    "i18n/case_conversion.cc",
    "i18n/case_conversion.h",
    "i18n/char_iterator.cc",
    "i18n/char_iterator.h",
    "i18n/character_encoding.cc",
    "i18n/character_encoding.h",
    "i18n/encoding_detection.cc",
    "i18n/encoding_detection.h",
    "i18n/file_util_icu.cc",
    "i18n/file_util_icu.h",
    "i18n/i18n_constants.cc",
    "i18n/i18n_constants.h",
    "i18n/icu_string_conversions.cc",
    "i18n/icu_string_conversions.h",
    "i18n/icu_util.cc",
    "i18n/icu_util.h",
    "i18n/message_formatter.cc",
    "i18n/message_formatter.h",
    "i18n/number_formatting.cc",
    "i18n/number_formatting.h",
    "i18n/rtl.cc",
    "i18n/rtl.h",
    "i18n/streaming_utf8_validator.cc",
    "i18n/streaming_utf8_validator.h",
    "i18n/string_compare.cc",
    "i18n/string_compare.h",
    "i18n/string_search.cc",
    "i18n/string_search.h",
    "i18n/time_formatting.cc",
    "i18n/time_formatting.h",
    "i18n/timezone.cc",
    "i18n/timezone.h",
    "i18n/unicodestring.h",
    "i18n/utf8_validator_tables.cc",
    "i18n/utf8_validator_tables.h",
  ]
  defines = [ "BASE_I18N_IMPLEMENTATION" ]
  configs += [ "//build/config/compiler:wexit_time_destructors" ]
  public_deps = [
    "//third_party/ced",
    "//third_party/icu",
  ]
  deps = [
    ":base",
    "//base/third_party/dynamic_annotations",
    "//build:chromecast_buildflags",
  ]

  if (!is_debug) {
    configs -= [ "//build/config/compiler:default_optimization" ]
    configs += [ "//build/config/compiler:optimize_max" ]
  }

  # TODO(jschuh): crbug.com/167187 fix size_t to int truncations.
  configs += [ "//build/config/compiler:no_size_t_to_int_warning" ]

  if (is_mac) {
    frameworks = [ "CoreFoundation.framework" ]
  }
}

test("base_perftests") {
  sources = [
    "hash/sha1_perftest.cc",
    "message_loop/message_pump_perftest.cc",
    "observer_list_perftest.cc",
    "strings/string_util_perftest.cc",
    "task/job_perftest.cc",
    "task/sequence_manager/sequence_manager_perftest.cc",
    "task/thread_pool/thread_pool_perftest.cc",
    "threading/thread_local_storage_perftest.cc",

    # "test/run_all_unittests.cc",
    "json/json_perftest.cc",
    "synchronization/lock_perftest.cc",
    "synchronization/waitable_event_perftest.cc",
    "threading/thread_perftest.cc",
  ]
  if (!is_ios) {
    # iOS doesn't use the partition allocator, therefore it can't run this test.
    sources += [ "allocator/partition_allocator/partition_alloc_perftest.cc" ]
  }
  deps = [
    ":base",
    "//base/test:test_support",
    "//base/test:test_support_perf",
    "//testing/gtest",
    "//testing/perf",
  ]
  data_deps = [
    # Needed for isolate script to execute.
    "//testing:run_perf_test",
  ]

  if (is_android) {
    deps += [ "//testing/android/native_test:native_test_native_code" ]
    shard_timeout = 600
  }
}

test("base_i18n_perftests") {
  sources = [ "i18n/streaming_utf8_validator_perftest.cc" ]
  deps = [
    ":base",
    ":i18n",
    "//base/test:test_support",
    "//base/test:test_support_perf",
    "//testing/gtest",
  ]
}

if (!is_ios) {
  executable("build_utf8_validator_tables") {
    sources = [ "i18n/build_utf8_validator_tables.cc" ]
    deps = [
      ":base",
      "//build/win:default_exe_manifest",
      "//third_party/icu:icuuc",
    ]
  }

  executable("check_example") {
    sources = [ "check_example.cc" ]
    deps = [
      ":base",
      "//build/win:default_exe_manifest",
    ]
  }

  executable("json_perftest_decodebench") {
    sources = [ "json/json_perftest_decodebench.cc" ]
    deps = [ ":base" ]
  }
}

if (is_win) {
  # Target to manually rebuild pe_image_test.dll which is checked into
  # base/test/data/pe_image.
  shared_library("pe_image_test") {
    sources = [ "win/pe_image_test.cc" ]
    ldflags = [
      "/DELAYLOAD:cfgmgr32.dll",
      "/DELAYLOAD:shell32.dll",
      "/SUBSYSTEM:WINDOWS",
    ]
    libs = [
      "cfgmgr32.lib",
      "shell32.lib",
    ]
  }

  loadable_module("scoped_handle_test_dll") {
    sources = [ "win/scoped_handle_test_dll.cc" ]
    deps = [
      ":base",
      "//base/win:base_win_buildflags",
    ]
  }
}

if ((is_win && (current_cpu == "x64" || current_cpu == "arm64")) || is_mac ||
    (is_android && (current_cpu == "arm" || current_cpu == "arm64"))) {
  # Must be a loadable module so that it can be loaded/unloaded at runtime
  # during testing.
  loadable_module("base_profiler_test_support_library") {
    testonly = true
    sources = [ "profiler/test_support_library.cc" ]
  }
}

if (is_android) {
  source_set("native_unwinder_android") {
    # This target is intended to be used only within the stack_unwinder dynamic
    # feature module, to avoid binary size increase in Chrome due to the
    # libunwindstack dependency. The additional :* visibility is needed to allow
    # use by base test targets.
    visibility = [
      ":*",
      "//chrome/android/modules/stack_unwinder/internal:*",
    ]
    sources = [
      "profiler/native_unwinder_android.cc",
      "profiler/native_unwinder_android.h",
    ]

    public_deps = [
      ":base",
      "//third_party/libunwindstack",
    ]
  }
}

source_set("base_stack_sampling_profiler_test_util") {
  testonly = true
  sources = [
    "profiler/stack_sampling_profiler_test_util.cc",
    "profiler/stack_sampling_profiler_test_util.h",
  ]
  deps = [
    ":base",
    "//base/test:test_support",
    "//testing/gtest",
  ]
  if (is_android) {
    deps += [ ":native_unwinder_android" ]
  }
}

bundle_data("base_unittests_bundle_data") {
  testonly = true
  sources = [
    "//tools/metrics/histograms/enums.xml",
    "test/data/file_util/binary_file.bin",
    "test/data/file_util/binary_file_diff.bin",
    "test/data/file_util/binary_file_same.bin",
    "test/data/file_util/blank_line.txt",
    "test/data/file_util/blank_line_crlf.txt",
    "test/data/file_util/crlf.txt",
    "test/data/file_util/different.txt",
    "test/data/file_util/different_first.txt",
    "test/data/file_util/different_last.txt",
    "test/data/file_util/empty1.txt",
    "test/data/file_util/empty2.txt",
    "test/data/file_util/first1.txt",
    "test/data/file_util/first2.txt",
    "test/data/file_util/original.txt",
    "test/data/file_util/same.txt",
    "test/data/file_util/same_length.txt",
    "test/data/file_util/shortened.txt",
    "test/data/json/bom_feff.json",
    "test/data/serializer_nested_test.json",
    "test/data/serializer_test.json",
    "test/data/serializer_test_nowhitespace.json",
  ]
  if (is_mac) {
    sources += [
      "test/data/mac/arm64",
      "test/data/mac/elf",
      "test/data/mac/universal",
      "test/data/mac/x86",
      "test/data/mac/x86_64",
    ]
  }
  outputs = [ "{{bundle_resources_dir}}/" +
              "{{source_root_relative_dir}}/{{source_file_part}}" ]
}

if (is_apple) {
  source_set("base_unittests_arc") {
    testonly = true
    sources = [ "mac/bind_objc_block_unittest_arc.mm" ]
    configs += [ "//build/config/compiler:enable_arc" ]
    deps = [
      ":base",
      "//testing/gtest",
    ]
  }
}

if (is_fuchsia) {
  fidl_library("testfidl") {
    library_name = "base.testfidl"

    sources = [ "fuchsia/test.test-fidl" ]
  }

  source_set("test_interface_impl") {
    testonly = true
    sources = [
      "fuchsia/test_interface_impl.cc",
      "fuchsia/test_interface_impl.h",
    ]
    deps = [
      ":base",
      ":testfidl",
    ]
  }
}

source_set("base_unittests_tasktraits") {
  testonly = true
  sources = [
    "task/test_task_traits_extension.cc",
    "task/test_task_traits_extension.h",
  ]
  deps = [ ":base" ]
}

test("base_unittests") {
  sources = [
    "allocator/tcmalloc_unittest.cc",
    "at_exit_unittest.cc",
    "atomicops_unittest.cc",
    "auto_reset_unittest.cc",
    "barrier_closure_unittest.cc",
    "base64_unittest.cc",
    "base64url_unittest.cc",
    "big_endian_unittest.cc",
    "bind_unittest.cc",
    "bit_cast_unittest.cc",
    "bits_unittest.cc",
    "build_time_unittest.cc",
    "callback_helpers_unittest.cc",
    "callback_list_unittest.cc",
    "callback_unittest.cc",
    "cancelable_callback_unittest.cc",
    "check_unittest.cc",
    "command_line_unittest.cc",
    "component_export_unittest.cc",
    "containers/adapters_unittest.cc",
    "containers/buffer_iterator_unittest.cc",
    "containers/checked_iterators_unittest.cc",
    "containers/checked_range_unittest.cc",
    "containers/circular_deque_unittest.cc",
    "containers/flat_map_unittest.cc",
    "containers/flat_set_unittest.cc",
    "containers/flat_tree_unittest.cc",
    "containers/id_map_unittest.cc",
    "containers/intrusive_heap_unittest.cc",
    "containers/linked_list_unittest.cc",
    "containers/mru_cache_unittest.cc",
    "containers/small_map_unittest.cc",
    "containers/span_unittest.cc",
    "containers/stack_container_unittest.cc",
    "containers/unique_ptr_adapters_unittest.cc",
    "containers/vector_buffer_unittest.cc",
    "cpu_unittest.cc",
    "debug/activity_analyzer_unittest.cc",
    "debug/activity_tracker_unittest.cc",
    "debug/alias_unittest.cc",
    "debug/crash_logging_unittest.cc",
    "debug/debugger_unittest.cc",
    "debug/leak_tracker_unittest.cc",
    "debug/stack_trace_unittest.cc",
    "debug/task_trace_unittest.cc",
    "deferred_sequenced_task_runner_unittest.cc",
    "environment_unittest.cc",
    "feature_list_unittest.cc",
    "files/file_enumerator_unittest.cc",
    "files/file_path_unittest.cc",
    "files/file_path_watcher_unittest.cc",
    "files/file_proxy_unittest.cc",
    "files/file_unittest.cc",
    "files/file_util_unittest.cc",
    "files/important_file_writer_unittest.cc",
    "files/memory_mapped_file_unittest.cc",
    "files/scoped_temp_dir_unittest.cc",
    "gmock_unittest.cc",
    "guid_unittest.cc",
    "hash/hash_unittest.cc",
    "hash/legacy_hash_unittest.cc",
    "hash/md5_constexpr_unittest.cc",
    "hash/md5_unittest.cc",
    "hash/sha1_unittest.cc",
    "i18n/break_iterator_unittest.cc",
    "i18n/case_conversion_unittest.cc",
    "i18n/char_iterator_unittest.cc",
    "i18n/character_encoding_unittest.cc",
    "i18n/file_util_icu_unittest.cc",
    "i18n/icu_string_conversions_unittest.cc",
    "i18n/icu_util_unittest.cc",
    "i18n/message_formatter_unittest.cc",
    "i18n/number_formatting_unittest.cc",
    "i18n/rtl_unittest.cc",
    "i18n/streaming_utf8_validator_unittest.cc",
    "i18n/string_search_unittest.cc",
    "i18n/time_formatting_unittest.cc",
    "i18n/timezone_unittest.cc",
    "immediate_crash_unittest.cc",
    "json/json_parser_unittest.cc",
    "json/json_reader_unittest.cc",
    "json/json_value_converter_unittest.cc",
    "json/json_value_serializer_unittest.cc",
    "json/json_writer_unittest.cc",
    "json/string_escape_unittest.cc",
    "lazy_instance_unittest.cc",
    "location_unittest.cc",
    "logging_unittest.cc",
    "memory/aligned_memory_unittest.cc",
    "memory/checked_ptr_unittest.cc",
    "memory/discardable_memory_backing_field_trial_unittest.cc",
    "memory/discardable_shared_memory_unittest.cc",
    "memory/memory_pressure_listener_unittest.cc",
    "memory/memory_pressure_monitor_unittest.cc",
    "memory/platform_shared_memory_region_unittest.cc",
    "memory/ptr_util_unittest.cc",
    "memory/ref_counted_memory_unittest.cc",
    "memory/ref_counted_unittest.cc",
    "memory/shared_memory_hooks_unittest.cc",
    "memory/shared_memory_mapping_unittest.cc",
    "memory/shared_memory_region_unittest.cc",
    "memory/singleton_unittest.cc",
    "memory/weak_ptr_unittest.cc",
    "message_loop/message_pump_glib_unittest.cc",
    "message_loop/message_pump_unittest.cc",
    "message_loop/work_id_provider_unittest.cc",
    "metrics/bucket_ranges_unittest.cc",
    "metrics/crc32_unittest.cc",
    "metrics/field_trial_params_unittest.cc",
    "metrics/field_trial_unittest.cc",
    "metrics/histogram_base_unittest.cc",
    "metrics/histogram_delta_serialization_unittest.cc",
    "metrics/histogram_functions_unittest.cc",
    "metrics/histogram_macros_unittest.cc",
    "metrics/histogram_samples_unittest.cc",
    "metrics/histogram_snapshot_manager_unittest.cc",
    "metrics/histogram_unittest.cc",
    "metrics/metrics_hashes_unittest.cc",
    "metrics/persistent_histogram_allocator_unittest.cc",
    "metrics/persistent_histogram_storage_unittest.cc",
    "metrics/persistent_memory_allocator_unittest.cc",
    "metrics/persistent_sample_map_unittest.cc",
    "metrics/sample_map_unittest.cc",
    "metrics/sample_vector_unittest.cc",
    "metrics/single_sample_metrics_unittest.cc",
    "metrics/sparse_histogram_unittest.cc",
    "metrics/statistics_recorder_unittest.cc",
    "native_library_unittest.cc",
    "no_destructor_unittest.cc",
    "observer_list_threadsafe_unittest.cc",
    "observer_list_unittest.cc",
    "one_shot_event_unittest.cc",
    "optional_unittest.cc",
    "parameter_pack_unittest.cc",
    "path_service_unittest.cc",
    "pickle_unittest.cc",
    "power_monitor/power_monitor_device_source_unittest.cc",
    "power_monitor/power_monitor_unittest.cc",
    "process/environment_internal_unittest.cc",
    "process/memory_unittest.cc",
    "process/process_metrics_unittest.cc",
    "process/process_unittest.cc",
    "process/process_util_unittest.cc",
    "profiler/arm_cfi_table_unittest.cc",
    "profiler/metadata_recorder_unittest.cc",
    "profiler/module_cache_unittest.cc",
    "profiler/sample_metadata_unittest.cc",
    "profiler/stack_copier_suspend_unittest.cc",
    "profiler/stack_copier_unittest.cc",
    "profiler/stack_sampler_impl_unittest.cc",
    "profiler/stack_sampling_profiler_unittest.cc",
    "rand_util_unittest.cc",
    "ranges/algorithm_unittest.cc",
    "ranges/functional_unittest.cc",
    "ranges/ranges_unittest.cc",
    "run_loop_unittest.cc",
    "safe_numerics_unittest.cc",
    "sampling_heap_profiler/lock_free_address_hash_set_unittest.cc",
    "scoped_clear_last_error_unittest.cc",
    "scoped_generic_unittest.cc",
    "scoped_native_library_unittest.cc",
    "security_unittest.cc",
    "sequence_checker_unittest.cc",
    "sequence_token_unittest.cc",
    "sequenced_task_runner_unittest.cc",
    "stl_util_unittest.cc",
    "strings/abseil_string_conversions_unittest.cc",
    "strings/char_traits_unittest.cc",
    "strings/escape_unittest.cc",
    "strings/no_trigraphs_unittest.cc",
    "strings/nullable_string16_unittest.cc",
    "strings/pattern_unittest.cc",
    "strings/safe_sprintf_unittest.cc",
    "strings/strcat_unittest.cc",
    "strings/string16_unittest.cc",
    "strings/string_number_conversions_unittest.cc",
    "strings/string_piece_unittest.cc",
    "strings/string_split_unittest.cc",
    "strings/string_tokenizer_unittest.cc",
    "strings/string_util_unittest.cc",
    "strings/stringize_macros_unittest.cc",
    "strings/stringprintf_unittest.cc",
    "strings/sys_string_conversions_unittest.cc",
    "strings/utf_offset_string_conversions_unittest.cc",
    "strings/utf_string_conversions_unittest.cc",
    "supports_user_data_unittest.cc",
    "sync_socket_unittest.cc",
    "synchronization/atomic_flag_unittest.cc",
    "synchronization/condition_variable_unittest.cc",
    "synchronization/lock_unittest.cc",
    "synchronization/waitable_event_unittest.cc",
    "synchronization/waitable_event_watcher_unittest.cc",
    "sys_byteorder_unittest.cc",
    "system/sys_info_unittest.cc",
    "system/system_monitor_unittest.cc",
    "task/cancelable_task_tracker_unittest.cc",
    "task/common/checked_lock_unittest.cc",
    "task/common/operations_controller_unittest.cc",
    "task/common/task_annotator_unittest.cc",
    "task/lazy_thread_pool_task_runner_unittest.cc",
    "task/post_job_unittest.cc",
    "task/post_task_unittest.cc",
    "task/scoped_set_task_priority_for_current_thread_unittest.cc",
    "task/sequence_manager/atomic_flag_set_unittest.cc",
    "task/sequence_manager/lazily_deallocated_deque_unittest.cc",
    "task/sequence_manager/sequence_manager_impl_unittest.cc",
    "task/sequence_manager/task_queue_selector_unittest.cc",
    "task/sequence_manager/task_queue_unittest.cc",
    "task/sequence_manager/test/mock_time_message_pump_unittest.cc",
    "task/sequence_manager/thread_controller_power_monitor_unittest.cc",
    "task/sequence_manager/thread_controller_with_message_pump_impl_unittest.cc",
    "task/sequence_manager/time_domain_unittest.cc",
    "task/sequence_manager/work_deduplicator_unittest.cc",
    "task/sequence_manager/work_queue_sets_unittest.cc",
    "task/sequence_manager/work_queue_unittest.cc",
    "task/single_thread_task_executor_unittest.cc",
    "task/task_traits_extension_unittest.cc",
    "task/task_traits_unittest.cc",
    "task/thread_pool/can_run_policy_test.h",
    "task/thread_pool/delayed_task_manager_unittest.cc",
    "task/thread_pool/environment_config_unittest.cc",
    "task/thread_pool/job_task_source_unittest.cc",
    "task/thread_pool/pooled_single_thread_task_runner_manager_unittest.cc",
    "task/thread_pool/priority_queue_unittest.cc",
    "task/thread_pool/sequence_unittest.cc",
    "task/thread_pool/service_thread_unittest.cc",
    "task/thread_pool/task_source_sort_key_unittest.cc",
    "task/thread_pool/task_tracker_unittest.cc",
    "task/thread_pool/test_task_factory.cc",
    "task/thread_pool/test_task_factory.h",
    "task/thread_pool/test_utils.cc",
    "task/thread_pool/test_utils.h",
    "task/thread_pool/thread_group_impl_unittest.cc",
    "task/thread_pool/thread_group_unittest.cc",
    "task/thread_pool/thread_pool_impl_unittest.cc",
    "task/thread_pool/tracked_ref_unittest.cc",
    "task/thread_pool/worker_thread_stack_unittest.cc",
    "task/thread_pool/worker_thread_unittest.cc",
    "task/thread_pool_unittest.cc",
    "task_runner_unittest.cc",
    "task_runner_util_unittest.cc",
    "template_util_unittest.cc",
    "test/gmock_callback_support_unittest.cc",
    "test/gmock_move_support_unittest.cc",
    "test/gtest_links_unittest.cc",
    "test/gtest_xml_unittest_result_printer_unittest.cc",
    "test/launcher/test_launcher_unittest.cc",
    "test/launcher/test_results_tracker_unittest.cc",
    "test/metrics/histogram_enum_reader_unittest.cc",
    "test/metrics/histogram_tester_unittest.cc",
    "test/metrics/user_action_tester_unittest.cc",
    "test/mock_callback_unittest.cc",
    "test/scoped_feature_list_unittest.cc",
    "test/scoped_logging_settings.h",
    "test/scoped_mock_clock_override_unittest.cc",
    "test/scoped_mock_time_message_loop_task_runner_unittest.cc",
    "test/scoped_run_loop_timeout_unittest.cc",
    "test/task_environment_unittest.cc",
    "test/test_mock_time_task_runner_unittest.cc",
    "test/test_pending_task_unittest.cc",
    "test/test_waitable_event_unittest.cc",
    "thread_annotations_unittest.cc",
    "threading/hang_watcher_unittest.cc",
    "threading/platform_thread_unittest.cc",
    "threading/post_task_and_reply_impl_unittest.cc",
    "threading/scoped_blocking_call_unittest.cc",
    "threading/scoped_thread_priority_unittest.cc",
    "threading/sequence_bound_unittest.cc",
    "threading/sequence_local_storage_map_unittest.cc",
    "threading/sequence_local_storage_slot_unittest.cc",
    "threading/sequenced_task_runner_handle_unittest.cc",
    "threading/simple_thread_unittest.cc",
    "threading/thread_checker_unittest.cc",
    "threading/thread_collision_warner_unittest.cc",
    "threading/thread_id_name_manager_unittest.cc",
    "threading/thread_local_storage_unittest.cc",
    "threading/thread_local_unittest.cc",
    "threading/thread_restrictions_unittest.cc",
    "threading/thread_task_runner_handle_unittest.cc",
    "threading/thread_unittest.cc",
    "threading/watchdog_unittest.cc",
    "time/pr_time_unittest.cc",
    "time/time_unittest.cc",
    "timer/elapsed_timer_unittest.cc",
    "timer/hi_res_timer_manager_unittest.cc",
    "timer/lap_timer_unittest.cc",
    "timer/mock_timer_unittest.cc",
    "timer/timer_unittest.cc",
    "token_unittest.cc",
    "tools_sanity_unittest.cc",
    "traits_bag_unittest.cc",
    "tuple_unittest.cc",
    "unguessable_token_unittest.cc",
    "value_iterators_unittest.cc",
    "values_unittest.cc",
    "version_unittest.cc",
    "vlog_unittest.cc",
  ]

  defines = []

  deps = [
    ":base",
    ":base_stack_sampling_profiler_test_util",
    ":base_unittests_tasktraits",
    ":i18n",
    ":sanitizer_buildflags",
    "//base/allocator:buildflags",
    "//base/test:native_library_test_utils",
    "//base/test:run_all_base_unittests",
    "//base/test:test_support",
    "//base/third_party/dynamic_annotations",
    "//build:chromeos_buildflags",
    "//testing/gmock",
    "//testing/gtest",
    "//third_party/icu",
  ]

  data_deps = [
    "//base/test:immediate_crash_test_helper",
    "//base/test:test_child_process",
    "//base/test:test_shared_library",
  ]

  if (is_apple) {
    deps += [ ":base_unittests_arc" ]
  }

  public_deps = [ ":base_unittests_bundle_data" ]

  data = [
    "test/data/",
    "//tools/metrics/histograms/enums.xml",
  ]

  if (is_win) {
    # base_unittests need to test CFG is working, so turn it on for
    # this test binary.
    # Overrides the globals set in testing/test.gni to disable CFG.
    win_test_enable_cfi_linker = true

    deps += [ "//base/win:base_win_buildflags" ]

    sources += [
      "debug/gdi_debug_util_win_unittest.cc",
      "file_version_info_win_unittest.cc",
      "files/important_file_writer_cleaner_unittest.cc",
      "process/launch_unittest_win.cc",
      "test/test_reg_util_win_unittest.cc",
      "threading/platform_thread_win_unittest.cc",
      "time/time_win_unittest.cc",
      "win/async_operation_unittest.cc",
      "win/com_init_balancer_unittest.cc",
      "win/com_init_check_hook_unittest.cc",
      "win/com_init_util_unittest.cc",
      "win/core_winrt_util_unittest.cc",
      "win/dispatch_stub.cc",
      "win/dispatch_stub.h",
      "win/dllmain.cc",
      "win/embedded_i18n/language_selector_unittest.cc",
      "win/enum_variant_unittest.cc",
      "win/event_trace_consumer_unittest.cc",
      "win/event_trace_controller_unittest.cc",
      "win/event_trace_provider_unittest.cc",
      "win/hstring_compare_unittest.cc",
      "win/hstring_reference_unittest.cc",
      "win/i18n_unittest.cc",
      "win/map_unittest.cc",
      "win/message_window_unittest.cc",
      "win/object_watcher_unittest.cc",
      "win/pe_image_reader_unittest.cc",
      "win/pe_image_unittest.cc",
      "win/post_async_results_unittest.cc",
      "win/reference_unittest.cc",
      "win/registry_unittest.cc",
      "win/scoped_bstr_unittest.cc",
      "win/scoped_handle_unittest.cc",
      "win/scoped_hstring_unittest.cc",
      "win/scoped_process_information_unittest.cc",
      "win/scoped_safearray_unittest.cc",
      "win/scoped_variant_unittest.cc",
      "win/scoped_winrt_initializer_unittest.cc",
      "win/shortcut_unittest.cc",
      "win/startup_information_unittest.cc",
      "win/variant_util_unittest.cc",
      "win/variant_vector_unittest.cc",
      "win/vector_unittest.cc",
      "win/win_includes_unittest.cc",
      "win/win_util_unittest.cc",
      "win/windows_version_unittest.cc",
      "win/winrt_storage_util_unittest.cc",
      "win/wmi_unittest.cc",
      "win/wrapped_window_proc_unittest.cc",
    ]
  }

  if (is_linux || is_chromeos) {
    sources += [ "debug/proc_maps_linux_unittest.cc" ]
  }

  if (is_mac) {
    sources += [
      "allocator/allocator_interception_mac_unittest.mm",
      "allocator/malloc_zone_functions_mac_unittest.cc",
      "enterprise_util_mac_unittest.mm",
      "mac/bind_objc_block_unittest.mm",
      "mac/call_with_eh_frame_unittest.mm",
      "mac/dispatch_source_mach_unittest.cc",
      "mac/foundation_util_unittest.mm",
      "mac/mac_util_unittest.mm",
      "mac/mach_o_unittest.cc",
      "mac/mach_port_rendezvous_unittest.cc",
      "mac/objc_release_properties_unittest.mm",
      "mac/scoped_mach_vm_unittest.cc",
      "mac/scoped_nsobject_unittest.mm",
      "mac/scoped_objc_class_swizzler_unittest.mm",
      "mac/scoped_sending_event_unittest.mm",
      "message_loop/message_pump_mac_unittest.mm",
      "power_monitor/thermal_state_observer_mac_unittest.mm",
      "process/launch_unittest_mac.cc",
      "process/memory_unittest_mac.h",
      "process/memory_unittest_mac.mm",
      "strings/sys_string_conversions_mac_unittest.mm",
    ]
  }

  if (is_posix) {
    sources += [
      "files/dir_reader_posix_unittest.cc",
      "files/file_descriptor_watcher_posix_unittest.cc",
      "memory/madv_free_discardable_memory_allocator_posix_unittest.cc",
      "memory/madv_free_discardable_memory_posix_unittest.cc",
      "message_loop/fd_watch_controller_posix_unittest.cc",
      "posix/file_descriptor_shuffle_unittest.cc",
      "posix/unix_domain_socket_unittest.cc",
      "task/thread_pool/task_tracker_posix_unittest.cc",
    ]
<<<<<<< HEAD
    if (!is_nacl && !is_mac && !is_ios && !is_os2) {
      sources += [ "profiler/stack_copier_signal_unittest.cc" ]
=======
    if (!is_nacl && !is_apple) {
      sources += [
        "cpu_affinity_posix_unittest.cc",
        "profiler/stack_copier_signal_unittest.cc",
        "profiler/thread_delegate_posix_unittest.cc",
      ]
>>>>>>> da3a29ec
    }
  }

  # Allow more direct string conversions on platforms with native utf8
  # strings
  if (is_apple || is_chromeos || is_chromecast || is_fuchsia) {
    defines += [ "SYSTEM_NATIVE_UTF8" ]
  }

  if (is_android) {
    # Add unwind tables in base_unittests_apk test apk. The unwind tables are
    # generated from debug info in the binary. Removing "default_symbols" and
    # adding symbols config removes the "strip_debug" config that strips the
    # debug info, on base unittests apk.
    if (can_unwind_with_cfi_table || enable_arm_cfi_table) {
      configs -= [ "//build/config/compiler:default_symbols" ]
      if (symbol_level == 2) {
        configs += [ "//build/config/compiler:symbols" ]
      } else {
        configs += [ "//build/config/compiler:minimal_symbols" ]
      }
      add_unwind_tables_in_apk = true
    }
    if (can_unwind_with_cfi_table) {
      sources += [ "trace_event/cfi_backtrace_android_unittest.cc" ]
    }
    if (current_cpu == "arm") {
      sources += [ "profiler/chrome_unwinder_android_unittest.cc" ]
    }
    if (!exclude_unwind_tables &&
        (current_cpu == "arm" || current_cpu == "arm64")) {
      sources += [ "profiler/native_unwinder_android_unittest.cc" ]
      deps += [
        ":base_profiler_test_support_java",
        ":base_profiler_test_support_jni_headers",
        ":base_profiler_test_support_library",
        ":native_unwinder_android",
      ]
    }

    sources += [
      "android/android_image_reader_compat_unittest.cc",
      "android/application_status_listener_unittest.cc",
      "android/child_process_unittest.cc",
      "android/content_uri_utils_unittest.cc",
      "android/java_handler_thread_unittest.cc",
      "android/jni_android_unittest.cc",
      "android/jni_array_unittest.cc",
      "android/jni_string_unittest.cc",
      "android/library_loader/library_prefetcher_unittest.cc",
      "android/path_utils_unittest.cc",
      "android/reached_addresses_bitset_unittest.cc",
      "android/scoped_java_ref_unittest.cc",
      "android/sys_utils_unittest.cc",
      "android/unguessable_token_android_unittest.cc",
      "os_compat_android_unittest.cc",
    ]

    # Android does not use test_launcher to run gtests.
    sources -= [
      "process/process_unittest.cc",
      "process/process_util_unittest.cc",
      "test/gtest_links_unittest.cc",
      "test/gtest_xml_unittest_result_printer_unittest.cc",
      "test/launcher/test_launcher_unittest.cc",
      "test/launcher/test_results_tracker_unittest.cc",
    ]
    deps += [
      ":base_java",
      ":base_java_unittest_support",
      "//base/test:test_support_java",
    ]
  }

  if (icu_use_data_file) {
    if (is_android) {
      deps += [ "//third_party/icu:icu_extra_assets" ]
    } else {
      deps += [ "//third_party/icu:extra_icudata" ]
      data += [ "$root_out_dir/icudtl_extra.dat" ]
    }
  }

  if (is_ios) {
    sources += [
      "ios/crb_protocol_observers_unittest.mm",
      "ios/device_util_unittest.mm",
      "ios/weak_nsobject_unittest.mm",
      "message_loop/message_pump_io_ios_unittest.cc",
    ]

    # ios does not use test_launcher to run gtests.
    sources -= [
      "files/file_path_watcher_unittest.cc",
      "memory/discardable_shared_memory_unittest.cc",
      "process/memory_unittest.cc",
      "process/process_unittest.cc",
      "process/process_util_unittest.cc",
      "sync_socket_unittest.cc",
      "synchronization/waitable_event_watcher_unittest.cc",
      "test/gtest_links_unittest.cc",
      "test/gtest_xml_unittest_result_printer_unittest.cc",
      "test/launcher/test_launcher_unittest.cc",
      "test/launcher/test_results_tracker_unittest.cc",
    ]

    sources += [
      # Pull in specific Mac files for iOS.
      "mac/bind_objc_block_unittest.mm",
      "mac/foundation_util_unittest.mm",
      "mac/objc_release_properties_unittest.mm",
      "mac/scoped_nsobject_unittest.mm",
      "strings/sys_string_conversions_mac_unittest.mm",
    ]

    sources -= [
      # The immediate crash tests require shared libraries, which we don't
      # support loading on iOS.
      "immediate_crash_unittest.cc",
    ]

    if (use_allocator_shim) {
      sources += [
        "allocator/allocator_interception_mac_unittest.mm",
        "allocator/malloc_zone_functions_mac_unittest.cc",
      ]
    }
  }

  if (use_partition_alloc) {
    sources += [
      "allocator/partition_allocator/address_pool_manager_unittest.cc",
      "allocator/partition_allocator/address_space_randomization_unittest.cc",
      "allocator/partition_allocator/memory_reclaimer_unittest.cc",
      "allocator/partition_allocator/object_bitmap_unittest.cc",
      "allocator/partition_allocator/page_allocator_unittest.cc",
      "allocator/partition_allocator/partition_alloc_unittest.cc",
      "allocator/partition_allocator/partition_lock_unittest.cc",
      "allocator/partition_allocator/thread_cache_unittest.cc",
    ]
  }

  if (is_mac) {
    sources += [ "message_loop/message_pump_kqueue_unittest.cc" ]
    frameworks = [
      "CoreFoundation.framework",
      "Foundation.framework",
    ]
    if (current_cpu == "x64") {
      deps += [ ":base_profiler_test_support_library" ]
    }
  }

  if (is_fuchsia || is_linux || is_chromeos) {
    sources += [
      "debug/elf_reader_unittest.cc",
      "debug/test_elf_image_builder.cc",
      "debug/test_elf_image_builder.h",
    ]

    deps += [ "//base/test:malloc_wrapper" ]
    defines += [
      # This library is used by ElfReaderTest to test reading elf files.
      "MALLOC_WRAPPER_LIB=\"${shlib_prefix}malloc_wrapper${shlib_extension}\"",
    ]

    if (!is_component_build) {
      # Set rpath to find libmalloc_wrapper.so even in a non-component build.
      configs += [ "//build/config/gcc:rpath_for_built_shared_libraries" ]
    }
  }

  if (is_desktop_linux) {
    sources += [
      "linux_util_unittest.cc",
      "nix/xdg_util_unittest.cc",
    ]
  }

  if (!use_glib) {
    sources -= [ "message_loop/message_pump_glib_unittest.cc" ]
  }

  if (use_libevent) {
    sources += [ "message_loop/message_pump_libevent_unittest.cc" ]
    deps += [ "//base/third_party/libevent" ]
  }

  if (is_fuchsia) {
    sources += [
      "files/dir_reader_posix_unittest.cc",
      "files/file_descriptor_watcher_posix_unittest.cc",
      "fuchsia/file_utils_unittest.cc",
      "fuchsia/filtered_service_directory_unittest.cc",
      "fuchsia/intl_profile_watcher_unittest.cc",
      "fuchsia/scoped_service_binding_unittest.cc",
      "fuchsia/scoped_service_publisher_unittest.cc",
      "fuchsia/service_directory_test_base.cc",
      "fuchsia/service_directory_test_base.h",
      "fuchsia/service_provider_impl_unittest.cc",
      "fuchsia/test_component_context_for_process_unittest.cc",
      "fuchsia/time_zone_data_unittest.cc",
      "message_loop/fd_watch_controller_posix_unittest.cc",
      "posix/file_descriptor_shuffle_unittest.cc",
      "task/thread_pool/task_tracker_posix_unittest.cc",
    ]

    # TODO(crbug.com/851641): FilePatchWatcherImpl is not implemented.
    sources -= [ "files/file_path_watcher_unittest.cc" ]

    deps += [
      ":test_interface_impl",
      ":testfidl",
      "//third_party/fuchsia-sdk/sdk/fidl/fuchsia.intl",
      "//third_party/fuchsia-sdk/sdk/fidl/fuchsia.logger",
      "//third_party/fuchsia-sdk/sdk/fidl/fuchsia.sys",
      "//third_party/fuchsia-sdk/sdk/pkg/async",
      "//third_party/fuchsia-sdk/sdk/pkg/async-default",
      "//third_party/fuchsia-sdk/sdk/pkg/fdio",
      "//third_party/fuchsia-sdk/sdk/pkg/sys_cpp",
    ]

    manifest = "fuchsia/base_unittests.cmx"
  }

  if (!is_fuchsia && !is_ios) {
    sources += [ "files/file_locking_unittest.cc" ]
  }

  if (is_android) {
    deps += [ "//testing/android/native_test:native_test_native_code" ]
    sources += [
      "debug/elf_reader_unittest.cc",
      "debug/proc_maps_linux_unittest.cc",
      "debug/test_elf_image_builder.cc",
      "debug/test_elf_image_builder.h",
    ]
  }

  if (is_win) {
    deps += [ "//base:scoped_handle_test_dll" ]
    if (current_cpu == "x64" || current_cpu == "arm64") {
      sources += [ "profiler/win32_stack_frame_unwinder_unittest.cc" ]
      deps += [ ":base_profiler_test_support_library" ]
    }
    sources += [ "files/os_validation_win_unittest.cc" ]
  }

  if (use_allocator_shim) {
    sources += [
      "allocator/allocator_shim_unittest.cc",
      "sampling_heap_profiler/sampling_heap_profiler_unittest.cc",
    ]

    if (is_win) {
      sources += [ "allocator/winheap_stubs_win_unittest.cc" ]
    }
  }

  if (enable_base_tracing) {
    sources += [
      "test/trace_event_analyzer_unittest.cc",
      "trace_event/blame_context_unittest.cc",
      "trace_event/event_name_filter_unittest.cc",
      "trace_event/heap_profiler_allocation_context_tracker_unittest.cc",
      "trace_event/memory_allocator_dump_unittest.cc",
      "trace_event/memory_dump_manager_unittest.cc",
      "trace_event/memory_dump_scheduler_unittest.cc",
      "trace_event/memory_infra_background_allowlist_unittest.cc",
      "trace_event/memory_usage_estimator_unittest.cc",
      "trace_event/process_memory_dump_unittest.cc",
      "trace_event/trace_arguments_unittest.cc",
      "trace_event/trace_category_unittest.cc",
      "trace_event/trace_config_unittest.cc",
      "trace_event/trace_conversion_helper_unittest.cc",
      "trace_event/trace_event_filter_test_utils.cc",
      "trace_event/trace_event_filter_test_utils.h",
      "trace_event/trace_event_unittest.cc",
      "trace_event/traced_value_unittest.cc",
      "trace_event/typed_macros_unittest.cc",
    ]

    if (is_android) {
      sources += [
        "trace_event/cpufreq_monitor_android_unittest.cc",
        "trace_event/java_heap_dump_provider_android_unittest.cc",
        "trace_event/trace_event_android_unittest.cc",
      ]
    }

    deps += [
      "//third_party/perfetto/protos/perfetto/trace:lite",
      "//third_party/perfetto/protos/perfetto/trace/interned_data:lite",
      "//third_party/perfetto/protos/perfetto/trace/track_event:lite",
    ]
  }

  # TODO(jschuh): crbug.com/167187 fix size_t to int truncations.
  configs += [
    "//build/config/compiler:no_size_t_to_int_warning",
    "//build/config/compiler:noshadowing",
  ]
}

action("build_date") {
  script = "//build/write_build_date_header.py"

  outputs = [ "$target_gen_dir/generated_build_date.h" ]

  args = [
    rebase_path("$target_gen_dir/generated_build_date.h", root_build_dir),
    build_timestamp,
  ]
}

if (enable_nocompile_tests) {
  nocompile_test("base_nocompile_tests") {
    sources = [
      "bind_unittest.nc",
      "callback_list_unittest.nc",
      "callback_unittest.nc",
      "containers/buffer_iterator_unittest.nc",
      "containers/checked_iterators_unittest.nc",
      "containers/span_unittest.nc",
      "memory/checked_ptr_unittest.nc",
      "memory/ref_counted_unittest.nc",
      "memory/weak_ptr_unittest.nc",
      "metrics/field_trial_params_unittest.nc",
      "metrics/histogram_unittest.nc",
      "observer_list_unittest.nc",
      "optional_unittest.nc",
      "sequence_checker_unittest.nc",
      "strings/string16_unittest.nc",
      "task/task_traits_extension_unittest.nc",
      "task/task_traits_unittest.nc",
      "thread_annotations_unittest.nc",
      "traits_bag_unittest.nc",
    ]

    deps = [
      ":base",
      ":base_unittests_tasktraits",
      "//base/test:run_all_unittests",
      "//testing/gtest",
    ]

    # Since the nocompile test is not able to inspect the contents of
    # include_dirs, we need to specify the Abseil include dir manually.
    include_dirs = [ "//third_party/abseil-cpp" ]
  }
}

if (is_android) {
  generate_jni("base_jni_headers") {
    sources = [
      "android/java/src/org/chromium/base/ApkAssets.java",
      "android/java/src/org/chromium/base/ApplicationStatus.java",
      "android/java/src/org/chromium/base/BuildInfo.java",
      "android/java/src/org/chromium/base/BundleUtils.java",
      "android/java/src/org/chromium/base/Callback.java",
      "android/java/src/org/chromium/base/CommandLine.java",
      "android/java/src/org/chromium/base/ContentUriUtils.java",
      "android/java/src/org/chromium/base/CpuFeatures.java",
      "android/java/src/org/chromium/base/EarlyTraceEvent.java",
      "android/java/src/org/chromium/base/EventLog.java",
      "android/java/src/org/chromium/base/FeatureList.java",
      "android/java/src/org/chromium/base/FieldTrialList.java",
      "android/java/src/org/chromium/base/ImportantFileWriterAndroid.java",
      "android/java/src/org/chromium/base/IntStringCallback.java",
      "android/java/src/org/chromium/base/JNIUtils.java",
      "android/java/src/org/chromium/base/JavaExceptionReporter.java",
      "android/java/src/org/chromium/base/JavaHandlerThread.java",
      "android/java/src/org/chromium/base/LocaleUtils.java",
      "android/java/src/org/chromium/base/MemoryPressureListener.java",
      "android/java/src/org/chromium/base/PathService.java",
      "android/java/src/org/chromium/base/PathUtils.java",
      "android/java/src/org/chromium/base/PowerMonitor.java",
      "android/java/src/org/chromium/base/RadioUtils.java",
      "android/java/src/org/chromium/base/SysUtils.java",
      "android/java/src/org/chromium/base/ThreadUtils.java",
      "android/java/src/org/chromium/base/TimeUtils.java",
      "android/java/src/org/chromium/base/TimezoneUtils.java",
      "android/java/src/org/chromium/base/TraceEvent.java",
      "android/java/src/org/chromium/base/UnguessableToken.java",
      "android/java/src/org/chromium/base/library_loader/LibraryLoader.java",
      "android/java/src/org/chromium/base/library_loader/LibraryPrefetcher.java",
      "android/java/src/org/chromium/base/memory/JavaHeapDumpGenerator.java",
      "android/java/src/org/chromium/base/metrics/NativeUmaRecorder.java",
      "android/java/src/org/chromium/base/metrics/RecordHistogram.java",
      "android/java/src/org/chromium/base/metrics/RecordUserAction.java",
      "android/java/src/org/chromium/base/metrics/StatisticsRecorderAndroid.java",
      "android/java/src/org/chromium/base/process_launcher/ChildProcessService.java",
      "android/java/src/org/chromium/base/task/PostTask.java",
      "android/java/src/org/chromium/base/task/TaskRunnerImpl.java",
    ]

    public_deps = [ ":android_runtime_jni_headers" ]
  }

  generate_jar_jni("android_runtime_jni_headers") {
    classes = [
      "java/lang/Runnable.class",
      "java/lang/Runtime.class",
    ]
  }

  java_library("jni_java") {
    supports_android = true
    sources = [
      "android/java/src/org/chromium/base/JniException.java",
      "android/java/src/org/chromium/base/JniStaticTestMocker.java",
      "android/java/src/org/chromium/base/NativeLibraryLoadedStatus.java",
      "android/java/src/org/chromium/base/annotations/NativeMethods.java",
    ]
    srcjar_deps = [ ":base_build_config_gen" ]
    jar_excluded_patterns = [ "*/BuildConfig.class" ]
  }

  java_cpp_strings("java_switches_srcjar") {
    # External code should depend on ":base_java" instead.
    visibility = [ ":*" ]
    sources = [ "base_switches.cc" ]
    template = "android/java/src/org/chromium/base/BaseSwitches.java.tmpl"
  }

  android_library("base_java") {
    srcjar_deps = [
      ":base_android_java_enums_srcjar",
      ":base_build_config_gen",
      ":base_java_aidl",
      ":base_native_libraries_gen",
      ":java_switches_srcjar",
    ]

    deps = [
      ":jni_java",
      "//third_party/android_deps:androidx_annotation_annotation_java",
      "//third_party/android_deps:androidx_collection_collection_java",
      "//third_party/android_deps:androidx_core_core_java",
      "//third_party/android_deps:androidx_multidex_multidex_java",
      "//third_party/android_deps:com_google_code_findbugs_jsr305_java",
    ]

    sources = [
      "android/java/src/org/chromium/base/ActivityState.java",
      "android/java/src/org/chromium/base/ApiCompatibilityUtils.java",
      "android/java/src/org/chromium/base/ApkAssets.java",
      "android/java/src/org/chromium/base/ApplicationStatus.java",
      "android/java/src/org/chromium/base/BuildInfo.java",
      "android/java/src/org/chromium/base/BundleUtils.java",
      "android/java/src/org/chromium/base/Callback.java",
      "android/java/src/org/chromium/base/CallbackController.java",
      "android/java/src/org/chromium/base/CollectionUtil.java",
      "android/java/src/org/chromium/base/CommandLine.java",
      "android/java/src/org/chromium/base/CommandLineInitUtil.java",
      "android/java/src/org/chromium/base/Consumer.java",
      "android/java/src/org/chromium/base/ContentUriUtils.java",
      "android/java/src/org/chromium/base/ContextUtils.java",
      "android/java/src/org/chromium/base/CpuFeatures.java",
      "android/java/src/org/chromium/base/DiscardableReferencePool.java",
      "android/java/src/org/chromium/base/EarlyTraceEvent.java",
      "android/java/src/org/chromium/base/EventLog.java",
      "android/java/src/org/chromium/base/FeatureList.java",
      "android/java/src/org/chromium/base/FieldTrialList.java",
      "android/java/src/org/chromium/base/FileUtils.java",
      "android/java/src/org/chromium/base/Function.java",
      "android/java/src/org/chromium/base/ImportantFileWriterAndroid.java",
      "android/java/src/org/chromium/base/IntStringCallback.java",
      "android/java/src/org/chromium/base/IntentUtils.java",
      "android/java/src/org/chromium/base/JNIUtils.java",
      "android/java/src/org/chromium/base/JavaExceptionReporter.java",
      "android/java/src/org/chromium/base/JavaHandlerThread.java",
      "android/java/src/org/chromium/base/LifetimeAssert.java",
      "android/java/src/org/chromium/base/LocaleUtils.java",
      "android/java/src/org/chromium/base/Log.java",
      "android/java/src/org/chromium/base/MathUtils.java",
      "android/java/src/org/chromium/base/MemoryPressureListener.java",
      "android/java/src/org/chromium/base/NonThreadSafe.java",
      "android/java/src/org/chromium/base/ObserverList.java",
      "android/java/src/org/chromium/base/PackageManagerUtils.java",
      "android/java/src/org/chromium/base/PackageUtils.java",
      "android/java/src/org/chromium/base/PathService.java",
      "android/java/src/org/chromium/base/PathUtils.java",
      "android/java/src/org/chromium/base/PiiElider.java",
      "android/java/src/org/chromium/base/PowerMonitor.java",
      "android/java/src/org/chromium/base/Promise.java",
      "android/java/src/org/chromium/base/RadioUtils.java",
      "android/java/src/org/chromium/base/SecureRandomInitializer.java",
      "android/java/src/org/chromium/base/StreamUtil.java",
      "android/java/src/org/chromium/base/StrictModeContext.java",
      "android/java/src/org/chromium/base/SysUtils.java",
      "android/java/src/org/chromium/base/ThreadUtils.java",
      "android/java/src/org/chromium/base/TimeUtils.java",
      "android/java/src/org/chromium/base/TimezoneUtils.java",
      "android/java/src/org/chromium/base/TraceEvent.java",
      "android/java/src/org/chromium/base/UnguessableToken.java",
      "android/java/src/org/chromium/base/UnownedUserData.java",
      "android/java/src/org/chromium/base/UnownedUserDataHost.java",
      "android/java/src/org/chromium/base/UnownedUserDataKey.java",
      "android/java/src/org/chromium/base/UserData.java",
      "android/java/src/org/chromium/base/UserDataHost.java",
      "android/java/src/org/chromium/base/annotations/AccessedByNative.java",
      "android/java/src/org/chromium/base/annotations/CalledByNative.java",
      "android/java/src/org/chromium/base/annotations/CalledByNativeUnchecked.java",
      "android/java/src/org/chromium/base/annotations/CheckDiscard.java",
      "android/java/src/org/chromium/base/annotations/DoNotInline.java",
      "android/java/src/org/chromium/base/annotations/JNIAdditionalImport.java",
      "android/java/src/org/chromium/base/annotations/JNINamespace.java",
      "android/java/src/org/chromium/base/annotations/JniIgnoreNatives.java",
      "android/java/src/org/chromium/base/annotations/MainDex.java",
      "android/java/src/org/chromium/base/annotations/MockedInTests.java",
      "android/java/src/org/chromium/base/annotations/NativeClassQualifiedName.java",
      "android/java/src/org/chromium/base/annotations/RemovableInRelease.java",
      "android/java/src/org/chromium/base/annotations/UsedByReflection.java",
      "android/java/src/org/chromium/base/annotations/VerifiesOnLollipop.java",
      "android/java/src/org/chromium/base/annotations/VerifiesOnLollipopMR1.java",
      "android/java/src/org/chromium/base/annotations/VerifiesOnM.java",
      "android/java/src/org/chromium/base/annotations/VerifiesOnN.java",
      "android/java/src/org/chromium/base/annotations/VerifiesOnNMR1.java",
      "android/java/src/org/chromium/base/annotations/VerifiesOnO.java",
      "android/java/src/org/chromium/base/annotations/VerifiesOnOMR1.java",
      "android/java/src/org/chromium/base/annotations/VerifiesOnP.java",
      "android/java/src/org/chromium/base/annotations/VerifiesOnQ.java",
      "android/java/src/org/chromium/base/annotations/VerifiesOnR.java",
      "android/java/src/org/chromium/base/compat/ApiHelperForM.java",
      "android/java/src/org/chromium/base/compat/ApiHelperForN.java",
      "android/java/src/org/chromium/base/compat/ApiHelperForO.java",
      "android/java/src/org/chromium/base/compat/ApiHelperForOMR1.java",
      "android/java/src/org/chromium/base/compat/ApiHelperForP.java",
      "android/java/src/org/chromium/base/compat/ApiHelperForQ.java",
      "android/java/src/org/chromium/base/compat/ApiHelperForR.java",
      "android/java/src/org/chromium/base/library_loader/LegacyLinker.java",
      "android/java/src/org/chromium/base/library_loader/LibraryLoader.java",
      "android/java/src/org/chromium/base/library_loader/LibraryPrefetcher.java",
      "android/java/src/org/chromium/base/library_loader/Linker.java",
      "android/java/src/org/chromium/base/library_loader/LoaderErrors.java",
      "android/java/src/org/chromium/base/library_loader/ModernLinker.java",
      "android/java/src/org/chromium/base/library_loader/NativeLibraryPreloader.java",
      "android/java/src/org/chromium/base/library_loader/ProcessInitException.java",
      "android/java/src/org/chromium/base/memory/JavaHeapDumpGenerator.java",
      "android/java/src/org/chromium/base/memory/MemoryPressureCallback.java",
      "android/java/src/org/chromium/base/memory/MemoryPressureMonitor.java",
      "android/java/src/org/chromium/base/memory/MemoryPressureUma.java",
      "android/java/src/org/chromium/base/metrics/CachingUmaRecorder.java",
      "android/java/src/org/chromium/base/metrics/NativeUmaRecorder.java",
      "android/java/src/org/chromium/base/metrics/NoopUmaRecorder.java",
      "android/java/src/org/chromium/base/metrics/RecordHistogram.java",
      "android/java/src/org/chromium/base/metrics/RecordUserAction.java",
      "android/java/src/org/chromium/base/metrics/ScopedSysTraceEvent.java",
      "android/java/src/org/chromium/base/metrics/StatisticsRecorderAndroid.java",
      "android/java/src/org/chromium/base/metrics/UmaRecorder.java",
      "android/java/src/org/chromium/base/metrics/UmaRecorderHolder.java",
      "android/java/src/org/chromium/base/multidex/ChromiumMultiDexInstaller.java",
      "android/java/src/org/chromium/base/process_launcher/BindService.java",
      "android/java/src/org/chromium/base/process_launcher/ChildConnectionAllocator.java",
      "android/java/src/org/chromium/base/process_launcher/ChildProcessConnection.java",
      "android/java/src/org/chromium/base/process_launcher/ChildProcessConstants.java",
      "android/java/src/org/chromium/base/process_launcher/ChildProcessLauncher.java",
      "android/java/src/org/chromium/base/process_launcher/ChildProcessService.java",
      "android/java/src/org/chromium/base/process_launcher/ChildProcessServiceDelegate.java",
      "android/java/src/org/chromium/base/process_launcher/ChildServiceConnection.java",
      "android/java/src/org/chromium/base/process_launcher/ChildServiceConnectionDelegate.java",
      "android/java/src/org/chromium/base/process_launcher/ChildServiceConnectionFactory.java",
      "android/java/src/org/chromium/base/process_launcher/ChildServiceConnectionImpl.java",
      "android/java/src/org/chromium/base/process_launcher/FileDescriptorInfo.java",
      "android/java/src/org/chromium/base/supplier/DestroyableObservableSupplier.java",
      "android/java/src/org/chromium/base/supplier/ObservableSupplier.java",
      "android/java/src/org/chromium/base/supplier/ObservableSupplierImpl.java",
      "android/java/src/org/chromium/base/supplier/OneShotCallback.java",
      "android/java/src/org/chromium/base/supplier/OneshotSupplier.java",
      "android/java/src/org/chromium/base/supplier/OneshotSupplierImpl.java",
      "android/java/src/org/chromium/base/supplier/Supplier.java",
      "android/java/src/org/chromium/base/task/AsyncTask.java",
      "android/java/src/org/chromium/base/task/BackgroundOnlyAsyncTask.java",
      "android/java/src/org/chromium/base/task/ChoreographerTaskRunner.java",
      "android/java/src/org/chromium/base/task/ChromeThreadPoolExecutor.java",
      "android/java/src/org/chromium/base/task/DefaultTaskExecutor.java",
      "android/java/src/org/chromium/base/task/PostTask.java",
      "android/java/src/org/chromium/base/task/SequencedTaskRunner.java",
      "android/java/src/org/chromium/base/task/SequencedTaskRunnerImpl.java",
      "android/java/src/org/chromium/base/task/SerialExecutor.java",
      "android/java/src/org/chromium/base/task/SingleThreadTaskRunner.java",
      "android/java/src/org/chromium/base/task/SingleThreadTaskRunnerImpl.java",
      "android/java/src/org/chromium/base/task/TaskExecutor.java",
      "android/java/src/org/chromium/base/task/TaskRunner.java",
      "android/java/src/org/chromium/base/task/TaskRunnerImpl.java",
      "android/java/src/org/chromium/base/task/TaskTraits.java",
      "android/java/src/org/chromium/base/task/TaskTraitsExtensionDescriptor.java",
    ]

    annotation_processor_deps = [ "//base/android/jni_generator:jni_processor" ]

    # New versions of BuildConfig.java and NativeLibraries.java
    # (with the actual correct values) will be created when creating an apk.
    jar_excluded_patterns = [
      "*/BuildConfig.class",
      "*/NativeLibraries.class",
      "*/NativeLibraries##*.class",
    ]
    resources_package = "org.chromium.base"
  }

  android_aidl("base_java_aidl") {
    import_include = [ "android/java/src" ]
    sources = [
      "android/java/src/org/chromium/base/process_launcher/IChildProcessService.aidl",
      "android/java/src/org/chromium/base/process_launcher/IParentProcess.aidl",
    ]
  }

  android_library("base_javatests") {
    testonly = true
    deps = [
      ":base_java",
      ":base_java_test_support",
      ":jni_java",
      "//base/test:test_support_java",
      "//third_party/android_deps:androidx_test_monitor_java",
      "//third_party/android_deps:androidx_test_runner_java",
      "//third_party/android_deps:androidx_test_uiautomator_uiautomator_java",
      "//third_party/android_support_test_runner:rules_java",
      "//third_party/android_support_test_runner:runner_java",
      "//third_party/hamcrest:hamcrest_java",
      "//third_party/junit:junit",
    ]
    sources = [
      # AssertsTest doesn't really belong in //base but it's preferable to
      # stick it here than create another target for a single test.
      "android/javatests/src/org/chromium/base/AdvancedMockContextTest.java",
      "android/javatests/src/org/chromium/base/ApiCompatibilityUtilsTest.java",
      "android/javatests/src/org/chromium/base/AssertsTest.java",
      "android/javatests/src/org/chromium/base/CommandLineFlagsTest.java",
      "android/javatests/src/org/chromium/base/CommandLineInitUtilTest.java",
      "android/javatests/src/org/chromium/base/CommandLineTest.java",
      "android/javatests/src/org/chromium/base/EarlyTraceEventTest.java",
      "android/javatests/src/org/chromium/base/UserDataHostTest.java",

      # TODO(nona): move to Junit once that is built for Android N.
      "android/javatests/src/org/chromium/base/LocaleUtilsTest.java",
      "android/javatests/src/org/chromium/base/ObserverListTest.java",
      "android/javatests/src/org/chromium/base/StrictModeContextTest.java",
      "android/javatests/src/org/chromium/base/library_loader/EarlyNativeTest.java",
      "android/javatests/src/org/chromium/base/metrics/RecordHistogramTest.java",
      "android/javatests/src/org/chromium/base/task/AsyncTaskTest.java",
      "android/javatests/src/org/chromium/base/task/PostTaskTest.java",
      "android/javatests/src/org/chromium/base/task/SequencedTaskRunnerImplTest.java",
      "android/javatests/src/org/chromium/base/task/SingleThreadTaskRunnerImplTest.java",
      "android/javatests/src/org/chromium/base/task/TaskRunnerImplTest.java",
      "android/javatests/src/org/chromium/base/util/GarbageCollectionTestUtilsTest.java",
    ]

    annotation_processor_deps = [ "//base/android/jni_generator:jni_processor" ]
  }

  source_set("base_javatests_lib") {
    testonly = true
    deps = [
      ":base",
      ":base_javatests_jni_headers",
    ]
    sources = [ "test/library_loader/early_native_test_helper.cc" ]
  }

  generate_jni("base_javatests_jni_headers") {
    testonly = true
    sources = [ "android/javatests/src/org/chromium/base/library_loader/EarlyNativeTest.java" ]
  }

  android_library("base_java_test_support") {
    testonly = true
    deps = [
      ":base_java",
      ":jni_java",
      "//testing/android/reporter:reporter_java",
      "//third_party/android_deps:androidx_annotation_annotation_java",
      "//third_party/android_deps:androidx_core_core_java",
      "//third_party/android_deps:androidx_test_monitor_java",
      "//third_party/android_deps:androidx_test_runner_java",
      "//third_party/android_deps:androidx_test_uiautomator_uiautomator_java",
      "//third_party/android_sdk:android_support_chromium_java",
      "//third_party/android_sdk:android_test_base_java",
      "//third_party/android_sdk:android_test_mock_java",
      "//third_party/android_support_test_runner:exposed_instrumentation_api_publish_java",
      "//third_party/android_support_test_runner:rules_java",
      "//third_party/android_support_test_runner:runner_java",
      "//third_party/hamcrest:hamcrest_core_java",
      "//third_party/hamcrest:hamcrest_java",
      "//third_party/junit",
      "//third_party/ub-uiautomator:ub_uiautomator_java",
    ]

    sources = [
      "test/android/javatests/src/org/chromium/base/test/BaseChromiumAndroidJUnitRunner.java",
      "test/android/javatests/src/org/chromium/base/test/BaseChromiumRunnerCommon.java",
      "test/android/javatests/src/org/chromium/base/test/BaseJUnit4ClassRunner.java",
      "test/android/javatests/src/org/chromium/base/test/BaseJUnit4TestRule.java",
      "test/android/javatests/src/org/chromium/base/test/BundleTestRule.java",
      "test/android/javatests/src/org/chromium/base/test/LoadNative.java",
      "test/android/javatests/src/org/chromium/base/test/MockitoErrorHandler.java",
      "test/android/javatests/src/org/chromium/base/test/ReachedCodeProfiler.java",
      "test/android/javatests/src/org/chromium/base/test/ScreenshotOnFailureStatement.java",
      "test/android/javatests/src/org/chromium/base/test/SetUpStatement.java",
      "test/android/javatests/src/org/chromium/base/test/SetUpTestRule.java",
      "test/android/javatests/src/org/chromium/base/test/TestListInstrumentationRunListener.java",
      "test/android/javatests/src/org/chromium/base/test/TestTraceEvent.java",
      "test/android/javatests/src/org/chromium/base/test/UiThreadStatement.java",
      "test/android/javatests/src/org/chromium/base/test/UiThreadTest.java",
      "test/android/javatests/src/org/chromium/base/test/params/BaseJUnit4RunnerDelegate.java",
      "test/android/javatests/src/org/chromium/base/test/params/BlockJUnit4RunnerDelegate.java",
      "test/android/javatests/src/org/chromium/base/test/params/MethodParamAnnotationRule.java",
      "test/android/javatests/src/org/chromium/base/test/params/MethodParamRule.java",
      "test/android/javatests/src/org/chromium/base/test/params/ParameterAnnotations.java",
      "test/android/javatests/src/org/chromium/base/test/params/ParameterProvider.java",
      "test/android/javatests/src/org/chromium/base/test/params/ParameterSet.java",
      "test/android/javatests/src/org/chromium/base/test/params/ParameterizedCommandLineFlags.java",
      "test/android/javatests/src/org/chromium/base/test/params/ParameterizedFrameworkMethod.java",
      "test/android/javatests/src/org/chromium/base/test/params/ParameterizedRunner.java",
      "test/android/javatests/src/org/chromium/base/test/params/ParameterizedRunnerDelegate.java",
      "test/android/javatests/src/org/chromium/base/test/params/ParameterizedRunnerDelegateCommon.java",
      "test/android/javatests/src/org/chromium/base/test/params/ParameterizedRunnerDelegateFactory.java",
      "test/android/javatests/src/org/chromium/base/test/params/SkipCommandLineParameterization.java",
      "test/android/javatests/src/org/chromium/base/test/task/SchedulerTestHelpers.java",
      "test/android/javatests/src/org/chromium/base/test/task/ThreadPoolTestHelpers.java",
      "test/android/javatests/src/org/chromium/base/test/util/AdvancedMockContext.java",
      "test/android/javatests/src/org/chromium/base/test/util/AnnotationProcessingUtils.java",
      "test/android/javatests/src/org/chromium/base/test/util/AnnotationRule.java",
      "test/android/javatests/src/org/chromium/base/test/util/Batch.java",
      "test/android/javatests/src/org/chromium/base/test/util/CallbackHelper.java",
      "test/android/javatests/src/org/chromium/base/test/util/CloseableOnMainThread.java",
      "test/android/javatests/src/org/chromium/base/test/util/CommandLineFlags.java",
      "test/android/javatests/src/org/chromium/base/test/util/DisableIf.java",
      "test/android/javatests/src/org/chromium/base/test/util/DisableIfSkipCheck.java",
      "test/android/javatests/src/org/chromium/base/test/util/DisabledTest.java",
      "test/android/javatests/src/org/chromium/base/test/util/EnormousTest.java",
      "test/android/javatests/src/org/chromium/base/test/util/Feature.java",
      "test/android/javatests/src/org/chromium/base/test/util/FlakyTest.java",
      "test/android/javatests/src/org/chromium/base/test/util/InMemorySharedPreferences.java",
      "test/android/javatests/src/org/chromium/base/test/util/InMemorySharedPreferencesContext.java",
      "test/android/javatests/src/org/chromium/base/test/util/InstrumentationUtils.java",
      "test/android/javatests/src/org/chromium/base/test/util/IntegrationTest.java",
      "test/android/javatests/src/org/chromium/base/test/util/JniMocker.java",
      "test/android/javatests/src/org/chromium/base/test/util/Manual.java",
      "test/android/javatests/src/org/chromium/base/test/util/Matchers.java",
      "test/android/javatests/src/org/chromium/base/test/util/MetricsUtils.java",
      "test/android/javatests/src/org/chromium/base/test/util/MinAndroidSdkLevel.java",
      "test/android/javatests/src/org/chromium/base/test/util/MinAndroidSdkLevelSkipCheck.java",
      "test/android/javatests/src/org/chromium/base/test/util/RequiresRestart.java",
      "test/android/javatests/src/org/chromium/base/test/util/Restriction.java",
      "test/android/javatests/src/org/chromium/base/test/util/RestrictionSkipCheck.java",
      "test/android/javatests/src/org/chromium/base/test/util/ScalableTimeout.java",
      "test/android/javatests/src/org/chromium/base/test/util/SkipCheck.java",
      "test/android/javatests/src/org/chromium/base/test/util/TestFileUtil.java",
      "test/android/javatests/src/org/chromium/base/test/util/TimeoutScale.java",
      "test/android/javatests/src/org/chromium/base/test/util/TimeoutTimer.java",
      "test/android/javatests/src/org/chromium/base/test/util/UrlUtils.java",
      "test/android/javatests/src/org/chromium/base/test/util/UserActionTester.java",
    ]
    annotation_processor_deps = [ "//base/android/jni_generator:jni_processor" ]
  }

  android_library("base_java_process_launcher_test_support") {
    testonly = true
    deps = [
      ":base_java",
      ":base_java_test_support",
    ]
    sources = [ "test/android/javatests/src/org/chromium/base/process_launcher/TestChildProcessConnection.java" ]
  }

  android_library("base_junit_test_support") {
    # Platform checks are broken for Robolectric. See https://crbug.com/1071638.
    bypass_platform_checks = true
    testonly = true
    sources = [
      "//third_party/robolectric/custom_asynctask/java/src/org/chromium/base/task/test/ShadowAsyncTask.java",
      "//third_party/robolectric/custom_asynctask/java/src/org/chromium/base/task/test/ShadowAsyncTaskBridge.java",
      "android/junit/src/org/chromium/base/metrics/test/ShadowRecordHistogram.java",
      "test/android/junit/src/org/chromium/base/task/test/BackgroundShadowAsyncTask.java",
      "test/android/junit/src/org/chromium/base/task/test/CustomShadowAsyncTask.java",
      "test/android/junit/src/org/chromium/base/task/test/ShadowPostTask.java",
      "test/android/junit/src/org/chromium/base/test/BaseRobolectricTestRunner.java",
      "test/android/junit/src/org/chromium/base/test/util/TestRunnerTestRule.java",
    ]
    deps = [
      ":base_java",
      "//testing/android/junit:junit_test_support",
      "//third_party/android_deps:androidx_test_core_java",
      "//third_party/android_deps:androidx_test_monitor_java",
      "//third_party/android_deps:androidx_test_uiautomator_uiautomator_java",
      "//third_party/android_deps:robolectric_all_java",
      "//third_party/android_support_test_runner:runner_java",
      "//third_party/hamcrest:hamcrest_java",
      "//third_party/junit:junit",
    ]
  }

  junit_binary("base_junit_tests") {
    sources = [
      "android/junit/src/org/chromium/base/ApplicationStatusTest.java",
      "android/junit/src/org/chromium/base/CallbackControllerTest.java",
      "android/junit/src/org/chromium/base/DiscardableReferencePoolTest.java",
      "android/junit/src/org/chromium/base/FileUtilsTest.java",
      "android/junit/src/org/chromium/base/LifetimeAssertTest.java",
      "android/junit/src/org/chromium/base/LogTest.java",
      "android/junit/src/org/chromium/base/NonThreadSafeTest.java",
      "android/junit/src/org/chromium/base/PiiEliderTest.java",
      "android/junit/src/org/chromium/base/PromiseTest.java",
      "android/junit/src/org/chromium/base/UnownedUserDataHostTest.java",
      "android/junit/src/org/chromium/base/UnownedUserDataKeyTest.java",
      "android/junit/src/org/chromium/base/memory/MemoryPressureMonitorTest.java",
      "android/junit/src/org/chromium/base/metrics/CachingUmaRecorderTest.java",
      "android/junit/src/org/chromium/base/process_launcher/ChildConnectionAllocatorTest.java",
      "android/junit/src/org/chromium/base/process_launcher/ChildProcessConnectionTest.java",
      "android/junit/src/org/chromium/base/supplier/ObservableSupplierImplTest.java",
      "android/junit/src/org/chromium/base/supplier/OneShotCallbackTest.java",
      "android/junit/src/org/chromium/base/supplier/OneshotSupplierImplTest.java",
      "android/junit/src/org/chromium/base/task/AsyncTaskThreadTest.java",
      "android/junit/src/org/chromium/base/task/TaskTraitsTest.java",
      "android/junit/src/org/chromium/base/util/GarbageCollectionTestUtilsUnitTest.java",
      "test/android/junit/src/org/chromium/base/test/SetUpStatementTest.java",
      "test/android/junit/src/org/chromium/base/test/TestListInstrumentationRunListenerTest.java",
      "test/android/junit/src/org/chromium/base/test/params/ExampleParameterizedTest.java",
      "test/android/junit/src/org/chromium/base/test/params/ParameterizedRunnerDelegateCommonTest.java",
      "test/android/junit/src/org/chromium/base/test/params/ParameterizedRunnerDelegateFactoryTest.java",
      "test/android/junit/src/org/chromium/base/test/params/ParameterizedRunnerTest.java",
      "test/android/junit/src/org/chromium/base/test/params/ParameterizedTestNameTest.java",
      "test/android/junit/src/org/chromium/base/test/util/AnnotationProcessingUtilsTest.java",
      "test/android/junit/src/org/chromium/base/test/util/DisableIfTest.java",
      "test/android/junit/src/org/chromium/base/test/util/MinAndroidSdkLevelSkipCheckTest.java",
      "test/android/junit/src/org/chromium/base/test/util/RestrictionSkipCheckTest.java",
      "test/android/junit/src/org/chromium/base/test/util/SkipCheckTest.java",
    ]
    deps = [
      ":base_java",
      ":base_java_process_launcher_test_support",
      ":base_java_test_support",
      ":base_junit_test_support",
      ":jni_java",
      "//base/test:test_support_java",
      "//third_party/android_deps:androidx_annotation_annotation_java",
      "//third_party/android_deps:androidx_test_runner_java",
      "//third_party/hamcrest:hamcrest_java",
    ]
  }

  java_cpp_enum("base_android_java_enums_srcjar") {
    sources = [
      "android/application_status_listener.h",
      "android/child_process_binding_types.h",
      "android/library_loader/library_loader_hooks.h",
      "android/task_scheduler/task_runner_android.h",
      "memory/memory_pressure_listener.h",
      "metrics/histogram_base.h",
      "task/task_traits.h",
    ]
    if (enable_base_tracing) {
      sources += [ "trace_event/trace_config.h" ]
    }
  }

  generate_jni("base_profiler_test_support_jni_headers") {
    testonly = true
    sources =
        [ "android/javatests/src/org/chromium/base/profiler/TestSupport.java" ]
  }

  android_library("base_profiler_test_support_java") {
    testonly = true
    sources =
        [ "android/javatests/src/org/chromium/base/profiler/TestSupport.java" ]

    annotation_processor_deps = [ "//base/android/jni_generator:jni_processor" ]
    deps = [
      "//base:base_java",
      "//base:jni_java",
    ]
  }

  generate_build_config_srcjar("base_build_config_gen") {
    use_final_fields = false
  }

  write_native_libraries_java("base_native_libraries_gen") {
    use_final_fields = false
  }

  android_library("base_java_unittest_support") {
    testonly = true
    deps = [ ":base_java" ]
    sources = [
      "test/android/java/src/org/chromium/base/ContentUriTestUtils.java",
      "test/android/java/src/org/chromium/base/JavaHandlerThreadHelpers.java",
    ]
  }
}

# Keep the list of fuzzer_tests in alphabetical order.
fuzzer_test("base64_decode_fuzzer") {
  sources = [ "base64_decode_fuzzer.cc" ]
  deps = [ "//base" ]
}

fuzzer_test("base64_encode_fuzzer") {
  sources = [ "base64_encode_fuzzer.cc" ]
  deps = [ "//base" ]
}

fuzzer_test("base_json_correctness_fuzzer") {
  sources = [ "json/json_correctness_fuzzer.cc" ]
  deps = [ ":base" ]
  dict = "//testing/libfuzzer/fuzzers/dicts/json.dict"
}

fuzzer_test("base_json_reader_fuzzer") {
  sources = [ "json/json_reader_fuzzer.cc" ]
  deps = [ "//base" ]
  dict = "//testing/libfuzzer/fuzzers/dicts/json.dict"
}

fuzzer_test("base_json_string_escape_fuzzer") {
  sources = [ "json/string_escape_fuzzer.cc" ]
  deps = [ "//base" ]
}

if (is_mac) {
  protoc_convert("base_mach_port_rendezvous_convert_corpus") {
    sources = [
      "test/data/mach_port_rendezvous_fuzz/dead_name.textproto",
      "test/data/mach_port_rendezvous_fuzz/send.textproto",
    ]
    inputs = [ "//testing/libfuzzer/fuzzers/mach/mach_message.proto" ]
    output_pattern = "$target_gen_dir/base_mach_port_rendezvous_corpus/{{source_name_part}}.binarypb"
    args = [
      "--encode=mach_fuzzer.MachMessage",
      "-I",
      rebase_path("//"),
      rebase_path(inputs[0]),
    ]
  }
  fuzzer_test("base_mach_port_rendezvous_fuzzer") {
    sources = [ "mac/mach_port_rendezvous_fuzzer.cc" ]
    deps = [
      "//base",
      "//testing/libfuzzer/fuzzers/mach:converter",
      "//third_party/libprotobuf-mutator",
    ]
    seed_corpus = "$target_gen_dir/base_mach_port_rendezvous_corpus"
    seed_corpus_deps = [ ":base_mach_port_rendezvous_convert_corpus" ]
  }
}

fuzzer_test("string_number_conversions_fuzzer") {
  sources = [ "strings/string_number_conversions_fuzzer.cc" ]
  deps = [ "//base" ]
}

fuzzer_test("string_tokenizer_fuzzer") {
  sources = [ "strings/string_tokenizer_fuzzer.cc" ]
  deps = [ "//base" ]
}

fuzzer_test("utf_string_conversions_fuzzer") {
  sources = [ "strings/utf_string_conversions_fuzzer.cc" ]
  deps = [ "//base" ]
}

fuzzer_test("pickle_fuzzer") {
  sources = [ "pickle_fuzzer.cc" ]
  deps = [
    "//base",
    "//base/test:test_support",
  ]
}<|MERGE_RESOLUTION|>--- conflicted
+++ resolved
@@ -882,7 +882,6 @@
       "timer/hi_res_timer_manager_posix.cc",
     ]
 
-<<<<<<< HEAD
     if (!is_os2) {
       sources += [
         "memory/madv_free_discardable_memory_allocator_posix.cc",
@@ -892,10 +891,7 @@
       ]
     }
 
-    if (!is_nacl && !is_mac && !is_ios && !is_os2) {
-=======
-    if (!is_nacl && !is_apple) {
->>>>>>> da3a29ec
+    if (!is_nacl && !is_apple && !is_os2) {
       sources += [
         "cpu_affinity_posix.cc",
         "cpu_affinity_posix.h",
@@ -2158,11 +2154,7 @@
     deps += [ "//third_party/icu:icui18n" ]
   }
 
-<<<<<<< HEAD
-  if (is_posix && !is_mac && !is_ios && !is_nacl && !is_os2) {
-=======
-  if (is_posix && !is_apple && !is_nacl) {
->>>>>>> da3a29ec
+  if (is_posix && !is_apple && !is_nacl && !is_os2) {
     sources += [
       "posix/can_lower_nice_to.cc",
       "posix/can_lower_nice_to.h",
@@ -3190,17 +3182,12 @@
       "posix/unix_domain_socket_unittest.cc",
       "task/thread_pool/task_tracker_posix_unittest.cc",
     ]
-<<<<<<< HEAD
-    if (!is_nacl && !is_mac && !is_ios && !is_os2) {
-      sources += [ "profiler/stack_copier_signal_unittest.cc" ]
-=======
-    if (!is_nacl && !is_apple) {
+    if (!is_nacl && !is_apple && !is_os2) {
       sources += [
         "cpu_affinity_posix_unittest.cc",
         "profiler/stack_copier_signal_unittest.cc",
         "profiler/thread_delegate_posix_unittest.cc",
       ]
->>>>>>> da3a29ec
     }
   }
 
