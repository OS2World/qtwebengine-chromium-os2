--- conflicted
+++ resolved
@@ -57,21 +57,13 @@
 
 // static
 bool UnixDomainSocket::EnableReceiveProcessId(int fd) {
-<<<<<<< HEAD
-#if !defined(OS_MACOSX) && !defined(OS_OS2)
-=======
-#if !defined(OS_APPLE)
->>>>>>> da3a29ec
+#if !defined(OS_APPLE) && !defined(OS_OS2)
   const int enable = 1;
   return setsockopt(fd, SOL_SOCKET, SO_PASSCRED, &enable, sizeof(enable)) == 0;
 #else
   // SO_PASSCRED is not supported on macOS and OS/2.
   return true;
-<<<<<<< HEAD
-#endif  // OS_MACOSX && OS_OS2
-=======
-#endif  // OS_APPLE
->>>>>>> da3a29ec
+#endif  // OS_APPLE && OS_OS2
 }
 #endif  // !defined(OS_NACL_NONSFI)
 
@@ -159,15 +151,11 @@
 
   const size_t kControlBufferSize =
       CMSG_SPACE(sizeof(int) * kMaxFileDescriptors)
-<<<<<<< HEAD
-#if !defined(OS_NACL_NONSFI) && !defined(OS_MACOSX) && !defined(OS_OS2)
-=======
-#if !defined(OS_NACL_NONSFI) && !defined(OS_APPLE)
->>>>>>> da3a29ec
+#if !defined(OS_NACL_NONSFI) && !defined(OS_APPLE) && !defined(OS_OS2)
       // The PNaCl toolchain for Non-SFI binary build and macOS do not support
       // ucred. macOS supports xucred, but this structure is insufficient.
       + CMSG_SPACE(sizeof(struct ucred))
-#endif  // !defined(OS_NACL_NONSFI) && !defined(OS_APPLE)
+#endif  // !defined(OS_NACL_NONSFI) && !defined(OS_APPLE) && !defined(OS_OS2)
       ;
   char control_buffer[kControlBufferSize];
   msg.msg_control = control_buffer;
@@ -191,11 +179,7 @@
         wire_fds = reinterpret_cast<int*>(CMSG_DATA(cmsg));
         wire_fds_len = payload_len / sizeof(int);
       }
-<<<<<<< HEAD
-#if !defined(OS_NACL_NONSFI) && !defined(OS_MACOSX) && !defined(OS_OS2)
-=======
-#if !defined(OS_NACL_NONSFI) && !defined(OS_APPLE)
->>>>>>> da3a29ec
+#if !defined(OS_NACL_NONSFI) && !defined(OS_APPLE) && !defined(OS_OS2)
       // The PNaCl toolchain for Non-SFI binary build and macOS do not support
       // SCM_CREDENTIALS.
       if (cmsg->cmsg_level == SOL_SOCKET &&
@@ -204,7 +188,7 @@
         DCHECK_EQ(pid, -1);
         pid = reinterpret_cast<struct ucred*>(CMSG_DATA(cmsg))->pid;
       }
-#endif  // !defined(OS_NACL_NONSFI) && !defined(OS_APPLE)
+#endif  // !defined(OS_NACL_NONSFI) && !defined(OS_APPLE) && !defined(OS_OS2)
     }
   }
 
