// Copyright (c) 2012 The Chromium Authors. All rights reserved.
// Use of this source code is governed by a BSD-style license that can be
// found in the LICENSE file.

#include "base/files/file.h"

#include <errno.h>
#include <fcntl.h>
#include <stdint.h>
#include <unistd.h>

#include "base/logging.h"
#include "base/metrics/histogram_functions.h"
#include "base/posix/eintr_wrapper.h"
#include "base/strings/utf_string_conversions.h"
#include "base/threading/scoped_blocking_call.h"
#include "build/build_config.h"

#if defined(OS_ANDROID)
#include "base/os_compat_android.h"
#endif

#if !defined(O_BINARY)
#define O_BINARY 0
#endif

namespace base {

// Make sure our Whence mappings match the system headers.
static_assert(File::FROM_BEGIN == SEEK_SET && File::FROM_CURRENT == SEEK_CUR &&
                  File::FROM_END == SEEK_END,
              "whence mapping must match the system headers");

namespace {

<<<<<<< HEAD
#if defined(OS_BSD) || defined(OS_MACOSX) || defined(OS_NACL) || \
  defined(OS_FUCHSIA) || (defined(OS_ANDROID) && __ANDROID_API__ < 21) || \
  defined(OS_OS2)
int CallFstat(int fd, stat_wrapper_t *sb) {
  ScopedBlockingCall scoped_blocking_call(BlockingType::MAY_BLOCK);
  return fstat(fd, sb);
}
#else
int CallFstat(int fd, stat_wrapper_t *sb) {
  ScopedBlockingCall scoped_blocking_call(BlockingType::MAY_BLOCK);
  return fstat64(fd, sb);
}
#endif

=======
>>>>>>> 0e6778f1
// NaCl doesn't provide the following system calls, so either simulate them or
// wrap them in order to minimize the number of #ifdef's in this file.
#if !defined(OS_NACL) && !defined(OS_AIX)
bool IsOpenAppend(PlatformFile file) {
  return (fcntl(file, F_GETFL) & O_APPEND) != 0;
}

int CallFtruncate(PlatformFile file, int64_t length) {
  return HANDLE_EINTR(ftruncate(file, length));
}

int CallFutimes(PlatformFile file, const struct timeval times[2]) {
#ifdef __USE_XOPEN2K8
  // futimens should be available, but futimes might not be
  // http://pubs.opengroup.org/onlinepubs/9699919799/

  timespec ts_times[2];
  ts_times[0].tv_sec  = times[0].tv_sec;
  ts_times[0].tv_nsec = times[0].tv_usec * 1000;
  ts_times[1].tv_sec  = times[1].tv_sec;
  ts_times[1].tv_nsec = times[1].tv_usec * 1000;

  return futimens(file, ts_times);
#else
  return futimes(file, times);
#endif
}

#if !defined(OS_FUCHSIA)
short FcntlFlockType(base::Optional<File::LockMode> mode) {
  if (!mode.has_value())
    return F_UNLCK;
  switch (mode.value()) {
    case File::LockMode::kShared:
      return F_RDLCK;
    case File::LockMode::kExclusive:
      return F_WRLCK;
  }
  NOTREACHED();
}

File::Error CallFcntlFlock(PlatformFile file,
                           base::Optional<File::LockMode> mode) {
  struct flock lock;
  lock.l_type = FcntlFlockType(std::move(mode));
  lock.l_whence = SEEK_SET;
  lock.l_start = 0;
  lock.l_len = 0;  // Lock entire file.
  if (HANDLE_EINTR(fcntl(file, F_SETLK, &lock)) == -1)
    return File::GetLastFileError();
  return File::FILE_OK;
}
#endif

#else   // defined(OS_NACL) && !defined(OS_AIX)

bool IsOpenAppend(PlatformFile file) {
  // NaCl doesn't implement fcntl. Since NaCl's write conforms to the POSIX
  // standard and always appends if the file is opened with O_APPEND, just
  // return false here.
  return false;
}

int CallFtruncate(PlatformFile file, int64_t length) {
  NOTIMPLEMENTED();  // NaCl doesn't implement ftruncate.
  return 0;
}

int CallFutimes(PlatformFile file, const struct timeval times[2]) {
  NOTIMPLEMENTED();  // NaCl doesn't implement futimes.
  return 0;
}

File::Error CallFcntlFlock(PlatformFile file,
                           base::Optional<File::LockMode> mode) {
  NOTIMPLEMENTED();  // NaCl doesn't implement flock struct.
  return File::FILE_ERROR_INVALID_OPERATION;
}
#endif  // defined(OS_NACL)

}  // namespace

void File::Info::FromStat(const stat_wrapper_t& stat_info) {
  is_directory = S_ISDIR(stat_info.st_mode);
  is_symbolic_link = S_ISLNK(stat_info.st_mode);
  size = stat_info.st_size;

  // Get last modification time, last access time, and creation time from
  // |stat_info|.
  // Note: st_ctime is actually last status change time when the inode was last
  // updated, which happens on any metadata change. It is not the file's
  // creation time. However, other than on Mac & iOS where the actual file
  // creation time is included as st_birthtime, the rest of POSIX platforms have
  // no portable way to get the creation time.
#if defined(OS_LINUX) || defined(OS_FUCHSIA)
  time_t last_modified_sec = stat_info.st_mtim.tv_sec;
  int64_t last_modified_nsec = stat_info.st_mtim.tv_nsec;
  time_t last_accessed_sec = stat_info.st_atim.tv_sec;
  int64_t last_accessed_nsec = stat_info.st_atim.tv_nsec;
  time_t creation_time_sec = stat_info.st_ctim.tv_sec;
  int64_t creation_time_nsec = stat_info.st_ctim.tv_nsec;
#elif defined(OS_ANDROID)
  time_t last_modified_sec = stat_info.st_mtime;
  int64_t last_modified_nsec = stat_info.st_mtime_nsec;
  time_t last_accessed_sec = stat_info.st_atime;
  int64_t last_accessed_nsec = stat_info.st_atime_nsec;
  time_t creation_time_sec = stat_info.st_ctime;
  int64_t creation_time_nsec = stat_info.st_ctime_nsec;
#elif defined(OS_MACOSX) || defined(OS_IOS)
  time_t last_modified_sec = stat_info.st_mtimespec.tv_sec;
  int64_t last_modified_nsec = stat_info.st_mtimespec.tv_nsec;
  time_t last_accessed_sec = stat_info.st_atimespec.tv_sec;
  int64_t last_accessed_nsec = stat_info.st_atimespec.tv_nsec;
  time_t creation_time_sec = stat_info.st_birthtimespec.tv_sec;
  int64_t creation_time_nsec = stat_info.st_birthtimespec.tv_nsec;
#elif defined(OS_BSD)
  time_t last_modified_sec = stat_info.st_mtimespec.tv_sec;
  int64_t last_modified_nsec = stat_info.st_mtimespec.tv_nsec;
  time_t last_accessed_sec = stat_info.st_atimespec.tv_sec;
  int64_t last_accessed_nsec = stat_info.st_atimespec.tv_nsec;
  time_t creation_time_sec = stat_info.st_ctimespec.tv_sec;
  int64_t creation_time_nsec = stat_info.st_ctimespec.tv_nsec;
#else
  time_t last_modified_sec = stat_info.st_mtime;
  int64_t last_modified_nsec = 0;
  time_t last_accessed_sec = stat_info.st_atime;
  int64_t last_accessed_nsec = 0;
  time_t creation_time_sec = stat_info.st_ctime;
  int64_t creation_time_nsec = 0;
#endif

  last_modified =
      Time::FromTimeT(last_modified_sec) +
      TimeDelta::FromMicroseconds(last_modified_nsec /
                                  Time::kNanosecondsPerMicrosecond);

  last_accessed =
      Time::FromTimeT(last_accessed_sec) +
      TimeDelta::FromMicroseconds(last_accessed_nsec /
                                  Time::kNanosecondsPerMicrosecond);

  creation_time =
      Time::FromTimeT(creation_time_sec) +
      TimeDelta::FromMicroseconds(creation_time_nsec /
                                  Time::kNanosecondsPerMicrosecond);
}

bool File::IsValid() const {
  return file_.is_valid();
}

PlatformFile File::GetPlatformFile() const {
  return file_.get();
}

PlatformFile File::TakePlatformFile() {
  return file_.release();
}

void File::Close() {
  if (!IsValid())
    return;

  SCOPED_FILE_TRACE("Close");
  ScopedBlockingCall scoped_blocking_call(FROM_HERE, BlockingType::MAY_BLOCK);
  file_.reset();
}

int64_t File::Seek(Whence whence, int64_t offset) {
  ScopedBlockingCall scoped_blocking_call(FROM_HERE, BlockingType::MAY_BLOCK);
  DCHECK(IsValid());

  SCOPED_FILE_TRACE_WITH_SIZE("Seek", offset);

#if defined(OS_ANDROID)
  static_assert(sizeof(int64_t) == sizeof(off64_t), "off64_t must be 64 bits");
  return lseek64(file_.get(), static_cast<off64_t>(offset),
                 static_cast<int>(whence));
#else
  static_assert(sizeof(int64_t) == sizeof(off_t), "off_t must be 64 bits");
  return lseek(file_.get(), static_cast<off_t>(offset),
               static_cast<int>(whence));
#endif
}

int File::Read(int64_t offset, char* data, int size) {
  ScopedBlockingCall scoped_blocking_call(FROM_HERE, BlockingType::MAY_BLOCK);
  DCHECK(IsValid());
  if (size < 0)
    return -1;

  SCOPED_FILE_TRACE_WITH_SIZE("Read", size);

  int bytes_read = 0;
  int rv;
  do {
    rv = HANDLE_EINTR(pread(file_.get(), data + bytes_read,
                            size - bytes_read, offset + bytes_read));
    if (rv <= 0)
      break;

    bytes_read += rv;
  } while (bytes_read < size);

  return bytes_read ? bytes_read : rv;
}

int File::ReadAtCurrentPos(char* data, int size) {
  ScopedBlockingCall scoped_blocking_call(FROM_HERE, BlockingType::MAY_BLOCK);
  DCHECK(IsValid());
  if (size < 0)
    return -1;

  SCOPED_FILE_TRACE_WITH_SIZE("ReadAtCurrentPos", size);

  int bytes_read = 0;
  int rv;
  do {
    rv = HANDLE_EINTR(read(file_.get(), data + bytes_read, size - bytes_read));
    if (rv <= 0)
      break;

    bytes_read += rv;
  } while (bytes_read < size);

  return bytes_read ? bytes_read : rv;
}

int File::ReadNoBestEffort(int64_t offset, char* data, int size) {
  ScopedBlockingCall scoped_blocking_call(FROM_HERE, BlockingType::MAY_BLOCK);
  DCHECK(IsValid());
  SCOPED_FILE_TRACE_WITH_SIZE("ReadNoBestEffort", size);
  return HANDLE_EINTR(pread(file_.get(), data, size, offset));
}

int File::ReadAtCurrentPosNoBestEffort(char* data, int size) {
  ScopedBlockingCall scoped_blocking_call(FROM_HERE, BlockingType::MAY_BLOCK);
  DCHECK(IsValid());
  if (size < 0)
    return -1;

  SCOPED_FILE_TRACE_WITH_SIZE("ReadAtCurrentPosNoBestEffort", size);
  return HANDLE_EINTR(read(file_.get(), data, size));
}

int File::Write(int64_t offset, const char* data, int size) {
  ScopedBlockingCall scoped_blocking_call(FROM_HERE, BlockingType::MAY_BLOCK);

  if (IsOpenAppend(file_.get()))
    return WriteAtCurrentPos(data, size);

  DCHECK(IsValid());
  if (size < 0)
    return -1;

  SCOPED_FILE_TRACE_WITH_SIZE("Write", size);

  int bytes_written = 0;
  int rv;
  do {
#if defined(OS_ANDROID)
    // In case __USE_FILE_OFFSET64 is not used, we need to call pwrite64()
    // instead of pwrite().
    static_assert(sizeof(int64_t) == sizeof(off64_t),
                  "off64_t must be 64 bits");
    rv = HANDLE_EINTR(pwrite64(file_.get(), data + bytes_written,
                               size - bytes_written, offset + bytes_written));
#else
    rv = HANDLE_EINTR(pwrite(file_.get(), data + bytes_written,
                             size - bytes_written, offset + bytes_written));
#endif
    if (rv <= 0)
      break;

    bytes_written += rv;
  } while (bytes_written < size);

  return bytes_written ? bytes_written : rv;
}

int File::WriteAtCurrentPos(const char* data, int size) {
  ScopedBlockingCall scoped_blocking_call(FROM_HERE, BlockingType::MAY_BLOCK);
  DCHECK(IsValid());
  if (size < 0)
    return -1;

  SCOPED_FILE_TRACE_WITH_SIZE("WriteAtCurrentPos", size);

  int bytes_written = 0;
  int rv;
  do {
    rv = HANDLE_EINTR(write(file_.get(), data + bytes_written,
                            size - bytes_written));
    if (rv <= 0)
      break;

    bytes_written += rv;
  } while (bytes_written < size);

  return bytes_written ? bytes_written : rv;
}

int File::WriteAtCurrentPosNoBestEffort(const char* data, int size) {
  ScopedBlockingCall scoped_blocking_call(FROM_HERE, BlockingType::MAY_BLOCK);
  DCHECK(IsValid());
  if (size < 0)
    return -1;

  SCOPED_FILE_TRACE_WITH_SIZE("WriteAtCurrentPosNoBestEffort", size);
  return HANDLE_EINTR(write(file_.get(), data, size));
}

int64_t File::GetLength() {
  DCHECK(IsValid());

  SCOPED_FILE_TRACE("GetLength");

  stat_wrapper_t file_info;
  if (Fstat(file_.get(), &file_info))
    return -1;

  return file_info.st_size;
}

bool File::SetLength(int64_t length) {
  ScopedBlockingCall scoped_blocking_call(FROM_HERE, BlockingType::MAY_BLOCK);
  DCHECK(IsValid());

  SCOPED_FILE_TRACE_WITH_SIZE("SetLength", length);
  return !CallFtruncate(file_.get(), length);
}

bool File::SetTimes(Time last_access_time, Time last_modified_time) {
  ScopedBlockingCall scoped_blocking_call(FROM_HERE, BlockingType::MAY_BLOCK);
  DCHECK(IsValid());

  SCOPED_FILE_TRACE("SetTimes");

  timeval times[2];
  times[0] = last_access_time.ToTimeVal();
  times[1] = last_modified_time.ToTimeVal();

  return !CallFutimes(file_.get(), times);
}

bool File::GetInfo(Info* info) {
  DCHECK(IsValid());

  SCOPED_FILE_TRACE("GetInfo");

  stat_wrapper_t file_info;
  if (Fstat(file_.get(), &file_info))
    return false;

  info->FromStat(file_info);
  return true;
}

#if !defined(OS_FUCHSIA)
File::Error File::Lock(File::LockMode mode) {
  SCOPED_FILE_TRACE("Lock");
  return CallFcntlFlock(file_.get(), mode);
}

File::Error File::Unlock() {
  SCOPED_FILE_TRACE("Unlock");
  return CallFcntlFlock(file_.get(), base::Optional<File::LockMode>());
}
#endif

File File::Duplicate() const {
  if (!IsValid())
    return File();

  SCOPED_FILE_TRACE("Duplicate");

  ScopedPlatformFile other_fd(HANDLE_EINTR(dup(GetPlatformFile())));
  if (!other_fd.is_valid())
    return File(File::GetLastFileError());

  return File(std::move(other_fd), async());
}

// Static.
File::Error File::OSErrorToFileError(int saved_errno) {
  switch (saved_errno) {
    case EACCES:
    case EISDIR:
    case EROFS:
    case EPERM:
      return FILE_ERROR_ACCESS_DENIED;
    case EBUSY:
#if !defined(OS_NACL)  // ETXTBSY not defined by NaCl.
    case ETXTBSY:
#endif
      return FILE_ERROR_IN_USE;
    case EEXIST:
      return FILE_ERROR_EXISTS;
    case EIO:
      return FILE_ERROR_IO;
    case ENOENT:
      return FILE_ERROR_NOT_FOUND;
    case ENFILE:  // fallthrough
    case EMFILE:
      return FILE_ERROR_TOO_MANY_OPENED;
    case ENOMEM:
      return FILE_ERROR_NO_MEMORY;
    case ENOSPC:
      return FILE_ERROR_NO_SPACE;
    case ENOTDIR:
      return FILE_ERROR_NOT_A_DIRECTORY;
    default:
#if !defined(OS_NACL)  // NaCl build has no metrics code.
      UmaHistogramSparse("PlatformFile.UnknownErrors.Posix", saved_errno);
#endif
      // This function should only be called for errors.
      DCHECK_NE(0, saved_errno);
      return FILE_ERROR_FAILED;
  }
}

// NaCl doesn't implement system calls to open files directly.
#if !defined(OS_NACL)
// TODO(erikkay): does it make sense to support FLAG_EXCLUSIVE_* here?
void File::DoInitialize(const FilePath& path, uint32_t flags) {
  ScopedBlockingCall scoped_blocking_call(FROM_HERE, BlockingType::MAY_BLOCK);
  DCHECK(!IsValid());

  int open_flags = 0;
  if (flags & FLAG_CREATE)
    open_flags = O_CREAT | O_EXCL;

  created_ = false;

  if (flags & FLAG_CREATE_ALWAYS) {
    DCHECK(!open_flags);
    DCHECK(flags & FLAG_WRITE);
    open_flags = O_CREAT | O_TRUNC;
  }

  if (flags & FLAG_OPEN_TRUNCATED) {
    DCHECK(!open_flags);
    DCHECK(flags & FLAG_WRITE);
    open_flags = O_TRUNC;
  }

  if (!open_flags && !(flags & FLAG_OPEN) && !(flags & FLAG_OPEN_ALWAYS)) {
    NOTREACHED();
    errno = EOPNOTSUPP;
    error_details_ = FILE_ERROR_FAILED;
    return;
  }

  if (flags & FLAG_WRITE && flags & FLAG_READ) {
    open_flags |= O_RDWR;
  } else if (flags & FLAG_WRITE) {
    open_flags |= O_WRONLY;
  } else if (!(flags & FLAG_READ) &&
             !(flags & FLAG_WRITE_ATTRIBUTES) &&
             !(flags & FLAG_APPEND) &&
             !(flags & FLAG_OPEN_ALWAYS)) {
    NOTREACHED();
  }

  if (flags & FLAG_TERMINAL_DEVICE)
    open_flags |= O_NOCTTY | O_NDELAY;

  if (flags & FLAG_APPEND && flags & FLAG_READ)
    open_flags |= O_APPEND | O_RDWR;
  else if (flags & FLAG_APPEND)
    open_flags |= O_APPEND | O_WRONLY;

  static_assert(O_RDONLY == 0, "O_RDONLY must equal zero");

  open_flags |= O_BINARY;

  int mode = S_IRUSR | S_IWUSR;
#if defined(OS_CHROMEOS)
  mode |= S_IRGRP | S_IROTH;
#endif

  int descriptor = HANDLE_EINTR(open(path.value().c_str(), open_flags, mode));

  if (flags & FLAG_OPEN_ALWAYS) {
    if (descriptor < 0) {
      open_flags |= O_CREAT;
      if (flags & FLAG_EXCLUSIVE_READ || flags & FLAG_EXCLUSIVE_WRITE)
        open_flags |= O_EXCL;   // together with O_CREAT implies O_NOFOLLOW

      descriptor = HANDLE_EINTR(open(path.value().c_str(), open_flags, mode));
      if (descriptor >= 0)
        created_ = true;
    }
  }

  if (descriptor < 0) {
    error_details_ = File::GetLastFileError();
    return;
  }

  if (flags & (FLAG_CREATE_ALWAYS | FLAG_CREATE))
    created_ = true;

  if (flags & FLAG_DELETE_ON_CLOSE)
    unlink(path.value().c_str());

  async_ = ((flags & FLAG_ASYNC) == FLAG_ASYNC);
  error_details_ = FILE_OK;
  file_.reset(descriptor);
}
#endif  // !defined(OS_NACL)

bool File::Flush() {
  ScopedBlockingCall scoped_blocking_call(FROM_HERE, BlockingType::MAY_BLOCK);
  DCHECK(IsValid());
  SCOPED_FILE_TRACE("Flush");

#if defined(OS_NACL)
  NOTIMPLEMENTED();  // NaCl doesn't implement fsync.
  return true;
#elif defined(OS_LINUX) || defined(OS_ANDROID)
  return !HANDLE_EINTR(fdatasync(file_.get()));
#elif defined(OS_MACOSX) || defined(OS_IOS)
  // On macOS and iOS, fsync() is guaranteed to send the file's data to the
  // underlying storage device, but may return before the device actually writes
  // the data to the medium. When used by database systems, this may result in
  // unexpected data loss.
  // https://developer.apple.com/library/archive/documentation/System/Conceptual/ManPages_iPhoneOS/man2/fsync.2.html
  if (!HANDLE_EINTR(fcntl(file_.get(), F_FULLFSYNC)))
    return true;

  // Some filesystms do not support fcntl(F_FULLFSYNC). We handle these cases by
  // falling back to fsync(). Unfortunately, lack of F_FULLFSYNC support results
  // in various error codes, so we cannot use the error code as a definitive
  // indicator that F_FULLFSYNC was not supported. So, if fcntl() errors out for
  // any reason, we may end up making an unnecessary system call.
  //
  // See the CL description at https://crrev.com/c/1400159 for details.
  return !HANDLE_EINTR(fsync(file_.get()));
#else
  return !HANDLE_EINTR(fsync(file_.get()));
#endif
}

void File::SetPlatformFile(PlatformFile file) {
  DCHECK(!file_.is_valid());
  file_.reset(file);
}

// static
File::Error File::GetLastFileError() {
  return base::File::OSErrorToFileError(errno);
}

#if defined(OS_BSD) || defined(OS_MACOSX) || defined(OS_NACL) || \
    defined(OS_FUCHSIA) || (defined(OS_ANDROID) && __ANDROID_API__ < 21)
int File::Stat(const char* path, stat_wrapper_t* sb) {
  ScopedBlockingCall scoped_blocking_call(FROM_HERE, BlockingType::MAY_BLOCK);
  return stat(path, sb);
}
int File::Fstat(int fd, stat_wrapper_t* sb) {
  ScopedBlockingCall scoped_blocking_call(FROM_HERE, BlockingType::MAY_BLOCK);
  return fstat(fd, sb);
}
int File::Lstat(const char* path, stat_wrapper_t* sb) {
  ScopedBlockingCall scoped_blocking_call(FROM_HERE, BlockingType::MAY_BLOCK);
  return lstat(path, sb);
}
#else
int File::Stat(const char* path, stat_wrapper_t* sb) {
  ScopedBlockingCall scoped_blocking_call(FROM_HERE, BlockingType::MAY_BLOCK);
  return stat64(path, sb);
}
int File::Fstat(int fd, stat_wrapper_t* sb) {
  ScopedBlockingCall scoped_blocking_call(FROM_HERE, BlockingType::MAY_BLOCK);
  return fstat64(fd, sb);
}
int File::Lstat(const char* path, stat_wrapper_t* sb) {
  ScopedBlockingCall scoped_blocking_call(FROM_HERE, BlockingType::MAY_BLOCK);
  return lstat64(path, sb);
}
#endif

}  // namespace base<|MERGE_RESOLUTION|>--- conflicted
+++ resolved
@@ -33,23 +33,6 @@
 
 namespace {
 
-<<<<<<< HEAD
-#if defined(OS_BSD) || defined(OS_MACOSX) || defined(OS_NACL) || \
-  defined(OS_FUCHSIA) || (defined(OS_ANDROID) && __ANDROID_API__ < 21) || \
-  defined(OS_OS2)
-int CallFstat(int fd, stat_wrapper_t *sb) {
-  ScopedBlockingCall scoped_blocking_call(BlockingType::MAY_BLOCK);
-  return fstat(fd, sb);
-}
-#else
-int CallFstat(int fd, stat_wrapper_t *sb) {
-  ScopedBlockingCall scoped_blocking_call(BlockingType::MAY_BLOCK);
-  return fstat64(fd, sb);
-}
-#endif
-
-=======
->>>>>>> 0e6778f1
 // NaCl doesn't provide the following system calls, so either simulate them or
 // wrap them in order to minimize the number of #ifdef's in this file.
 #if !defined(OS_NACL) && !defined(OS_AIX)
@@ -605,7 +588,8 @@
 }
 
 #if defined(OS_BSD) || defined(OS_MACOSX) || defined(OS_NACL) || \
-    defined(OS_FUCHSIA) || (defined(OS_ANDROID) && __ANDROID_API__ < 21)
+    defined(OS_FUCHSIA) || (defined(OS_ANDROID) && __ANDROID_API__ < 21) || \
+    defined(OS_OS2)
 int File::Stat(const char* path, stat_wrapper_t* sb) {
   ScopedBlockingCall scoped_blocking_call(FROM_HERE, BlockingType::MAY_BLOCK);
   return stat(path, sb);
