// Copyright 2013 The Chromium Authors. All rights reserved.
// Use of this source code is governed by a BSD-style license that can be
// found in the LICENSE file.

#include "base/files/memory_mapped_file.h"

#include <fcntl.h>
#include <stddef.h>
#include <stdint.h>
#include <sys/mman.h>
#include <sys/stat.h>
#include <unistd.h>

#include "base/files/file_util.h"
#include "base/logging.h"
#include "base/numerics/safe_conversions.h"
#include "base/threading/scoped_blocking_call.h"
#include "build/build_config.h"

namespace base {

MemoryMappedFile::MemoryMappedFile() : data_(nullptr), length_(0) {}

#if !defined(OS_NACL)
bool MemoryMappedFile::MapFileRegionToMemory(
    const MemoryMappedFile::Region& region,
    Access access) {
  ScopedBlockingCall scoped_blocking_call(FROM_HERE, BlockingType::MAY_BLOCK);

  off_t map_start = 0;
  size_t map_size = 0;
  int32_t data_offset = 0;

  if (region == MemoryMappedFile::Region::kWholeFile) {
    int64_t file_len = file_.GetLength();
    if (file_len < 0) {
      DPLOG(ERROR) << "fstat " << file_.GetPlatformFile();
      return false;
    }
    if (!IsValueInRangeForNumericType<size_t>(file_len))
      return false;
    map_size = static_cast<size_t>(file_len);
    length_ = map_size;
  } else {
    // The region can be arbitrarily aligned. mmap, instead, requires both the
    // start and size to be page-aligned. Hence, we map here the page-aligned
    // outer region [|aligned_start|, |aligned_start| + |size|] which contains
    // |region| and then add up the |data_offset| displacement.
    int64_t aligned_start = 0;
    size_t aligned_size = 0;
    CalculateVMAlignedBoundaries(region.offset,
                                 region.size,
                                 &aligned_start,
                                 &aligned_size,
                                 &data_offset);

    // Ensure that the casts in the mmap call below are sane.
    if (aligned_start < 0 ||
        !IsValueInRangeForNumericType<off_t>(aligned_start)) {
      DLOG(ERROR) << "Region bounds are not valid for mmap";
      return false;
    }

    map_start = static_cast<off_t>(aligned_start);
    map_size = aligned_size;
    length_ = region.size;
  }

  int flags = 0;
  switch (access) {
    case READ_ONLY:
      flags |= PROT_READ;
      break;

    case READ_WRITE:
      flags |= PROT_READ | PROT_WRITE;
      break;

    case READ_WRITE_EXTEND:
      flags |= PROT_READ | PROT_WRITE;

      if (!AllocateFileRegion(&file_, region.offset, region.size))
        return false;
<<<<<<< HEAD
      }

      // Increase the actual length of the file, if necessary. This can fail if
      // the disk is full and the OS doesn't support sparse files.
      if (!file_.SetLength(std::max(original_file_len, new_file_len))) {
        DPLOG(ERROR) << "ftruncate " << file_.GetPlatformFile();
        return false;
      }

      // Realize the extent of the file so that it can't fail (and crash) later
      // when trying to write to a memory page that can't be created. This can
      // fail if the disk is full and the file is sparse.
      bool do_manual_extension = false;

#if (defined(OS_ANDROID) && __ANDROID_API__ < 21) || defined(OS_OS2)
      // Only Android API>=21 supports the fallocate call. Older versions need
      // to manually extend the file by writing zeros at block intervals.
      do_manual_extension = true;
#elif defined(OS_MACOSX)
      // MacOS doesn't support fallocate even though their new APFS filesystem
      // does support sparse files. It does, however, have the functionality
      // available via fcntl.
      // See also: https://openradar.appspot.com/32720223
      fstore_t params = {F_ALLOCATEALL, F_PEOFPOSMODE, region.offset,
                         region.size, 0};
      if (fcntl(file_.GetPlatformFile(), F_PREALLOCATE, &params) != 0) {
        DPLOG(ERROR) << "F_PREALLOCATE";
        // This can fail because the filesystem doesn't support it so don't
        // give up just yet. Try the manual method below.
        do_manual_extension = true;
      }
#else
      if (posix_fallocate(file_.GetPlatformFile(), region.offset,
                          region.size) != 0) {
        DPLOG(ERROR) << "posix_fallocate";
        // This can fail because the filesystem doesn't support it so don't
        // give up just yet. Try the manual method below.
        do_manual_extension = true;
      }
#endif

      // Manually realize the extended file by writing bytes to it at intervals.
      if (do_manual_extension) {
        int64_t block_size = 512;  // Start with something safe.
        struct stat statbuf;
        if (fstat(file_.GetPlatformFile(), &statbuf) == 0 &&
            statbuf.st_blksize > 0) {
          block_size = statbuf.st_blksize;
        }

        // Write starting at the next block boundary after the old file length.
        const int64_t extension_start =
            (original_file_len + block_size - 1) & ~(block_size - 1);
        for (int64_t i = extension_start; i < new_file_len; i += block_size) {
          char existing_byte;
          if (pread(file_.GetPlatformFile(), &existing_byte, 1, i) != 1)
            return false;  // Can't read? Not viable.
          if (existing_byte != 0)
            continue;  // Block has data so must already exist.
          if (pwrite(file_.GetPlatformFile(), &existing_byte, 1, i) != 1)
            return false;  // Can't write? Not viable.
        }
      }
=======
>>>>>>> 0e6778f1

      break;
  }

  data_ = static_cast<uint8_t*>(mmap(nullptr, map_size, flags, MAP_SHARED,
                                     file_.GetPlatformFile(), map_start));
  if (data_ == MAP_FAILED) {
    DPLOG(ERROR) << "mmap " << file_.GetPlatformFile();
    return false;
  }

  data_ += data_offset;
  return true;
}
#endif

void MemoryMappedFile::CloseHandles() {
  ScopedBlockingCall scoped_blocking_call(FROM_HERE, BlockingType::MAY_BLOCK);

  if (data_ != nullptr)
    munmap(data_, length_);
  file_.Close();

  data_ = nullptr;
  length_ = 0;
}

}  // namespace base<|MERGE_RESOLUTION|>--- conflicted
+++ resolved
@@ -81,72 +81,6 @@
 
       if (!AllocateFileRegion(&file_, region.offset, region.size))
         return false;
-<<<<<<< HEAD
-      }
-
-      // Increase the actual length of the file, if necessary. This can fail if
-      // the disk is full and the OS doesn't support sparse files.
-      if (!file_.SetLength(std::max(original_file_len, new_file_len))) {
-        DPLOG(ERROR) << "ftruncate " << file_.GetPlatformFile();
-        return false;
-      }
-
-      // Realize the extent of the file so that it can't fail (and crash) later
-      // when trying to write to a memory page that can't be created. This can
-      // fail if the disk is full and the file is sparse.
-      bool do_manual_extension = false;
-
-#if (defined(OS_ANDROID) && __ANDROID_API__ < 21) || defined(OS_OS2)
-      // Only Android API>=21 supports the fallocate call. Older versions need
-      // to manually extend the file by writing zeros at block intervals.
-      do_manual_extension = true;
-#elif defined(OS_MACOSX)
-      // MacOS doesn't support fallocate even though their new APFS filesystem
-      // does support sparse files. It does, however, have the functionality
-      // available via fcntl.
-      // See also: https://openradar.appspot.com/32720223
-      fstore_t params = {F_ALLOCATEALL, F_PEOFPOSMODE, region.offset,
-                         region.size, 0};
-      if (fcntl(file_.GetPlatformFile(), F_PREALLOCATE, &params) != 0) {
-        DPLOG(ERROR) << "F_PREALLOCATE";
-        // This can fail because the filesystem doesn't support it so don't
-        // give up just yet. Try the manual method below.
-        do_manual_extension = true;
-      }
-#else
-      if (posix_fallocate(file_.GetPlatformFile(), region.offset,
-                          region.size) != 0) {
-        DPLOG(ERROR) << "posix_fallocate";
-        // This can fail because the filesystem doesn't support it so don't
-        // give up just yet. Try the manual method below.
-        do_manual_extension = true;
-      }
-#endif
-
-      // Manually realize the extended file by writing bytes to it at intervals.
-      if (do_manual_extension) {
-        int64_t block_size = 512;  // Start with something safe.
-        struct stat statbuf;
-        if (fstat(file_.GetPlatformFile(), &statbuf) == 0 &&
-            statbuf.st_blksize > 0) {
-          block_size = statbuf.st_blksize;
-        }
-
-        // Write starting at the next block boundary after the old file length.
-        const int64_t extension_start =
-            (original_file_len + block_size - 1) & ~(block_size - 1);
-        for (int64_t i = extension_start; i < new_file_len; i += block_size) {
-          char existing_byte;
-          if (pread(file_.GetPlatformFile(), &existing_byte, 1, i) != 1)
-            return false;  // Can't read? Not viable.
-          if (existing_byte != 0)
-            continue;  // Block has data so must already exist.
-          if (pwrite(file_.GetPlatformFile(), &existing_byte, 1, i) != 1)
-            return false;  // Can't write? Not viable.
-        }
-      }
-=======
->>>>>>> 0e6778f1
 
       break;
   }
