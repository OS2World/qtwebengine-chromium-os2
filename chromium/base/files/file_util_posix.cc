--- conflicted
+++ resolved
@@ -353,11 +353,7 @@
 }
 #endif  // !defined(OS_NACL_NONSFI)
 
-<<<<<<< HEAD
-#if !defined(OS_MACOSX) && !defined(OS_OS2)
-=======
-#if !defined(OS_APPLE)
->>>>>>> da3a29ec
+#if !defined(OS_APPLE) && !defined(OS_OS2)
 // Appends |mode_char| to |mode| before the optional character set encoding; see
 // https://www.gnu.org/software/libc/manual/html_node/Opening-Streams.html for
 // details.
@@ -852,11 +848,7 @@
       (strchr(mode, ',') != nullptr && strchr(mode, 'e') > strchr(mode, ',')));
   ScopedBlockingCall scoped_blocking_call(FROM_HERE, BlockingType::MAY_BLOCK);
   FILE* result = nullptr;
-<<<<<<< HEAD
-#if defined(OS_MACOSX) || defined(OS_OS2)
-=======
-#if defined(OS_APPLE)
->>>>>>> da3a29ec
+#if defined(OS_APPLE) || defined(OS_OS2)
   // macOS does not provide a mode character to set O_CLOEXEC; see
   // https://developer.apple.com/legacy/library/documentation/Darwin/Reference/ManPages/man3/fopen.3.html.
   // OS/2 doesn't provide it either.
@@ -868,11 +860,7 @@
   do {
     result = fopen(filename.value().c_str(), the_mode);
   } while (!result && errno == EINTR);
-<<<<<<< HEAD
-#if defined(OS_MACOSX) || defined(OS_OS2)
-=======
-#if defined(OS_APPLE)
->>>>>>> da3a29ec
+#if defined(OS_APPLE) || defined(OS_OS2)
   // Mark the descriptor as close-on-exec.
   if (result)
     SetCloseOnExec(fileno(result));
