// Copyright (c) 2012 The Chromium Authors. All rights reserved.
// Use of this source code is governed by a BSD-style license that can be
// found in the LICENSE file.

#include "base/files/file_util.h"

#include <dirent.h>
#include <errno.h>
#include <fcntl.h>
#include <libgen.h>
#include <limits.h>
#include <stddef.h>
#include <stdio.h>
#include <stdlib.h>
#include <string.h>
#include <sys/mman.h>
#include <sys/param.h>
#include <sys/time.h>
#include <sys/types.h>
#include <time.h>
#include <unistd.h>

#include "base/base_switches.h"
#include "base/bits.h"
#include "base/command_line.h"
#include "base/containers/stack.h"
#include "base/environment.h"
#include "base/files/file_enumerator.h"
#include "base/files/file_path.h"
#include "base/files/scoped_file.h"
#include "base/logging.h"
#include "base/memory/singleton.h"
#include "base/numerics/safe_conversions.h"
#include "base/path_service.h"
#include "base/posix/eintr_wrapper.h"
#include "base/stl_util.h"
#include "base/strings/string_split.h"
#include "base/strings/string_util.h"
#include "base/strings/stringprintf.h"
#include "base/strings/sys_string_conversions.h"
#include "base/strings/utf_string_conversions.h"
#include "base/system/sys_info.h"
#include "base/threading/scoped_blocking_call.h"
#include "base/time/time.h"
#include "build/branding_buildflags.h"
#include "build/build_config.h"

#if defined(OS_MACOSX)
#include <AvailabilityMacros.h>
#include "base/mac/foundation_util.h"
#endif

#if defined(OS_ANDROID)
#include "base/android/content_uri_utils.h"
#include "base/os_compat_android.h"
#endif

#if !defined(OS_IOS)
#include <grp.h>
#endif

#if defined(OS_OS2)
#include <sys/socket.h>
#define pipe(A) socketpair(AF_UNIX, SOCK_STREAM, 0, A)
#endif

// We need to do this on AIX due to some inconsistencies in how AIX
// handles XOPEN_SOURCE and ALL_SOURCE.
#if defined(OS_AIX)
extern "C" char* mkdtemp(char* path);
#endif

#if !defined(O_BINARY)
#define O_BINARY 0
#endif

namespace base {

namespace {

<<<<<<< HEAD
#if defined(OS_BSD) || defined(OS_MACOSX) || defined(OS_NACL) || \
  defined(OS_FUCHSIA) || (defined(OS_ANDROID) && __ANDROID_API__ < 21) || \
  defined(OS_OS2)
int CallStat(const char* path, stat_wrapper_t* sb) {
  ScopedBlockingCall scoped_blocking_call(BlockingType::MAY_BLOCK);
  return stat(path, sb);
}
#if !defined(OS_NACL_NONSFI)
int CallLstat(const char* path, stat_wrapper_t* sb) {
  ScopedBlockingCall scoped_blocking_call(BlockingType::MAY_BLOCK);
  return lstat(path, sb);
}
#endif
#else
int CallStat(const char* path, stat_wrapper_t* sb) {
  ScopedBlockingCall scoped_blocking_call(BlockingType::MAY_BLOCK);
  return stat64(path, sb);
}
int CallLstat(const char* path, stat_wrapper_t* sb) {
  ScopedBlockingCall scoped_blocking_call(BlockingType::MAY_BLOCK);
  return lstat64(path, sb);
}
#endif

=======
>>>>>>> 0e6778f1
#if !defined(OS_NACL_NONSFI)
// Helper for VerifyPathControlledByUser.
bool VerifySpecificPathControlledByUser(const FilePath& path,
                                        uid_t owner_uid,
                                        const std::set<gid_t>& group_gids) {
  stat_wrapper_t stat_info;
  if (File::Lstat(path.value().c_str(), &stat_info) != 0) {
    DPLOG(ERROR) << "Failed to get information on path "
                 << path.value();
    return false;
  }

  if (S_ISLNK(stat_info.st_mode)) {
    DLOG(ERROR) << "Path " << path.value() << " is a symbolic link.";
    return false;
  }

  if (stat_info.st_uid != owner_uid) {
    DLOG(ERROR) << "Path " << path.value() << " is owned by the wrong user.";
    return false;
  }

  if ((stat_info.st_mode & S_IWGRP) &&
      !Contains(group_gids, stat_info.st_gid)) {
    DLOG(ERROR) << "Path " << path.value()
                << " is writable by an unprivileged group.";
    return false;
  }

  if (stat_info.st_mode & S_IWOTH) {
    DLOG(ERROR) << "Path " << path.value() << " is writable by any user.";
    return false;
  }

  return true;
}

std::string TempFileName() {
#if defined(OS_MACOSX)
  return StringPrintf(".%s.XXXXXX", base::mac::BaseBundleID());
#endif

#if BUILDFLAG(GOOGLE_CHROME_BRANDING)
  return std::string(".com.google.Chrome.XXXXXX");
#else
  return std::string(".org.chromium.Chromium.XXXXXX");
#endif
}

bool AdvanceEnumeratorWithStat(FileEnumerator* traversal,
                               FilePath* out_next_path,
                               stat_wrapper_t* out_next_stat) {
  DCHECK(out_next_path);
  DCHECK(out_next_stat);
  *out_next_path = traversal->Next();
  if (out_next_path->empty())
    return false;

  *out_next_stat = traversal->GetInfo().stat();
  return true;
}

bool CopyFileContents(File* infile, File* outfile) {
  static constexpr size_t kBufferSize = 32768;
  std::vector<char> buffer(kBufferSize);

  for (;;) {
    ssize_t bytes_read = infile->ReadAtCurrentPos(buffer.data(), buffer.size());
    if (bytes_read < 0)
      return false;
    if (bytes_read == 0)
      return true;
    // Allow for partial writes
    ssize_t bytes_written_per_read = 0;
    do {
      ssize_t bytes_written_partial = outfile->WriteAtCurrentPos(
          &buffer[bytes_written_per_read], bytes_read - bytes_written_per_read);
      if (bytes_written_partial < 0)
        return false;

      bytes_written_per_read += bytes_written_partial;
    } while (bytes_written_per_read < bytes_read);
  }

  NOTREACHED();
  return false;
}

bool DoCopyDirectory(const FilePath& from_path,
                     const FilePath& to_path,
                     bool recursive,
                     bool open_exclusive) {
  ScopedBlockingCall scoped_blocking_call(FROM_HERE, BlockingType::MAY_BLOCK);
  // Some old callers of CopyDirectory want it to support wildcards.
  // After some discussion, we decided to fix those callers.
  // Break loudly here if anyone tries to do this.
  DCHECK(to_path.value().find('*') == std::string::npos);
  DCHECK(from_path.value().find('*') == std::string::npos);

  if (from_path.value().size() >= PATH_MAX) {
    return false;
  }

  // This function does not properly handle destinations within the source
  FilePath real_to_path = to_path;
  if (PathExists(real_to_path))
    real_to_path = MakeAbsoluteFilePath(real_to_path);
  else
    real_to_path = MakeAbsoluteFilePath(real_to_path.DirName());
  if (real_to_path.empty())
    return false;

  FilePath real_from_path = MakeAbsoluteFilePath(from_path);
  if (real_from_path.empty())
    return false;
  if (real_to_path == real_from_path || real_from_path.IsParent(real_to_path))
    return false;

  int traverse_type = FileEnumerator::FILES | FileEnumerator::SHOW_SYM_LINKS;
  if (recursive)
    traverse_type |= FileEnumerator::DIRECTORIES;
  FileEnumerator traversal(from_path, recursive, traverse_type);

  // We have to mimic windows behavior here. |to_path| may not exist yet,
  // start the loop with |to_path|.
  stat_wrapper_t from_stat;
  FilePath current = from_path;
  if (File::Stat(from_path.value().c_str(), &from_stat) < 0) {
    DPLOG(ERROR) << "CopyDirectory() couldn't stat source directory: "
                 << from_path.value();
    return false;
  }
  FilePath from_path_base = from_path;
  if (recursive && DirectoryExists(to_path)) {
    // If the destination already exists and is a directory, then the
    // top level of source needs to be copied.
    from_path_base = from_path.DirName();
  }

  // The Windows version of this function assumes that non-recursive calls
  // will always have a directory for from_path.
  // TODO(maruel): This is not necessary anymore.
  DCHECK(recursive || S_ISDIR(from_stat.st_mode));

  do {
    // current is the source path, including from_path, so append
    // the suffix after from_path to to_path to create the target_path.
    FilePath target_path(to_path);
    if (from_path_base != current &&
        !from_path_base.AppendRelativePath(current, &target_path)) {
      return false;
    }

    if (S_ISDIR(from_stat.st_mode)) {
      mode_t mode = (from_stat.st_mode & 01777) | S_IRUSR | S_IXUSR | S_IWUSR;
      if (mkdir(target_path.value().c_str(), mode) == 0)
        continue;
      if (errno == EEXIST && !open_exclusive)
        continue;

      DPLOG(ERROR) << "CopyDirectory() couldn't create directory: "
                   << target_path.value();
      return false;
    }

    if (!S_ISREG(from_stat.st_mode)) {
      DLOG(WARNING) << "CopyDirectory() skipping non-regular file: "
                    << current.value();
      continue;
    }

    // Add O_NONBLOCK so we can't block opening a pipe.
    File infile(open(current.value().c_str(), O_RDONLY | O_NONBLOCK));
    if (!infile.IsValid()) {
      DPLOG(ERROR) << "CopyDirectory() couldn't open file: " << current.value();
      return false;
    }

    stat_wrapper_t stat_at_use;
    if (File::Fstat(infile.GetPlatformFile(), &stat_at_use) < 0) {
      DPLOG(ERROR) << "CopyDirectory() couldn't stat file: " << current.value();
      return false;
    }

    if (!S_ISREG(stat_at_use.st_mode)) {
      DLOG(WARNING) << "CopyDirectory() skipping non-regular file: "
                    << current.value();
      continue;
    }

    int open_flags = O_WRONLY | O_CREAT | O_BINARY;
    // If |open_exclusive| is set then we should always create the destination
    // file, so O_NONBLOCK is not necessary to ensure we don't block on the
    // open call for the target file below, and since the destination will
    // always be a regular file it wouldn't affect the behavior of the
    // subsequent write calls anyway.
    if (open_exclusive)
      open_flags |= O_EXCL;
    else
      open_flags |= O_TRUNC | O_NONBLOCK;
    // Each platform has different default file opening modes for CopyFile which
    // we want to replicate here. On OS X, we use copyfile(3) which takes the
    // source file's permissions into account. On the other platforms, we just
    // use the base::File constructor. On Chrome OS, base::File uses a different
    // set of permissions than it does on other POSIX platforms.
#if defined(OS_MACOSX)
    int mode = 0600 | (stat_at_use.st_mode & 0177);
#elif defined(OS_CHROMEOS)
    int mode = 0644;
#else
    int mode = 0600;
#endif
    File outfile(open(target_path.value().c_str(), open_flags, mode));
    if (!outfile.IsValid()) {
      DPLOG(ERROR) << "CopyDirectory() couldn't create file: "
                   << target_path.value();
      return false;
    }

    if (!CopyFileContents(&infile, &outfile)) {
      DLOG(ERROR) << "CopyDirectory() couldn't copy file: " << current.value();
      return false;
    }
  } while (AdvanceEnumeratorWithStat(&traversal, &current, &from_stat));

  return true;
}
<<<<<<< HEAD
#endif  // !defined(OS_NACL_NONSFI)

#if !defined(OS_MACOSX) && !defined(OS_OS2)
// Appends |mode_char| to |mode| before the optional character set encoding; see
// https://www.gnu.org/software/libc/manual/html_node/Opening-Streams.html for
// details.
std::string AppendModeCharacter(StringPiece mode, char mode_char) {
  std::string result(mode.as_string());
  size_t comma_pos = result.find(',');
  result.insert(comma_pos == std::string::npos ? result.length() : comma_pos, 1,
                mode_char);
  return result;
}
#endif

}  // namespace

#if !defined(OS_NACL_NONSFI)
FilePath MakeAbsoluteFilePath(const FilePath& input) {
  ScopedBlockingCall scoped_blocking_call(BlockingType::MAY_BLOCK);
  char full_path[PATH_MAX];
  if (realpath(input.value().c_str(), full_path) == nullptr)
    return FilePath();
  return FilePath(full_path);
}
=======
>>>>>>> 0e6778f1

// TODO(erikkay): The Windows version of this accepts paths like "foo/bar/*"
// which works both with and without the recursive flag.  I'm not sure we need
// that functionality. If not, remove from file_util_win.cc, otherwise add it
// here.
bool DoDeleteFile(const FilePath& path, bool recursive) {
  ScopedBlockingCall scoped_blocking_call(FROM_HERE, BlockingType::MAY_BLOCK);

#if defined(OS_ANDROID)
  if (path.IsContentUri())
    return DeleteContentUri(path);
#endif  // defined(OS_ANDROID)

  const char* path_str = path.value().c_str();
  stat_wrapper_t file_info;
  if (File::Lstat(path_str, &file_info) != 0) {
    // The Windows version defines this condition as success.
    return (errno == ENOENT || errno == ENOTDIR);
  }
  if (!S_ISDIR(file_info.st_mode))
    return (unlink(path_str) == 0);
  if (!recursive)
    return (rmdir(path_str) == 0);

  bool success = true;
  stack<std::string> directories;
  directories.push(path.value());
  FileEnumerator traversal(path, true,
      FileEnumerator::FILES | FileEnumerator::DIRECTORIES |
      FileEnumerator::SHOW_SYM_LINKS);
  for (FilePath current = traversal.Next(); !current.empty();
       current = traversal.Next()) {
    if (traversal.GetInfo().IsDirectory())
      directories.push(current.value());
    else
      success &= (unlink(current.value().c_str()) == 0);
  }

  while (!directories.empty()) {
    FilePath dir = FilePath(directories.top());
    directories.pop();
    success &= (rmdir(dir.value().c_str()) == 0);
  }
  return success;
}
#endif  // !defined(OS_NACL_NONSFI)

#if !defined(OS_MACOSX)
// Appends |mode_char| to |mode| before the optional character set encoding; see
// https://www.gnu.org/software/libc/manual/html_node/Opening-Streams.html for
// details.
std::string AppendModeCharacter(StringPiece mode, char mode_char) {
  std::string result(mode.as_string());
  size_t comma_pos = result.find(',');
  result.insert(comma_pos == std::string::npos ? result.length() : comma_pos, 1,
                mode_char);
  return result;
}
#endif

}  // namespace

#if !defined(OS_NACL_NONSFI)
FilePath MakeAbsoluteFilePath(const FilePath& input) {
  ScopedBlockingCall scoped_blocking_call(FROM_HERE, BlockingType::MAY_BLOCK);
  char full_path[PATH_MAX];
  if (realpath(input.value().c_str(), full_path) == nullptr)
    return FilePath();
  return FilePath(full_path);
}

bool DeleteFile(const FilePath& path, bool recursive) {
  return DoDeleteFile(path, recursive);
}

bool DeleteFileRecursively(const FilePath& path) {
  return DoDeleteFile(path, /*recursive=*/true);
}

bool ReplaceFile(const FilePath& from_path,
                 const FilePath& to_path,
                 File::Error* error) {
  ScopedBlockingCall scoped_blocking_call(FROM_HERE, BlockingType::MAY_BLOCK);
  if (rename(from_path.value().c_str(), to_path.value().c_str()) == 0)
    return true;
  if (error)
    *error = File::GetLastFileError();
  return false;
}

bool CopyDirectory(const FilePath& from_path,
                   const FilePath& to_path,
                   bool recursive) {
  return DoCopyDirectory(from_path, to_path, recursive, false);
}

bool CopyDirectoryExcl(const FilePath& from_path,
                       const FilePath& to_path,
                       bool recursive) {
  return DoCopyDirectory(from_path, to_path, recursive, true);
}
#endif  // !defined(OS_NACL_NONSFI)

bool CreatePipe(ScopedFD* read_fd, ScopedFD* write_fd, bool non_blocking) {
  int fds[2];
  bool created =
      non_blocking ? CreateLocalNonBlockingPipe(fds) : (0 == pipe(fds));
  if (!created)
    return false;
  read_fd->reset(fds[0]);
  write_fd->reset(fds[1]);
  return true;
}

bool CreateLocalNonBlockingPipe(int fds[2]) {
#if defined(OS_LINUX)
  return pipe2(fds, O_CLOEXEC | O_NONBLOCK) == 0;
#else
  int raw_fds[2];
  if (pipe(raw_fds) != 0)
    return false;
  ScopedFD fd_out(raw_fds[0]);
  ScopedFD fd_in(raw_fds[1]);
  if (!SetCloseOnExec(fd_out.get()))
    return false;
  if (!SetCloseOnExec(fd_in.get()))
    return false;
  if (!SetNonBlocking(fd_out.get()))
    return false;
  if (!SetNonBlocking(fd_in.get()))
    return false;
  fds[0] = fd_out.release();
  fds[1] = fd_in.release();
  return true;
#endif
}

bool SetNonBlocking(int fd) {
  const int flags = fcntl(fd, F_GETFL);
  if (flags == -1)
    return false;
  if (flags & O_NONBLOCK)
    return true;
  if (HANDLE_EINTR(fcntl(fd, F_SETFL, flags | O_NONBLOCK)) == -1)
    return false;
  return true;
}

bool SetCloseOnExec(int fd) {
#if defined(OS_NACL_NONSFI)
  const int flags = 0;
#else
  const int flags = fcntl(fd, F_GETFD);
  if (flags == -1)
    return false;
  if (flags & FD_CLOEXEC)
    return true;
#endif  // defined(OS_NACL_NONSFI)
  if (HANDLE_EINTR(fcntl(fd, F_SETFD, flags | FD_CLOEXEC)) == -1)
    return false;
  return true;
}

bool PathExists(const FilePath& path) {
  ScopedBlockingCall scoped_blocking_call(FROM_HERE, BlockingType::MAY_BLOCK);
#if defined(OS_ANDROID)
  if (path.IsContentUri()) {
    return ContentUriExists(path);
  }
#endif
  return access(path.value().c_str(), F_OK) == 0;
}

#if !defined(OS_NACL_NONSFI)
bool PathIsWritable(const FilePath& path) {
  ScopedBlockingCall scoped_blocking_call(FROM_HERE, BlockingType::MAY_BLOCK);
  return access(path.value().c_str(), W_OK) == 0;
}
#endif  // !defined(OS_NACL_NONSFI)

bool DirectoryExists(const FilePath& path) {
  ScopedBlockingCall scoped_blocking_call(FROM_HERE, BlockingType::MAY_BLOCK);
  stat_wrapper_t file_info;
  if (File::Stat(path.value().c_str(), &file_info) != 0)
    return false;
  return S_ISDIR(file_info.st_mode);
}

bool ReadFromFD(int fd, char* buffer, size_t bytes) {
  size_t total_read = 0;
  while (total_read < bytes) {
    ssize_t bytes_read =
        HANDLE_EINTR(read(fd, buffer + total_read, bytes - total_read));
    if (bytes_read <= 0)
      break;
    total_read += bytes_read;
  }
  return total_read == bytes;
}

#if !defined(OS_NACL_NONSFI)

ScopedFD CreateAndOpenFdForTemporaryFileInDir(const FilePath& directory,
                                              FilePath* path) {
  ScopedBlockingCall scoped_blocking_call(
      FROM_HERE,
      BlockingType::MAY_BLOCK);  // For call to mkstemp().
  *path = directory.Append(TempFileName());
  const std::string& tmpdir_string = path->value();
  // this should be OK since mkstemp just replaces characters in place
  char* buffer = const_cast<char*>(tmpdir_string.c_str());

  return ScopedFD(HANDLE_EINTR(mkstemp(buffer)));
}

#if !defined(OS_FUCHSIA)
bool CreateSymbolicLink(const FilePath& target_path,
                        const FilePath& symlink_path) {
  DCHECK(!symlink_path.empty());
  DCHECK(!target_path.empty());
  return ::symlink(target_path.value().c_str(),
                   symlink_path.value().c_str()) != -1;
}

bool ReadSymbolicLink(const FilePath& symlink_path, FilePath* target_path) {
  DCHECK(!symlink_path.empty());
  DCHECK(target_path);
  char buf[PATH_MAX];
  ssize_t count =
      ::readlink(symlink_path.value().c_str(), buf, base::size(buf));

  if (count <= 0) {
    target_path->clear();
    return false;
  }

  *target_path = FilePath(FilePath::StringType(buf, count));
  return true;
}

bool GetPosixFilePermissions(const FilePath& path, int* mode) {
  ScopedBlockingCall scoped_blocking_call(FROM_HERE, BlockingType::MAY_BLOCK);
  DCHECK(mode);

  stat_wrapper_t file_info;
  // Uses stat(), because on symbolic link, lstat() does not return valid
  // permission bits in st_mode
  if (File::Stat(path.value().c_str(), &file_info) != 0)
    return false;

  *mode = file_info.st_mode & FILE_PERMISSION_MASK;
  return true;
}

bool SetPosixFilePermissions(const FilePath& path,
                             int mode) {
  ScopedBlockingCall scoped_blocking_call(FROM_HERE, BlockingType::MAY_BLOCK);
  DCHECK_EQ(mode & ~FILE_PERMISSION_MASK, 0);

  // Calls stat() so that we can preserve the higher bits like S_ISGID.
  stat_wrapper_t stat_buf;
  if (File::Stat(path.value().c_str(), &stat_buf) != 0)
    return false;

  // Clears the existing permission bits, and adds the new ones.
  mode_t updated_mode_bits = stat_buf.st_mode & ~FILE_PERMISSION_MASK;
  updated_mode_bits |= mode & FILE_PERMISSION_MASK;

  if (HANDLE_EINTR(chmod(path.value().c_str(), updated_mode_bits)) != 0)
    return false;

  return true;
}

bool ExecutableExistsInPath(Environment* env,
                            const FilePath::StringType& executable) {
  std::string path;
  if (!env->GetVar("PATH", &path)) {
    LOG(ERROR) << "No $PATH variable. Assuming no " << executable << ".";
    return false;
  }

  for (const StringPiece& cur_path :
       SplitStringPiece(path, ":", KEEP_WHITESPACE, SPLIT_WANT_NONEMPTY)) {
    FilePath file(cur_path);
    int permissions;
    if (GetPosixFilePermissions(file.Append(executable), &permissions) &&
        (permissions & FILE_PERMISSION_EXECUTE_BY_USER))
      return true;
  }
  return false;
}

#endif  // !OS_FUCHSIA

#if !defined(OS_MACOSX)
// This is implemented in file_util_mac.mm for Mac.
bool GetTempDir(FilePath* path) {
  const char* tmp = getenv("TMPDIR");
  if (tmp) {
    *path = FilePath(tmp);
    return true;
  }

#if defined(OS_ANDROID)
  return PathService::Get(DIR_CACHE, path);
#else
  *path = FilePath("/tmp");
  return true;
#endif
}
#endif  // !defined(OS_MACOSX)

#if !defined(OS_MACOSX)  // Mac implementation is in file_util_mac.mm.
FilePath GetHomeDir() {
#if defined(OS_CHROMEOS)
  if (SysInfo::IsRunningOnChromeOS()) {
    // On Chrome OS chrome::DIR_USER_DATA is overridden with a primary user
    // homedir once it becomes available. Return / as the safe option.
    return FilePath("/");
  }
#endif

  const char* home_dir = getenv("HOME");
  if (home_dir && home_dir[0])
    return FilePath(home_dir);

#if defined(OS_ANDROID)
  DLOG(WARNING) << "OS_ANDROID: Home directory lookup not yet implemented.";
#endif

  FilePath rv;
  if (GetTempDir(&rv))
    return rv;

  // Last resort.
  return FilePath("/tmp");
}
#endif  // !defined(OS_MACOSX)

bool CreateTemporaryFile(FilePath* path) {
  // For call to close() inside ScopedFD.
  ScopedBlockingCall scoped_blocking_call(FROM_HERE, BlockingType::MAY_BLOCK);
  FilePath directory;
  if (!GetTempDir(&directory))
    return false;
  ScopedFD fd = CreateAndOpenFdForTemporaryFileInDir(directory, path);
  return fd.is_valid();
}

FILE* CreateAndOpenTemporaryFileInDir(const FilePath& dir, FilePath* path) {
  ScopedFD scoped_fd = CreateAndOpenFdForTemporaryFileInDir(dir, path);
  if (!scoped_fd.is_valid())
    return nullptr;

  int fd = scoped_fd.release();
  FILE* file = fdopen(fd, "a+");
  if (!file)
    close(fd);
  return file;
}

bool CreateTemporaryFileInDir(const FilePath& dir, FilePath* temp_file) {
  // For call to close() inside ScopedFD.
  ScopedBlockingCall scoped_blocking_call(FROM_HERE, BlockingType::MAY_BLOCK);
  ScopedFD fd = CreateAndOpenFdForTemporaryFileInDir(dir, temp_file);
  return fd.is_valid();
}

static bool CreateTemporaryDirInDirImpl(const FilePath& base_dir,
                                        const FilePath::StringType& name_tmpl,
                                        FilePath* new_dir) {
  ScopedBlockingCall scoped_blocking_call(
      FROM_HERE, BlockingType::MAY_BLOCK);  // For call to mkdtemp().
  DCHECK(name_tmpl.find("XXXXXX") != FilePath::StringType::npos)
      << "Directory name template must contain \"XXXXXX\".";

  FilePath sub_dir = base_dir.Append(name_tmpl);
  std::string sub_dir_string = sub_dir.value();

  // this should be OK since mkdtemp just replaces characters in place
  char* buffer = const_cast<char*>(sub_dir_string.c_str());
  char* dtemp = mkdtemp(buffer);
  if (!dtemp) {
    DPLOG(ERROR) << "mkdtemp";
    return false;
  }
  *new_dir = FilePath(dtemp);
  return true;
}

bool CreateTemporaryDirInDir(const FilePath& base_dir,
                             const FilePath::StringType& prefix,
                             FilePath* new_dir) {
  FilePath::StringType mkdtemp_template = prefix;
  mkdtemp_template.append(FILE_PATH_LITERAL("XXXXXX"));
  return CreateTemporaryDirInDirImpl(base_dir, mkdtemp_template, new_dir);
}

bool CreateNewTempDirectory(const FilePath::StringType& prefix,
                            FilePath* new_temp_path) {
  FilePath tmpdir;
  if (!GetTempDir(&tmpdir))
    return false;

  return CreateTemporaryDirInDirImpl(tmpdir, TempFileName(), new_temp_path);
}

bool CreateDirectoryAndGetError(const FilePath& full_path,
                                File::Error* error) {
  ScopedBlockingCall scoped_blocking_call(
      FROM_HERE, BlockingType::MAY_BLOCK);  // For call to mkdir().
  std::vector<FilePath> subpaths;

  // Collect a list of all parent directories.
  FilePath last_path = full_path;
  subpaths.push_back(full_path);
  for (FilePath path = full_path.DirName();
       path.value() != last_path.value(); path = path.DirName()) {
    subpaths.push_back(path);
    last_path = path;
  }

  // Iterate through the parents and create the missing ones.
  for (auto i = subpaths.rbegin(); i != subpaths.rend(); ++i) {
    if (DirectoryExists(*i))
      continue;
    if (mkdir(i->value().c_str(), 0700) == 0)
      continue;
    // Mkdir failed, but it might have failed with EEXIST, or some other error
    // due to the the directory appearing out of thin air. This can occur if
    // two processes are trying to create the same file system tree at the same
    // time. Check to see if it exists and make sure it is a directory.
    int saved_errno = errno;
    if (!DirectoryExists(*i)) {
      if (error)
        *error = File::OSErrorToFileError(saved_errno);
      return false;
    }
  }
  return true;
}

bool NormalizeFilePath(const FilePath& path, FilePath* normalized_path) {
  FilePath real_path_result = MakeAbsoluteFilePath(path);
  if (real_path_result.empty())
    return false;

  // To be consistant with windows, fail if |real_path_result| is a
  // directory.
  if (DirectoryExists(real_path_result))
    return false;

  *normalized_path = real_path_result;
  return true;
}

// TODO(rkc): Refactor GetFileInfo and FileEnumerator to handle symlinks
// correctly. http://code.google.com/p/chromium-os/issues/detail?id=15948
bool IsLink(const FilePath& file_path) {
  stat_wrapper_t st;
  // If we can't lstat the file, it's safe to assume that the file won't at
  // least be a 'followable' link.
  if (File::Lstat(file_path.value().c_str(), &st) != 0)
    return false;
  return S_ISLNK(st.st_mode);
}

bool GetFileInfo(const FilePath& file_path, File::Info* results) {
  stat_wrapper_t file_info;
#if defined(OS_ANDROID)
  if (file_path.IsContentUri()) {
    File file = OpenContentUriForRead(file_path);
    if (!file.IsValid())
      return false;
    return file.GetInfo(results);
  } else {
#endif  // defined(OS_ANDROID)
    if (File::Stat(file_path.value().c_str(), &file_info) != 0)
      return false;
#if defined(OS_ANDROID)
  }
#endif  // defined(OS_ANDROID)

  results->FromStat(file_info);
  return true;
}
#endif  // !defined(OS_NACL_NONSFI)

FILE* OpenFile(const FilePath& filename, const char* mode) {
  // 'e' is unconditionally added below, so be sure there is not one already
  // present before a comma in |mode|.
  DCHECK(
      strchr(mode, 'e') == nullptr ||
      (strchr(mode, ',') != nullptr && strchr(mode, 'e') > strchr(mode, ',')));
  ScopedBlockingCall scoped_blocking_call(FROM_HERE, BlockingType::MAY_BLOCK);
  FILE* result = nullptr;
#if defined(OS_MACOSX) || defined(OS_OS2)
  // macOS does not provide a mode character to set O_CLOEXEC; see
  // https://developer.apple.com/legacy/library/documentation/Darwin/Reference/ManPages/man3/fopen.3.html.
  // OS/2 doesn't provide it either.
  const char* the_mode = mode;
#else
  std::string mode_with_e(AppendModeCharacter(mode, 'e'));
  const char* the_mode = mode_with_e.c_str();
#endif
  do {
    result = fopen(filename.value().c_str(), the_mode);
  } while (!result && errno == EINTR);
#if defined(OS_MACOSX) || defined(OS_OS2)
  // Mark the descriptor as close-on-exec.
  if (result)
    SetCloseOnExec(fileno(result));
#endif
  return result;
}

// NaCl doesn't implement system calls to open files directly.
#if !defined(OS_NACL)
FILE* FileToFILE(File file, const char* mode) {
  FILE* stream = fdopen(file.GetPlatformFile(), mode);
  if (stream)
    file.TakePlatformFile();
  return stream;
}
#endif  // !defined(OS_NACL)

int ReadFile(const FilePath& filename, char* data, int max_size) {
  ScopedBlockingCall scoped_blocking_call(FROM_HERE, BlockingType::MAY_BLOCK);
  int fd = HANDLE_EINTR(open(filename.value().c_str(), O_RDONLY));
  if (fd < 0)
    return -1;

  ssize_t bytes_read = HANDLE_EINTR(read(fd, data, max_size));
  if (IGNORE_EINTR(close(fd)) < 0)
    return -1;
  return bytes_read;
}

int WriteFile(const FilePath& filename, const char* data, int size) {
  ScopedBlockingCall scoped_blocking_call(FROM_HERE, BlockingType::MAY_BLOCK);
  int fd = HANDLE_EINTR(creat(filename.value().c_str(), 0666));
  if (fd < 0)
    return -1;

  int bytes_written = WriteFileDescriptor(fd, data, size) ? size : -1;
  if (IGNORE_EINTR(close(fd)) < 0)
    return -1;
  return bytes_written;
}

bool WriteFileDescriptor(const int fd, const char* data, int size) {
  // Allow for partial writes.
  ssize_t bytes_written_total = 0;
  for (ssize_t bytes_written_partial = 0; bytes_written_total < size;
       bytes_written_total += bytes_written_partial) {
    bytes_written_partial =
        HANDLE_EINTR(write(fd, data + bytes_written_total,
                           size - bytes_written_total));
    if (bytes_written_partial < 0)
      return false;
  }

  return true;
}

bool AllocateFileRegion(File* file, int64_t offset, size_t size) {
  DCHECK(file);

  // Explicitly extend |file| to the maximum size. Zeros will fill the new
  // space. It is assumed that the existing file is fully realized as
  // otherwise the entire file would have to be read and possibly written.
  const int64_t original_file_len = file->GetLength();
  if (original_file_len < 0) {
    DPLOG(ERROR) << "fstat " << file->GetPlatformFile();
    return false;
  }

  // Increase the actual length of the file, if necessary. This can fail if
  // the disk is full and the OS doesn't support sparse files.
  const int64_t new_file_len = offset + size;
  if (!file->SetLength(std::max(original_file_len, new_file_len))) {
    DPLOG(ERROR) << "ftruncate " << file->GetPlatformFile();
    return false;
  }

  // Realize the extent of the file so that it can't fail (and crash) later
  // when trying to write to a memory page that can't be created. This can
  // fail if the disk is full and the file is sparse.

  // First try the more effective platform-specific way of allocating the disk
  // space. It can fail because the filesystem doesn't support it. In that case,
  // use the manual method below.

#if defined(OS_LINUX)
  if (HANDLE_EINTR(fallocate(file->GetPlatformFile(), 0, offset, size)) != -1)
    return true;
  DPLOG(ERROR) << "fallocate";
#elif defined(OS_MACOSX)
  // MacOS doesn't support fallocate even though their new APFS filesystem
  // does support sparse files. It does, however, have the functionality
  // available via fcntl.
  // See also: https://openradar.appspot.com/32720223
  fstore_t params = {F_ALLOCATEALL, F_PEOFPOSMODE, offset, size, 0};
  if (fcntl(file->GetPlatformFile(), F_PREALLOCATE, &params) != -1)
    return true;
  DPLOG(ERROR) << "F_PREALLOCATE";
#endif

  // Manually realize the extended file by writing bytes to it at intervals.
  int64_t block_size = 512;  // Start with something safe.
  stat_wrapper_t statbuf;
  if (File::Fstat(file->GetPlatformFile(), &statbuf) == 0 &&
      statbuf.st_blksize > 0 && base::bits::IsPowerOfTwo(statbuf.st_blksize)) {
    block_size = statbuf.st_blksize;
  }

  // Write starting at the next block boundary after the old file length.
  const int64_t extension_start =
      base::bits::Align(original_file_len, block_size);
  for (int64_t i = extension_start; i < new_file_len; i += block_size) {
    char existing_byte;
    if (HANDLE_EINTR(pread(file->GetPlatformFile(), &existing_byte, 1, i)) !=
        1) {
      return false;  // Can't read? Not viable.
    }
    if (existing_byte != 0) {
      continue;  // Block has data so must already exist.
    }
    if (HANDLE_EINTR(pwrite(file->GetPlatformFile(), &existing_byte, 1, i)) !=
        1) {
      return false;  // Can't write? Not viable.
    }
  }

  return true;
}

#if !defined(OS_NACL_NONSFI)

bool AppendToFile(const FilePath& filename, const char* data, int size) {
  ScopedBlockingCall scoped_blocking_call(FROM_HERE, BlockingType::MAY_BLOCK);
  bool ret = true;
  int fd = HANDLE_EINTR(open(filename.value().c_str(), O_WRONLY | O_APPEND));
  if (fd < 0) {
    VPLOG(1) << "Unable to create file " << filename.value();
    return false;
  }

  // This call will either write all of the data or return false.
  if (!WriteFileDescriptor(fd, data, size)) {
    VPLOG(1) << "Error while writing to file " << filename.value();
    ret = false;
  }

  if (IGNORE_EINTR(close(fd)) < 0) {
    VPLOG(1) << "Error while closing file " << filename.value();
    return false;
  }

  return ret;
}

bool GetCurrentDirectory(FilePath* dir) {
  // getcwd can return ENOENT, which implies it checks against the disk.
  ScopedBlockingCall scoped_blocking_call(FROM_HERE, BlockingType::MAY_BLOCK);

  char system_buffer[PATH_MAX] = "";
  if (!getcwd(system_buffer, sizeof(system_buffer))) {
    NOTREACHED();
    return false;
  }
  *dir = FilePath(system_buffer);
  return true;
}

bool SetCurrentDirectory(const FilePath& path) {
  ScopedBlockingCall scoped_blocking_call(FROM_HERE, BlockingType::MAY_BLOCK);
  return chdir(path.value().c_str()) == 0;
}

bool VerifyPathControlledByUser(const FilePath& base,
                                const FilePath& path,
                                uid_t owner_uid,
                                const std::set<gid_t>& group_gids) {
  if (base != path && !base.IsParent(path)) {
     DLOG(ERROR) << "|base| must be a subdirectory of |path|.  base = \""
                 << base.value() << "\", path = \"" << path.value() << "\"";
     return false;
  }

  std::vector<FilePath::StringType> base_components;
  std::vector<FilePath::StringType> path_components;

  base.GetComponents(&base_components);
  path.GetComponents(&path_components);

  std::vector<FilePath::StringType>::const_iterator ib, ip;
  for (ib = base_components.begin(), ip = path_components.begin();
       ib != base_components.end(); ++ib, ++ip) {
    // |base| must be a subpath of |path|, so all components should match.
    // If these CHECKs fail, look at the test that base is a parent of
    // path at the top of this function.
    DCHECK(ip != path_components.end());
    DCHECK(*ip == *ib);
  }

  FilePath current_path = base;
  if (!VerifySpecificPathControlledByUser(current_path, owner_uid, group_gids))
    return false;

  for (; ip != path_components.end(); ++ip) {
    current_path = current_path.Append(*ip);
    if (!VerifySpecificPathControlledByUser(
            current_path, owner_uid, group_gids))
      return false;
  }
  return true;
}

#if defined(OS_MACOSX) && !defined(OS_IOS)
bool VerifyPathControlledByAdmin(const FilePath& path) {
  const unsigned kRootUid = 0;
  const FilePath kFileSystemRoot("/");

  // The name of the administrator group on mac os.
  const char* const kAdminGroupNames[] = {
    "admin",
    "wheel"
  };

  // Reading the groups database may touch the file system.
  ScopedBlockingCall scoped_blocking_call(FROM_HERE, BlockingType::MAY_BLOCK);

  std::set<gid_t> allowed_group_ids;
  for (int i = 0, ie = base::size(kAdminGroupNames); i < ie; ++i) {
    struct group *group_record = getgrnam(kAdminGroupNames[i]);
    if (!group_record) {
      DPLOG(ERROR) << "Could not get the group ID of group \""
                   << kAdminGroupNames[i] << "\".";
      continue;
    }

    allowed_group_ids.insert(group_record->gr_gid);
  }

  return VerifyPathControlledByUser(
      kFileSystemRoot, path, kRootUid, allowed_group_ids);
}
#endif  // defined(OS_MACOSX) && !defined(OS_IOS)

int GetMaximumPathComponentLength(const FilePath& path) {
#if defined(OS_FUCHSIA)
  // Return a value we do not expect anyone ever to reach, but which is small
  // enough to guard against e.g. bugs causing multi-megabyte paths.
  return 1024;
#else
  ScopedBlockingCall scoped_blocking_call(FROM_HERE, BlockingType::MAY_BLOCK);
  return pathconf(path.value().c_str(), _PC_NAME_MAX);
#endif
}

#if !defined(OS_ANDROID)
// This is implemented in file_util_android.cc for that platform.
bool GetShmemTempDir(bool executable, FilePath* path) {
#if defined(OS_LINUX) || defined(OS_AIX)
  bool disable_dev_shm = false;
#if !defined(OS_CHROMEOS)
  disable_dev_shm = CommandLine::ForCurrentProcess()->HasSwitch(
      switches::kDisableDevShmUsage);
#endif
  bool use_dev_shm = true;
  if (executable) {
    static const bool s_dev_shm_executable =
        IsPathExecutable(FilePath("/dev/shm"));
    use_dev_shm = s_dev_shm_executable;
  }
  if (use_dev_shm && !disable_dev_shm) {
    *path = FilePath("/dev/shm");
    return true;
  }
#endif  // defined(OS_LINUX) || defined(OS_AIX)
  return GetTempDir(path);
}
#endif  // !defined(OS_ANDROID)

#if !defined(OS_MACOSX)
// Mac has its own implementation, this is for all other Posix systems.
bool CopyFile(const FilePath& from_path, const FilePath& to_path) {
  ScopedBlockingCall scoped_blocking_call(FROM_HERE, BlockingType::MAY_BLOCK);
  File infile;
#if defined(OS_ANDROID)
  if (from_path.IsContentUri()) {
    infile = OpenContentUriForRead(from_path);
  } else {
    infile = File(from_path, File::FLAG_OPEN | File::FLAG_READ);
  }
#else
  infile = File(from_path, File::FLAG_OPEN | File::FLAG_READ);
#endif
  if (!infile.IsValid())
    return false;

  File outfile(to_path, File::FLAG_WRITE | File::FLAG_CREATE_ALWAYS);
  if (!outfile.IsValid())
    return false;

  return CopyFileContents(&infile, &outfile);
}
#endif  // !defined(OS_MACOSX)

bool PreReadFile(const FilePath& file_path,
                 bool is_executable,
                 int64_t max_bytes) {
  DCHECK_GE(max_bytes, 0);

  // ChromeOS is also covered by OS_LINUX.
  // posix_fadvise() is only available in the Android NDK in API 21+. Older
  // versions may have the required kernel support, but don't have enough usage
  // to justify backporting.
#if defined(OS_LINUX) || (defined(OS_ANDROID) && __ANDROID_API__ >= 21)
  File file(file_path, File::FLAG_OPEN | File::FLAG_READ);
  if (!file.IsValid())
    return false;

  if (max_bytes == 0) {
    // fadvise() pre-fetches the entire file when given a zero length.
    return true;
  }

  const PlatformFile fd = file.GetPlatformFile();
  const ::off_t len = base::saturated_cast<::off_t>(max_bytes);
  return posix_fadvise(fd, /*offset=*/0, len, POSIX_FADV_WILLNEED) == 0;
#else
  // TODO(pwnall): Fall back to madvise() for macOS.
  return internal::PreReadFileSlow(file_path, max_bytes);
#endif  // defined(OS_LINUX) || (defined(OS_ANDROID) && __ANDROID_API__ >= 21)
}

// -----------------------------------------------------------------------------

namespace internal {

bool MoveUnsafe(const FilePath& from_path, const FilePath& to_path) {
  ScopedBlockingCall scoped_blocking_call(FROM_HERE, BlockingType::MAY_BLOCK);
  // Windows compatibility: if |to_path| exists, |from_path| and |to_path|
  // must be the same type, either both files, or both directories.
  stat_wrapper_t to_file_info;
  if (File::Stat(to_path.value().c_str(), &to_file_info) == 0) {
    stat_wrapper_t from_file_info;
    if (File::Stat(from_path.value().c_str(), &from_file_info) != 0)
      return false;
    if (S_ISDIR(to_file_info.st_mode) != S_ISDIR(from_file_info.st_mode))
      return false;
  }

  if (rename(from_path.value().c_str(), to_path.value().c_str()) == 0)
    return true;

  if (!CopyDirectory(from_path, to_path, true))
    return false;

  DeleteFileRecursively(from_path);
  return true;
}

}  // namespace internal

#endif  // !defined(OS_NACL_NONSFI)

#if defined(OS_LINUX) || defined(OS_AIX)
BASE_EXPORT bool IsPathExecutable(const FilePath& path) {
  bool result = false;
  FilePath tmp_file_path;

  ScopedFD fd = CreateAndOpenFdForTemporaryFileInDir(path, &tmp_file_path);
  if (fd.is_valid()) {
    DeleteFile(tmp_file_path, false);
    long sysconf_result = sysconf(_SC_PAGESIZE);
    CHECK_GE(sysconf_result, 0);
    size_t pagesize = static_cast<size_t>(sysconf_result);
    CHECK_GE(sizeof(pagesize), sizeof(sysconf_result));
    void* mapping = mmap(nullptr, pagesize, PROT_READ, MAP_SHARED, fd.get(), 0);
    if (mapping != MAP_FAILED) {
      if (mprotect(mapping, pagesize, PROT_READ | PROT_EXEC) == 0)
        result = true;
      munmap(mapping, pagesize);
    }
  }
  return result;
}
#endif  // defined(OS_LINUX) || defined(OS_AIX)

}  // namespace base<|MERGE_RESOLUTION|>--- conflicted
+++ resolved
@@ -78,33 +78,6 @@
 
 namespace {
 
-<<<<<<< HEAD
-#if defined(OS_BSD) || defined(OS_MACOSX) || defined(OS_NACL) || \
-  defined(OS_FUCHSIA) || (defined(OS_ANDROID) && __ANDROID_API__ < 21) || \
-  defined(OS_OS2)
-int CallStat(const char* path, stat_wrapper_t* sb) {
-  ScopedBlockingCall scoped_blocking_call(BlockingType::MAY_BLOCK);
-  return stat(path, sb);
-}
-#if !defined(OS_NACL_NONSFI)
-int CallLstat(const char* path, stat_wrapper_t* sb) {
-  ScopedBlockingCall scoped_blocking_call(BlockingType::MAY_BLOCK);
-  return lstat(path, sb);
-}
-#endif
-#else
-int CallStat(const char* path, stat_wrapper_t* sb) {
-  ScopedBlockingCall scoped_blocking_call(BlockingType::MAY_BLOCK);
-  return stat64(path, sb);
-}
-int CallLstat(const char* path, stat_wrapper_t* sb) {
-  ScopedBlockingCall scoped_blocking_call(BlockingType::MAY_BLOCK);
-  return lstat64(path, sb);
-}
-#endif
-
-=======
->>>>>>> 0e6778f1
 #if !defined(OS_NACL_NONSFI)
 // Helper for VerifyPathControlledByUser.
 bool VerifySpecificPathControlledByUser(const FilePath& path,
@@ -332,34 +305,6 @@
 
   return true;
 }
-<<<<<<< HEAD
-#endif  // !defined(OS_NACL_NONSFI)
-
-#if !defined(OS_MACOSX) && !defined(OS_OS2)
-// Appends |mode_char| to |mode| before the optional character set encoding; see
-// https://www.gnu.org/software/libc/manual/html_node/Opening-Streams.html for
-// details.
-std::string AppendModeCharacter(StringPiece mode, char mode_char) {
-  std::string result(mode.as_string());
-  size_t comma_pos = result.find(',');
-  result.insert(comma_pos == std::string::npos ? result.length() : comma_pos, 1,
-                mode_char);
-  return result;
-}
-#endif
-
-}  // namespace
-
-#if !defined(OS_NACL_NONSFI)
-FilePath MakeAbsoluteFilePath(const FilePath& input) {
-  ScopedBlockingCall scoped_blocking_call(BlockingType::MAY_BLOCK);
-  char full_path[PATH_MAX];
-  if (realpath(input.value().c_str(), full_path) == nullptr)
-    return FilePath();
-  return FilePath(full_path);
-}
-=======
->>>>>>> 0e6778f1
 
 // TODO(erikkay): The Windows version of this accepts paths like "foo/bar/*"
 // which works both with and without the recursive flag.  I'm not sure we need
@@ -407,7 +352,7 @@
 }
 #endif  // !defined(OS_NACL_NONSFI)
 
-#if !defined(OS_MACOSX)
+#if !defined(OS_MACOSX) && !defined(OS_OS2)
 // Appends |mode_char| to |mode| before the optional character set encoding; see
 // https://www.gnu.org/software/libc/manual/html_node/Opening-Streams.html for
 // details.
