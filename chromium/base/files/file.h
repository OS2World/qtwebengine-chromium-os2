--- conflicted
+++ resolved
@@ -24,14 +24,9 @@
 
 namespace base {
 
-<<<<<<< HEAD
-#if defined(OS_BSD) || defined(OS_MACOSX) || defined(OS_NACL) || \
-  defined(OS_FUCHSIA) || (defined(OS_ANDROID) && __ANDROID_API__ < 21) || \
-  defined(OS_OS2)
-=======
 #if defined(OS_BSD) || defined(OS_APPLE) || defined(OS_NACL) || \
-    defined(OS_FUCHSIA) || (defined(OS_ANDROID) && __ANDROID_API__ < 21)
->>>>>>> da3a29ec
+    defined(OS_FUCHSIA) || (defined(OS_ANDROID) && __ANDROID_API__ < 21) || \
+    defined(OS_OS2)
 typedef struct stat stat_wrapper_t;
 #elif defined(OS_POSIX)
 typedef struct stat64 stat_wrapper_t;
