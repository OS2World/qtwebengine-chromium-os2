// Copyright (c) 2011 The Chromium Authors. All rights reserved.
// Use of this source code is governed by a BSD-style license that can be
// found in the LICENSE file.

#include "base/synchronization/condition_variable.h"

#include <errno.h>
#include <stdint.h>
#include <sys/time.h>

#include "base/optional.h"
#include "base/synchronization/lock.h"
#include "base/threading/scoped_blocking_call.h"
#include "base/threading/thread_restrictions.h"
#include "base/time/time.h"
#include "build/build_config.h"

#if defined(OS_ANDROID) && __ANDROID_API__ < 21
#define HAVE_PTHREAD_COND_TIMEDWAIT_MONOTONIC 1
#endif

namespace base {

ConditionVariable::ConditionVariable(Lock* user_lock)
    : user_mutex_(user_lock->lock_.native_handle())
#if DCHECK_IS_ON()
    , user_lock_(user_lock)
#endif
{
  int rv = 0;
  // http://crbug.com/293736
  // NaCl doesn't support monotonic clock based absolute deadlines.
  // On older Android platform versions, it's supported through the
  // non-standard pthread_cond_timedwait_monotonic_np. Newer platform
  // versions have pthread_condattr_setclock.
  // Mac can use relative time deadlines.
<<<<<<< HEAD
  // OS/2 doesn't support monotonic deadlines either.
#if !defined(OS_MACOSX) && !defined(OS_OS2) && !defined(OS_NACL) && \
      !(defined(OS_ANDROID) && defined(HAVE_PTHREAD_COND_TIMEDWAIT_MONOTONIC))
=======
#if !defined(OS_APPLE) && !defined(OS_NACL) && \
    !defined(HAVE_PTHREAD_COND_TIMEDWAIT_MONOTONIC)
>>>>>>> da3a29ec
  pthread_condattr_t attrs;
  rv = pthread_condattr_init(&attrs);
  DCHECK_EQ(0, rv);
  pthread_condattr_setclock(&attrs, CLOCK_MONOTONIC);
  rv = pthread_cond_init(&condition_, &attrs);
  pthread_condattr_destroy(&attrs);
#else
  rv = pthread_cond_init(&condition_, NULL);
#endif
  DCHECK_EQ(0, rv);
}

ConditionVariable::~ConditionVariable() {
#if defined(OS_APPLE)
  // This hack is necessary to avoid a fatal pthreads subsystem bug in the
  // Darwin kernel. http://crbug.com/517681.
  {
    base::Lock lock;
    base::AutoLock l(lock);
    struct timespec ts;
    ts.tv_sec = 0;
    ts.tv_nsec = 1;
    pthread_cond_timedwait_relative_np(&condition_, lock.lock_.native_handle(),
                                       &ts);
  }
#endif

  int rv = pthread_cond_destroy(&condition_);
  DCHECK_EQ(0, rv);
}

void ConditionVariable::Wait() {
  Optional<internal::ScopedBlockingCallWithBaseSyncPrimitives>
      scoped_blocking_call;
  if (waiting_is_blocking_)
    scoped_blocking_call.emplace(FROM_HERE, BlockingType::MAY_BLOCK);

#if DCHECK_IS_ON()
  user_lock_->CheckHeldAndUnmark();
#endif
  int rv = pthread_cond_wait(&condition_, user_mutex_);
  DCHECK_EQ(0, rv);
#if DCHECK_IS_ON()
  user_lock_->CheckUnheldAndMark();
#endif
}

void ConditionVariable::TimedWait(const TimeDelta& max_time) {
  Optional<internal::ScopedBlockingCallWithBaseSyncPrimitives>
      scoped_blocking_call;
  if (waiting_is_blocking_)
    scoped_blocking_call.emplace(FROM_HERE, BlockingType::MAY_BLOCK);

  int64_t usecs = max_time.InMicroseconds();
  struct timespec relative_time;
  relative_time.tv_sec = usecs / Time::kMicrosecondsPerSecond;
  relative_time.tv_nsec =
      (usecs % Time::kMicrosecondsPerSecond) * Time::kNanosecondsPerMicrosecond;

#if DCHECK_IS_ON()
  user_lock_->CheckHeldAndUnmark();
#endif

#if defined(OS_APPLE)
  int rv = pthread_cond_timedwait_relative_np(
      &condition_, user_mutex_, &relative_time);
#else
  // The timeout argument to pthread_cond_timedwait is in absolute time.
  struct timespec absolute_time;
#if defined(OS_NACL) || defined(OS_OS2)
  // See comment in constructor for why this is different in NaCl and OS/2.
  struct timeval now;
  gettimeofday(&now, NULL);
  absolute_time.tv_sec = now.tv_sec;
  absolute_time.tv_nsec = now.tv_usec * Time::kNanosecondsPerMicrosecond;
#else
  struct timespec now;
  clock_gettime(CLOCK_MONOTONIC, &now);
  absolute_time.tv_sec = now.tv_sec;
  absolute_time.tv_nsec = now.tv_nsec;
#endif

  absolute_time.tv_sec += relative_time.tv_sec;
  absolute_time.tv_nsec += relative_time.tv_nsec;
  absolute_time.tv_sec += absolute_time.tv_nsec / Time::kNanosecondsPerSecond;
  absolute_time.tv_nsec %= Time::kNanosecondsPerSecond;
  DCHECK_GE(absolute_time.tv_sec, now.tv_sec);  // Overflow paranoia

#if defined(HAVE_PTHREAD_COND_TIMEDWAIT_MONOTONIC)
  int rv = pthread_cond_timedwait_monotonic_np(
      &condition_, user_mutex_, &absolute_time);
#else
  int rv = pthread_cond_timedwait(&condition_, user_mutex_, &absolute_time);
#endif  // HAVE_PTHREAD_COND_TIMEDWAIT_MONOTONIC
#endif  // OS_APPLE

  // On failure, we only expect the CV to timeout. Any other error value means
  // that we've unexpectedly woken up.
  DCHECK(rv == 0 || rv == ETIMEDOUT);
#if DCHECK_IS_ON()
  user_lock_->CheckUnheldAndMark();
#endif
}

void ConditionVariable::Broadcast() {
  int rv = pthread_cond_broadcast(&condition_);
  DCHECK_EQ(0, rv);
}

void ConditionVariable::Signal() {
  int rv = pthread_cond_signal(&condition_);
  DCHECK_EQ(0, rv);
}

}  // namespace base<|MERGE_RESOLUTION|>--- conflicted
+++ resolved
@@ -34,14 +34,9 @@
   // non-standard pthread_cond_timedwait_monotonic_np. Newer platform
   // versions have pthread_condattr_setclock.
   // Mac can use relative time deadlines.
-<<<<<<< HEAD
   // OS/2 doesn't support monotonic deadlines either.
-#if !defined(OS_MACOSX) && !defined(OS_OS2) && !defined(OS_NACL) && \
-      !(defined(OS_ANDROID) && defined(HAVE_PTHREAD_COND_TIMEDWAIT_MONOTONIC))
-=======
-#if !defined(OS_APPLE) && !defined(OS_NACL) && \
+#if !defined(OS_APPLE) && !defined(OS_OS2) && !defined(OS_NACL) && \
     !defined(HAVE_PTHREAD_COND_TIMEDWAIT_MONOTONIC)
->>>>>>> da3a29ec
   pthread_condattr_t attrs;
   rv = pthread_condattr_init(&attrs);
   DCHECK_EQ(0, rv);
